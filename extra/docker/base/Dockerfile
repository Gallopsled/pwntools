############################################################
# Dockerfile to build Pwntools container
# Based on Ubuntu
############################################################

FROM ubuntu:jammy
MAINTAINER Maintainer Gallopsled et al.

ENV LANG en_US.UTF-8
ENV LANGUAGE en_US:en
ENV LC_ALL en_US.UTF-8

ARG DEBIAN_FRONTEND=noninteractive
RUN apt-get update \
    && apt-get install -y \
        sudo \
        locales \
        build-essential \
        elfutils \
        git \
        libssl-dev \
        libffi-dev \
        python2.7 \
        python2.7-dev \
        python3 \
        python3-pip \
        python3-dev \
        qemu-user-static \
        binutils-arm-linux-gnueabihf \
        binutils-aarch64-linux-gnu \
        binutils-mips-linux-gnu \
        binutils-mipsel-linux-gnu \
        binutils-powerpc-linux-gnu \
        binutils-powerpc64-linux-gnu \
        binutils-sparc64-linux-gnu \
        tmux \
<<<<<<< HEAD
    && locale-gen en_US.UTF-8 \
    && update-locale LANG=en_US.UTF-8 \
    && python2.7 -m ensurepip \
    && python2.7 -m pip install --upgrade pip \
    && python2.7 -m pip install --upgrade pwntools \
    && python3 -m pip install --upgrade pip \
=======
        patchelf \
    && pip install --upgrade pip \
    && python -m pip install --upgrade pwntools \
    && pip3 install --upgrade pip \
>>>>>>> 48d76ed0
    && python3 -m pip install --upgrade pwntools \
    && PWNLIB_NOTERM=1 pwn update \
    && useradd -m pwntools \
    && passwd --delete --unlock pwntools \
    && echo "pwntools ALL=(ALL:ALL) NOPASSWD: ALL" > /etc/sudoers.d/pwntools
USER pwntools<|MERGE_RESOLUTION|>--- conflicted
+++ resolved
@@ -34,19 +34,13 @@
         binutils-powerpc64-linux-gnu \
         binutils-sparc64-linux-gnu \
         tmux \
-<<<<<<< HEAD
+        patchelf \
     && locale-gen en_US.UTF-8 \
     && update-locale LANG=en_US.UTF-8 \
     && python2.7 -m ensurepip \
     && python2.7 -m pip install --upgrade pip \
     && python2.7 -m pip install --upgrade pwntools \
     && python3 -m pip install --upgrade pip \
-=======
-        patchelf \
-    && pip install --upgrade pip \
-    && python -m pip install --upgrade pwntools \
-    && pip3 install --upgrade pip \
->>>>>>> 48d76ed0
     && python3 -m pip install --upgrade pwntools \
     && PWNLIB_NOTERM=1 pwn update \
     && useradd -m pwntools \
