--- conflicted
+++ resolved
@@ -31,14 +31,10 @@
     && python3 -m pip install -U ipython ipdb
 
 # Dependencies from .travis.yml addons -> apt -> packages
-<<<<<<< HEAD
 ARG DEBIAN_FRONTEND=noninteractive
 ENV TZ="UTC"
-RUN sudo -E apt-get install -y \
-        tzdata \
-=======
-RUN sudo apt-get update && sudo apt-get install -y \
->>>>>>> 48d76ed0
+RUN sudo apt-get update && sudo -E apt-get install -y \
+  tzdata \
 	ash \
 	bash \
 	bash-static \
