--- conflicted
+++ resolved
@@ -11,14 +11,10 @@
     steps:
     - uses: actions/checkout@v2
       with:
-<<<<<<< HEAD
-        fetch-depth: 10 # used only for optimizing jre away
-=======
         fetch-depth: 0
 
     - name: Git History 2
       run: git log --oneline --graph -10
->>>>>>> 72a93f7a
 
     - name: Cache for pip
       uses: actions/cache@v1
@@ -116,14 +112,9 @@
     - name: Coverage running examples
       run: |
         export TERM=linux
-<<<<<<< HEAD
-        python travis/coverage_chdir.py examples/fmtstr examples/fmtstr/exploit.py
-        python travis/coverage_chdir.py examples/fmtstr examples/fmtstr/exploit2.py
-=======
         set -x
         python travis/coverage_chdir.py examples/fmtstr examples/fmtstr/exploit.py
         python travis/coverage_chdir.py examples/fmtstr examples/fmtstr/exploit2.py || : # can fail randomly?
->>>>>>> 72a93f7a
         coverage run examples/asm.py
         coverage run examples/asm.py
         coverage run examples/text.py
@@ -138,15 +129,9 @@
         pwn cyclic 32
         pwn cyclic -l 0x62616161
 
-<<<<<<< HEAD
-        pwn shellcraft amd64.linux.sh
-
-        pwn disasm ff3424c3ebfe
-=======
         pwn shellcraft -f asm --color amd64.linux.sh
 
         pwn disasm --color ff3424c3ebfe
->>>>>>> 72a93f7a
 
         pwn hex abcd
         pwn unhex 4141 4141
@@ -156,11 +141,7 @@
         pwn errno 2
 
         pwn constgrep -c freebsd -m ^PROT_ '3 + 4'
-<<<<<<< HEAD
-        pwn constgrep ^MAP_
-=======
         pwn constgrep ^MAP_ 0
->>>>>>> 72a93f7a
         pwn constgrep ^O_
 
     - name: Build source and wheel distributions
