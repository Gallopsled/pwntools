name: Continuous Integration
on: [push, pull_request]
env:
  GITHUB_BASE: origin/${{ github.event.pull_request.base.ref }}
  GITHUB_REF: ${{ github.event.ref }}

jobs:
  build:
    strategy:
      matrix:
        python-version: [2.7, 3.8]
        os: [ubuntu-latest]
    runs-on: ${{ matrix.os }}
    timeout-minutes: 30
    steps:
    - uses: actions/checkout@v2
      with:
        fetch-depth: 0

    - name: Git History
      run: |
        git fetch origin
        git log --oneline --graph -10

    - name: Cache for pip
      uses: actions/cache@v1
      id: cache-pip
      with:
        path: ~/.cache/pip
        key: ${{ matrix.os }}-cache-pip

    - name: Set up Python ${{ matrix.python-version }}
      uses: actions/setup-python@v1
      with:
        python-version: ${{ matrix.python-version }}

    - name: Verify tag against version
      if: github.event_name == 'push' && startsWith(github.event.ref, 'refs/tags')
      run: |
        set -x
        GITHUB_TAG=${GITHUB_REF#refs/tags/}
        echo "$GITHUB_TAG" | grep -E '^[0-9.]*(beta[0-9])?$'
        vsetup=$(grep -o "version\\s*=\\s*[\"'].*[\"'],$" setup.py | grep -o "[0-9][^\"']*")
        vpwnlib=$(grep -o "__version__\\s*=\\s*[\"'].*[\"']$" pwnlib/version.py | grep -o "[0-9][^\"']*")
        [ "$vsetup" = "$vpwnlib" ]
        [ "$GITHUB_TAG" = "$vsetup" ]

    - name: Detect whether java is needed
      id: java-needed
<<<<<<< HEAD
      run: |
        if echo "$GITHUB_REF" | grep -Eq 'staging|tags'; then
          echo "Found release or important branch ($GITHUB_REF), forcing tests."
        elif ! git show "$GITHUB_BASE"..HEAD >/dev/null; then
          echo 'Incorrect commit range, forcing android tests.'
        elif git log --stat "$GITHUB_BASE"..HEAD | grep -iE 'android|\<adb\>'; then
=======
      env:
        GITHUB_REF: ${{ github.event.ref }}
      run: |
        if echo "$GITHUB_REF" | grep -Eq 'staging|tags'; then
          echo "Found release or important branch ($GITHUB_REF), forcing tests."
        elif ! git show "origin/$GITHUB_BASE_REF"..HEAD >/dev/null; then
          echo 'Incorrect commit range, forcing android tests.'
        elif git log --stat "origin/$GITHUB_BASE_REF"..HEAD | grep -iE 'android|\<adb\>'; then
>>>>>>> eb60b5d6
          echo 'Found Android-related commits, forcing tests.'
        else
          # clear files that cause Android doctests
          : > docs/source/adb.rst > docs/source/protocols/adb.rst
          exit 0
        fi
        echo ::set-output name=need::openjdk-8-jre-headless

    - name: Install Linux dependencies
      env:
        ANDROID_JRE: ${{ steps.java-needed.outputs.need }}
      run: |
        sudo apt-get update
        sudo apt-get install -y --no-install-recommends -o Acquire::Retries=3 \
          ash bash-static dash ksh mksh zsh \
          pandoc gdb gdbserver socat sshpass \
          binutils-multiarch qemu-user-static \
          binutils-aarch64-linux-gnu \
          binutils-arm-linux-gnueabihf \
          binutils-mips-linux-gnu \
          binutils-msp430 \
          binutils-powerpc-linux-gnu \
          binutils-s390x-linux-gnu \
          binutils-sparc64-linux-gnu \
          gcc-multilib \
          libc6-dbg \
          $ANDROID_JRE

    - name: Testing Corefiles
      run: |
        ulimit -a
        ulimit -c unlimited
        cat /proc/sys/kernel/core_pattern
        cat /proc/sys/kernel/core_uses_pid
        ( cd $(mktemp -d); sh -c 'kill -11 $$' || true; ls -la ./*core* /var/crash/*.crash;) || true

    - name: Install Android AVD
      if:  steps.java-needed.outputs.need
      run: |
        USER=travis source travis/install.sh
        set | egrep '^(ANDROID|PATH)' >.android.env

    - name: Set up SSH
      run: |
        travis/ssh_setup.sh

    - name: Install dependencies
      run: |
        pip install --upgrade pip
        pip install --upgrade flake8 appdirs
        python setup.py egg_info
        pip install --upgrade --editable .

    - name: Sanity checks
      run:  PWNLIB_NOTERM=1 python -c 'from pwn import *; print(pwnlib.term.term_mode)'

    - name: Install documentation dependencies
      run:  pip install -r docs/requirements.txt

    - name: Manually install non-broken Unicorn
      run:  pip install unicorn==1.0.2rc3

    - name: Version Check
      run:  PWNLIB_NOTERM=1 pwn version

    - name: Coverage doctests
      run: |
        source .android.env || :
        echo 0 | sudo tee /proc/sys/kernel/yama/ptrace_scope # required by some gdb doctests
        PWNLIB_NOTERM=1 coverage run -m sphinx -b doctest docs/source docs/build/doctest

    - name: Coverage running examples
      run: |
        export TERM=linux
        set -x
        python travis/coverage_chdir.py examples/fmtstr examples/fmtstr/exploit.py
        python travis/coverage_chdir.py examples/fmtstr examples/fmtstr/exploit2.py || : # can fail randomly?
        coverage run examples/asm.py
        coverage run examples/asm.py
        coverage run examples/text.py
        # for f in examples/sigreturn_corefile_*.py; do coverage run "$f"; done # XXX something is wrong

    - name: Coverage running commandline tools
      run: |
        export TERM=linux
        pwn() { ( set +x; cmd=$1; shift; PYTHONUNBUFFERED=1 exec coverage run -m pwnlib.commandline."$cmd" "$@" ) }
        set -x

        pwn cyclic 32
        pwn cyclic -l 0x62616161
        pwn cyclic -a ab
        echo

        pwn shellcraft --list |tail
        pwn shellcraft -l --syscalls |tail
        pwn shellcraft -l execve
        pwn shellcraft --show i386.linux.loader_append
        pwn shellcraft -f asm --color amd64.linux.sh
        pwn shellcraft -f elf amd64.linux.syscalls.exit 0 </dev/null |pwn hex
        pwn shellcraft -f i   --color amd64.linux.cat /etc/passwd </dev/null
        pwn shellcraft -f c   amd64.linux.syscalls.exit 0 </dev/null
        pwn shellcraft -f str aarch64.linux.sh </dev/null
        pwn shellcraft -abr -f elf -o /dev/null amd64.linux.cat /etc/passwd </dev/null
        pwn shellcraft -nzr thumb.linux.syscalls.execve /bin/cat '["/bin/cat", "/etc/os-release"]' </dev/null
        pwn shellcraft -fp aarch64.trap

        pwn disasm --color ff3424c3ebfe
        pwn asm -f hex nop

        pwn hex abcd
        pwn unhex 4141 4141

        cat /dev/urandom | pwn phd --color -c 256 -s 2
        pwn phd -l 0x3d --color=always /etc/os-release

        pwn checksec /bin/bash

        pwn errno 2
        pwn errno -1
        pwn errno EADDRINUSE

        pwn constgrep -c freebsd -m ^PROT_ '3 + 4'
        pwn constgrep ^MAP_ 0
        pwn constgrep -e O_RDWR

    - name: Build source and wheel distributions
      run: |
        python setup.py sdist
        python setup.py bdist_wheel --universal

    - uses: actions/upload-artifact@v2
      with:
        name: packages
        path: dist/

    - name: Upload coverage to coveralls.io
      run: |
        coverage combine
        COVERALLS_REPO_TOKEN=PP20MEgztXIQJJTguQwe2jeCh6Bm4lkbv coveralls

  staging-merge:
    runs-on: ubuntu-latest
    if: github.repository_owner == 'Gallopsled' && github.event_name == 'push' && startsWith(github.event.ref, 'refs/heads/') && endsWith(github.event.ref, '-staging')
    needs: build
    steps:
    - uses: actions/checkout@v2
      with:
        fetch-depth: 20
    - name: Push changes to protected branch
      run: |
        BRANCH=${GITHUB_REF#refs/heads/}
        TARGET=${BRANCH%-staging}
        git branch -f "$TARGET"
        git push origin "$TARGET"
        git push origin --delete "$BRANCH"

  pypi:
    runs-on: ubuntu-latest
    if: github.event_name == 'push' && startsWith(github.event.ref, 'refs/tags')
    needs: build
    steps:
    - name: Download artifacts
      uses: actions/download-artifact@v2
      with:
        name: packages
        path: dist

    - name: Publish package
      uses: pypa/gh-action-pypi-publish@v1.1.0
      with:
        user: __token__
        password: ${{ secrets.pypi_password }}

    - if: failure()
      run: ls -R<|MERGE_RESOLUTION|>--- conflicted
+++ resolved
@@ -47,23 +47,12 @@
 
     - name: Detect whether java is needed
       id: java-needed
-<<<<<<< HEAD
       run: |
         if echo "$GITHUB_REF" | grep -Eq 'staging|tags'; then
           echo "Found release or important branch ($GITHUB_REF), forcing tests."
         elif ! git show "$GITHUB_BASE"..HEAD >/dev/null; then
           echo 'Incorrect commit range, forcing android tests.'
         elif git log --stat "$GITHUB_BASE"..HEAD | grep -iE 'android|\<adb\>'; then
-=======
-      env:
-        GITHUB_REF: ${{ github.event.ref }}
-      run: |
-        if echo "$GITHUB_REF" | grep -Eq 'staging|tags'; then
-          echo "Found release or important branch ($GITHUB_REF), forcing tests."
-        elif ! git show "origin/$GITHUB_BASE_REF"..HEAD >/dev/null; then
-          echo 'Incorrect commit range, forcing android tests.'
-        elif git log --stat "origin/$GITHUB_BASE_REF"..HEAD | grep -iE 'android|\<adb\>'; then
->>>>>>> eb60b5d6
           echo 'Found Android-related commits, forcing tests.'
         else
           # clear files that cause Android doctests
