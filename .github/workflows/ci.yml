--- conflicted
+++ resolved
@@ -105,12 +105,7 @@
 
     - name: Coverage doctests
       run: |
-<<<<<<< HEAD
-        PWNLIB_NOTERM=1 coverage run -m sphinx -b doctest docs/source docs/build/doctest
-=======
-        echo 0 | sudo tee /proc/sys/kernel/yama/ptrace_scope # required by some gdb doctests
         PWNLIB_NOTERM=1 python -bb -m coverage run -m sphinx -b doctest docs/source docs/build/doctest
->>>>>>> f3b08ed2
 
     - name: Coverage running examples
       run: |
