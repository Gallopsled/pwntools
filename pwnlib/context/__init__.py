#!/usr/bin/env python2
# -*- coding: utf-8 -*-
"""
Implements context management so that nested/scoped contexts and threaded
contexts work properly and as expected.
"""
import collections
import functools
import logging
import os
import platform
import socket
import stat
import string
import subprocess
import sys
import threading
import time

import socks

from ..device import Device
from ..timeout import Timeout

_original_socket = socket.socket

class _devnull(object):
    name = None
    def write(self, *a, **kw): pass
    def read(self, *a, **kw):  return ''
    def flush(self, *a, **kw): pass
    def close(self, *a, **kw): pass

class _defaultdict(dict):
    """
    Dictionary which loads missing keys from another dictionary.

    This is neccesary because the ``default_factory`` method of
    :class:`collections.defaultdict` does not provide the key.

    Examples:

        >>> a = {'foo': 'bar'}
        >>> b = pwnlib.context._defaultdict(a)
        >>> b['foo']
        'bar'
        >>> 'foo' in b
        False
        >>> b['foo'] = 'baz'
        >>> b['foo']
        'baz'
        >>> del b['foo']
        >>> b['foo']
        'bar'

        >>> a = {'foo': 'bar'}
        >>> b = pwnlib.context._defaultdict(a)
        >>> b['baz'] #doctest: +ELLIPSIS
        Traceback (most recent call last):
        ...
        KeyError: 'baz'
    """
    def __init__(self, default=None):
        super(_defaultdict, self).__init__()
        if default is None:
            default = {}

        self.default = default


    def __missing__(self, key):
        return self.default[key]

class _DictStack(object):
    """
    Manages a dictionary-like object, permitting saving and restoring from
    a stack of states via :func:`push` and :func:`pop`.

    The underlying object used as ``default`` must implement ``copy``, ``clear``,
    and ``update``.

    Examples:

        >>> t = pwnlib.context._DictStack(default={})
        >>> t['key'] = 'value'
        >>> t
        {'key': 'value'}
        >>> t.push()
        >>> t
        {'key': 'value'}
        >>> t['key'] = 'value2'
        >>> t
        {'key': 'value2'}
        >>> t.pop()
        >>> t
        {'key': 'value'}
    """
    def __init__(self, default):
        self._current = _defaultdict(default)
        self.__stack  = []

    def push(self):
        self.__stack.append(self._current.copy())

    def pop(self):
        self._current.clear()
        self._current.update(self.__stack.pop())

    def copy(self):
        return self._current.copy()

    # Pass-through container emulation routines
    def __len__(self):              return self._current.__len__()
    def __delitem__(self, k):       return self._current.__delitem__(k)
    def __getitem__(self, k):       return self._current.__getitem__(k)
    def __setitem__(self, k, v):    return self._current.__setitem__(k, v)
    def __contains__(self, k):      return self._current.__contains__(k)
    def __iter__(self):             return self._current.__iter__()
    def __repr__(self):             return self._current.__repr__()
    def __eq__(self, other):        return self._current.__eq__(other)

    # Required for keyword expansion operator ** to work
    def keys(self):                 return self._current.keys()
    def values(self):               return self._current.values()
    def items(self):                return self._current.items()


class _Tls_DictStack(threading.local, _DictStack):
    """
    Per-thread implementation of :class:`_DictStack`.

    Examples:

        >>> t = pwnlib.context._Tls_DictStack({})
        >>> t['key'] = 'value'
        >>> print t
        {'key': 'value'}
        >>> def p(): print t
        >>> thread = threading.Thread(target=p)
        >>> _ = (thread.start(), thread.join())
        {}
    """
    pass


def _validator(validator):
    """
    Validator that tis tightly coupled to the implementation
    of the classes here.

    This expects that the object has a ._tls property which
    is of type _DictStack.
    """

    name = validator.__name__
    doc  = validator.__doc__

    def fget(self):
        return self._tls[name]

    def fset(self, val):
        self._tls[name] = validator(self, val)

    def fdel(self):
        self._tls._current.pop(name,None)

    return property(fget, fset, fdel, doc)

class Thread(threading.Thread):
    """
    Instantiates a context-aware thread, which inherit its context when it is
    instantiated. The class can be accessed both on the context module as
    `pwnlib.context.Thread` and on the context singleton object inside the
    context module as `pwnlib.context.context.Thread`.

    Threads created by using the native :class`threading`.Thread` will have a
    clean (default) context.

    Regardless of the mechanism used to create any thread, the context
    is de-coupled from the parent thread, so changes do not cascade
    to child or parent.

    Saves a copy of the context when instantiated (at ``__init__``)
    and updates the new thread's context before passing control
    to the user code via ``run`` or ``target=``.

    Examples:

        >>> context.clear()
        >>> context.update(arch='arm')
        >>> def p():
        ...     print context.arch
        ...     context.arch = 'mips'
        ...     print context.arch
        >>> # Note that a normal Thread starts with a clean context
        >>> # (i386 is the default architecture)
        >>> t = threading.Thread(target=p)
        >>> _=(t.start(), t.join())
        i386
        mips
        >>> # Note that the main Thread's context is unchanged
        >>> print context.arch
        arm
        >>> # Note that a context-aware Thread receives a copy of the context
        >>> t = pwnlib.context.Thread(target=p)
        >>> _=(t.start(), t.join())
        arm
        mips
        >>> # Again, the main thread is unchanged
        >>> print context.arch
        arm

    Implementation Details:

        This class implemented by hooking the private function
        :func:`threading.Thread._Thread_bootstrap`, which is called before
        passing control to :func:`threading.Thread.run`.

        This could be done by overriding ``run`` itself, but we would have to
        ensure that all uses of the class would only ever use the keyword
        ``target=`` for ``__init__``, or that all subclasses invoke
        ``super(Subclass.self).set_up_context()`` or similar.
    """
    def __init__(self, *args, **kwargs):
        super(Thread, self).__init__(*args, **kwargs)
        self.old = context.copy()

    def __bootstrap(self):
        """
        Implementation Details:
            This only works because the class is named ``Thread``.
            If its name is changed, we have to implement this hook
            differently.
        """
        context.update(**self.old)
        super(Thread, self).__bootstrap()

def _longest(d):
    """
    Returns an OrderedDict with the contents of the input dictionary ``d``
    sorted by the length of the keys, in descending order.

    This is useful for performing substring matching via ``str.startswith``,
    as it ensures the most complete match will be found.

    >>> data = {'a': 1, 'bb': 2, 'ccc': 3}
    >>> _longest(data) == data
    True
    >>> for i in _longest(data): print i
    ccc
    bb
    a
    """
    return collections.OrderedDict((k,d[k]) for k in sorted(d, key=len, reverse=True))

def TlsProperty(object):
    def __get__(self, obj, objtype=None):
        return obj._tls

class ContextType(object):
    r"""
    Class for specifying information about the target machine.
    Intended for use as a pseudo-singleton through the global
    variable ``pwnlib.context.context``, available via
    ``from pwn import *`` as ``context``.

    The context is usually specified at the top of the Python file for clarity. ::

        #!/usr/bin/env python
        context.update(arch='i386', os='linux')

    Currently supported properties and their defaults are listed below.
    The defaults are inherited from :data:`pwnlib.context.ContextType.defaults`.

    Additionally, the context is thread-aware when using
    :class:`pwnlib.context.Thread` instead of :class:`threading.Thread`
    (all internal ``pwntools`` threads use the former).

    The context is also scope-aware by using the ``with`` keyword.

    Examples:

        >>> context.clear()
        >>> context.update(os='linux') # doctest: +ELLIPSIS
        >>> context.os == 'linux'
        True
        >>> context.arch = 'arm'
        >>> vars(context) == {'arch': 'arm', 'bits': 32, 'endian': 'little', 'os': 'linux'}
        True
        >>> context.endian
        'little'
        >>> context.bits
        32
        >>> def nop():
        ...   print pwnlib.asm.asm('nop').encode('hex')
        >>> nop()
        00f020e3
        >>> with context.local(arch = 'i386'):
        ...   nop()
        90
        >>> from pwnlib.context import Thread as PwnThread
        >>> from threading      import Thread as NormalThread
        >>> with context.local(arch = 'mips'):
        ...     pwnthread = PwnThread(target=nop)
        ...     thread    = NormalThread(target=nop)
        >>> # Normal thread uses the default value for arch, 'i386'
        >>> _=(thread.start(), thread.join())
        90
        >>> # Pwnthread uses the correct context from creation-time
        >>> _=(pwnthread.start(), pwnthread.join())
        00000000
        >>> nop()
        00f020e3
    """

    #
    # Use of 'slots' is a heavy-handed way to prevent accidents
    # like 'context.architecture=' instead of 'context.arch='.
    #
    # Setting any properties on a ContextType object will throw an
    # exception.
    #
    __slots__ = '_tls',

    #: Default values for :class:`pwnlib.context.ContextType`
    defaults = {
        'adb_host': 'localhost',
        'adb_port': 5037,
        'arch': 'i386',
        'aslr': True,
        'binary': None,
        'bits': 32,
        'buffer_size': 4096,
        'device': os.getenv('ANDROID_SERIAL', None) or None,
        'endian': 'little',
        'kernel': None,
        'log_level': logging.INFO,
        'log_file': _devnull(),
        'log_console': sys.stdout,
        'randomize': False,
        'newline': '\n',
        'noptrace': False,
        'os': 'linux',
        'proxy': None,
        'signed': False,
        'terminal': None,
        'timeout': Timeout.maximum,
    }

    #: Valid values for :meth:`pwnlib.context.ContextType.os`
    oses = sorted(('linux','freebsd','windows','cgc','android'))

    big_32    = {'endian': 'big', 'bits': 32}
    big_64    = {'endian': 'big', 'bits': 64}
    little_8  = {'endian': 'little', 'bits': 8}
    little_16 = {'endian': 'little', 'bits': 16}
    little_32 = {'endian': 'little', 'bits': 32}
    little_64 = {'endian': 'little', 'bits': 64}

    #: Keys are valid values for :meth:`pwnlib.context.ContextType.arch`.
    #
    #: Values are defaults which are set when
    #: :attr:`pwnlib.context.ContextType.arch` is set
    architectures = _longest({
        'aarch64':   little_64,
        'alpha':     little_64,
        'avr':       little_8,
        'amd64':     little_64,
        'arm':       little_32,
        'cris':      little_32,
        'i386':      little_32,
        'ia64':      big_64,
        'm68k':      big_32,
        'mips':      little_32,
        'mips64':    little_64,
        'msp430':    little_16,
        'powerpc':   big_32,
        'powerpc64': big_64,
        's390':      big_32,
        'sparc':     big_32,
        'sparc64':   big_64,
        'thumb':     little_32,
        'vax':       little_32,
    })

    #: Valid values for :attr:`endian`
    endiannesses = _longest({
        'be':     'big',
        'eb':     'big',
        'big':    'big',
        'le':     'little',
        'el':     'little',
        'little': 'little'
    })

    #: Valid string values for :attr:`signed`
    signednesses = {
        'unsigned': False,
        'no':       False,
        'yes':      True,
        'signed':   True
    }

    valid_signed = sorted(signednesses)

    def __init__(self, **kwargs):
        """
        Initialize the ContextType structure.

        All keyword arguments are passed to :func:`update`.
        """
        self._tls = _Tls_DictStack(_defaultdict(ContextType.defaults))
        self.update(**kwargs)


    def copy(self):
        """copy() -> dict
        Returns a copy of the current context as a dictionary.

        Examples:

            >>> context.clear()
            >>> context.os   = 'linux'
            >>> vars(context) == {'os': 'linux'}
            True
        """
        return self._tls.copy()


    @property
    def __dict__(self):
        return self.copy()

    def update(self, *args, **kwargs):
        """
        Convenience function, which is shorthand for setting multiple
        variables at once.

        It is a simple shorthand such that::

            context.update(os = 'linux', arch = 'arm', ...)

        is equivalent to::

            context.os   = 'linux'
            context.arch = 'arm'
            ...

        The following syntax is also valid::

            context.update({'os': 'linux', 'arch': 'arm'})

        Arguments:
          kwargs: Variables to be assigned in the environment.

        Examples:

            >>> context.clear()
            >>> context.update(arch = 'i386', os = 'linux')
            >>> context.arch, context.os
            ('i386', 'linux')
        """
        for arg in args:
            self.update(**arg)

        for k,v in kwargs.items():
            setattr(self,k,v)

    def __repr__(self):
        v = sorted("%s = %r" % (k,v) for k,v in self._tls._current.items())
        return '%s(%s)' % (self.__class__.__name__, ', '.join(v))

    def local(self, function=None, **kwargs):
        """local(**kwargs) -> context manager

        Create a context manager for use with the ``with`` statement.

        For more information, see the example below or PEP 343.

        Arguments:
          kwargs: Variables to be assigned in the new environment.

        Returns:
          ContextType manager for managing the old and new environment.

        Examples:

            >>> context.clear()
            >>> context.timeout = 1
            >>> context.timeout == 1
            True
            >>> print context.timeout
            1.0
            >>> with context.local(timeout = 2):
            ...     print context.timeout
            ...     context.timeout = 3
            ...     print context.timeout
            2.0
            3.0
            >>> print context.timeout
            1.0
        """
        class LocalContext(object):
            def __enter__(a):
                self._tls.push()
                self.update(**{k:v for k,v in kwargs.items() if v is not None})
                return self

            def __exit__(a, *b, **c):
                self._tls.pop()

            def __call__(self, function, *a, **kw):
                @functools.wraps(function)
                def inner(*a, **kw):
                    with self:
                        return function(*a, **kw)
                return inner

        return LocalContext()

    @property
    def silent(self, function=None):
        """Disable all non-error logging within the enclosed scope.
        """
        return self.local(function, log_level='error')

    @property
    def quiet(self, function=None):
        """Disables all non-error logging within the enclosed scope,
        *unless* the debugging level is set to 'debug' or lower."""
        if not function:
            level = 'error'
            if context.log_level <= logging.DEBUG:
                level = None
            return self.local(function, log_level=level)

        @functools.wraps(function)
        def wrapper(*a, **kw):
            level = 'error'
            if context.log_level <= logging.DEBUG:
                level = None
            with self.local(function, log_level=level):
                return function(*a, **kw)
        return wrapper


    @property
    def verbose(self):
        """Enable all logging within the enclosed scope.
        """
        return self.local(log_level='debug')

    def clear(self, *a, **kw):
        """
        Clears the contents of the context.
        All values are set to their defaults.

        Arguments:

            a: Arguments passed to ``update``
            kw: Arguments passed to ``update``

        Examples:

            >>> # Default value
            >>> context.arch == 'i386'
            True
            >>> context.arch = 'arm'
            >>> context.arch == 'i386'
            False
            >>> context.clear()
            >>> context.arch == 'i386'
            True
        """
        self._tls._current.clear()

        if a or kw:
            self.update(*a, **kw)

    @property
    def native(self):
        if context.os in ('android', 'cgc'):
            return False

        arch = context.arch
        with context.local(arch = platform.machine()):
            platform_arch = context.arch

            if arch in ('i386', 'amd64') and platform_arch in ('i386', 'amd64'):
                return True

            return arch == platform_arch

    @_validator
    def arch(self, arch):
        """
        Target binary architecture.

        Allowed values are listed in :attr:`pwnlib.context.ContextType.architectures`.

        Side Effects:

            If an architecture is specified which also implies additional
            attributes (e.g. 'amd64' implies 64-bit words, 'powerpc' implies
            big-endian), these attributes will be set on the context if a
            user has not already set a value.

            The following properties may be modified.

            - :attr:`bits`
            - :attr:`endian`

        Raises:
            AttributeError: An invalid architecture was specified

        Examples:

            >>> context.clear()
            >>> context.arch == 'i386' # Default architecture
            True

            >>> context.arch = 'mips'
            >>> context.arch == 'mips'
            True

            >>> context.arch = 'doge' #doctest: +ELLIPSIS
            Traceback (most recent call last):
             ...
            AttributeError: arch must be one of ['aarch64', ..., 'thumb']

            >>> context.arch = 'ppc'
            >>> context.arch == 'powerpc' # Aliased architecture
            True

            >>> context.clear()
            >>> context.bits == 32 # Default value
            True
            >>> context.arch = 'amd64'
            >>> context.bits == 64 # New value
            True

            Note that expressly setting :attr:`bits` means that we use
            that value instead of the default

            >>> context.clear()
            >>> context.bits = 32
            >>> context.arch = 'amd64'
            >>> context.bits == 32
            True

            Setting the architecture can override the defaults for
            both :attr:`endian` and :attr:`bits`

            >>> context.clear()
            >>> context.arch = 'powerpc64'
            >>> vars(context) == {'arch': 'powerpc64', 'bits': 64, 'endian': 'big'}
            True
        """
        # Lowercase
        arch = arch.lower()

        # Attempt to perform convenience and legacy compatibility transformations.
        # We have to make sure that x86_64 appears before x86 for this to work correctly.
        transform = [('ppc64', 'powerpc64'),
                     ('ppc', 'powerpc'),
                     ('x86_64', 'amd64'),
                     ('x86', 'i386'),
                     ('i686', 'i386'),
                     ('armeabi', 'arm'),
                     ('arm64', 'aarch64')]
        for k, v in transform:
            if arch.startswith(k):
                arch = v
                break

        try:
            defaults = ContextType.architectures[arch]
        except KeyError:
            raise AttributeError('AttributeError: arch must be one of %r' % sorted(ContextType.architectures))

        for k,v in ContextType.architectures[arch].items():
            if k not in self._tls:
                self._tls[k] = v

        return arch

    @_validator
    def aslr(self, aslr):
        """
        ASLR settings for new processes.

        If ``False``, attempt to disable ASLR in all processes which are
        created via ``personality`` (``setarch -R``) and ``setrlimit``
        (``ulimit -s unlimited``).

        The ``setarch`` changes are lost if a ``setuid`` binary is executed.
        """
        return bool(aslr)

    @_validator
    def kernel(self, arch):
        """
        Target machine's kernel architecture.

        Usually, this is the same as ``arch``, except when
        running a 32-bit binary on a 64-bit kernel (e.g. i386-on-amd64).

        Even then, this doesn't matter much -- only when the the segment
        registers need to be known
        """
        with context.local(arch=arch):
            return context.arch

    @_validator
    def bits(self, bits):
        """
        Target machine word size, in bits (i.e. the size of general purpose registers).

        The default value is ``32``, but changes according to :attr:`arch`.

        Examples:
            >>> context.clear()
            >>> context.bits == 32
            True
            >>> context.bits = 64
            >>> context.bits == 64
            True
            >>> context.bits = -1 #doctest: +ELLIPSIS
            Traceback (most recent call last):
            ...
            AttributeError: bits must be > 0 (-1)
        """
        bits = int(bits)

        if bits <= 0:
            raise AttributeError("bits must be > 0 (%r)" % bits)

        return bits

    @_validator
    def binary(self, binary):
        """
        Infer target architecture, bit-with, and endianness from a binary file.
        Data type is a :class:`pwnlib.elf.ELF` object.

        Examples:

            >>> context.clear()
            >>> context.arch, context.bits
            ('i386', 32)
            >>> context.binary = '/bin/bash'
            >>> context.arch, context.bits
            ('amd64', 64)
            >>> context.binary
            ELF('/bin/bash')

        """
        # Cyclic imports... sorry Idolf.
        from ..elf     import ELF

        if not isinstance(binary, ELF):
            binary = ELF(binary)

        self.arch   = binary.arch
        self.bits   = binary.bits
        self.endian = binary.endian

        return binary

    @property
    def bytes(self):
        """
        Target machine word size, in bytes (i.e. the size of general purpose registers).

        This is a convenience wrapper around ``bits / 8``.

        Examples:

            >>> context.bytes = 1
            >>> context.bits == 8
            True

            >>> context.bytes = 0 #doctest: +ELLIPSIS
            Traceback (most recent call last):
            ...
            AttributeError: bits must be > 0 (0)
        """
        return self.bits/8
    @bytes.setter
    def bytes(self, value):
        self.bits = value*8

    @_validator
    def endian(self, endianness):
        """
        Endianness of the target machine.

        The default value is ``'little'``, but changes according to :attr:`arch`.

        Raises:
            AttributeError: An invalid endianness was provided

        Examples:

            >>> context.clear()
            >>> context.endian == 'little'
            True

            >>> context.endian = 'big'
            >>> context.endian
            'big'

            >>> context.endian = 'be'
            >>> context.endian == 'big'
            True

            >>> context.endian = 'foobar' #doctest: +ELLIPSIS
            Traceback (most recent call last):
             ...
            AttributeError: endian must be one of ['be', 'big', 'eb', 'el', 'le', 'little']
        """
        endian = endianness.lower()

        if endian not in ContextType.endiannesses:
            raise AttributeError("endian must be one of %r" % sorted(ContextType.endiannesses))

        return ContextType.endiannesses[endian]


    @_validator
    def log_level(self, value):
        """
        Sets the verbosity of ``pwntools`` logging mechanism.

        More specifically it controls the filtering of messages that happens
        inside the handler for logging to the screen. So if you want e.g. log
        all messages to a file, then this attribute makes no difference to you.

        Valid values are specified by the standard Python ``logging`` module.

        Default value is set to ``INFO``.

        Examples:

            >>> context.log_level = 'error'
            >>> context.log_level == logging.ERROR
            True
            >>> context.log_level = 10
            >>> context.log_level = 'foobar' #doctest: +ELLIPSIS
            Traceback (most recent call last):
            ...
            AttributeError: log_level must be an integer or one of ['CRITICAL', 'DEBUG', 'ERROR', 'INFO', 'NOTSET', 'WARN', 'WARNING']
        """
        # If it can be converted into an int, success
        try:                    return int(value)
        except ValueError:  pass

        # If it is defined in the logging module, success
        try:                    return getattr(logging, value.upper())
        except AttributeError:  pass

        # Otherwise, fail
        level_names = filter(lambda x: isinstance(x,str), logging._levelNames)
        permitted = sorted(level_names)
        raise AttributeError('log_level must be an integer or one of %r' % permitted)

    @_validator
    def log_file(self, value):
        r"""
        Sets the target file for all logging output.

        Works in a similar fashion to :attr:`log_level`.

        Examples:


            >>> context.log_file = 'foo.txt' #doctest: +ELLIPSIS
            >>> log.debug('Hello!') #doctest: +ELLIPSIS
            >>> with context.local(log_level='ERROR'): #doctest: +ELLIPSIS
            ...     log.info('Hello again!')
            >>> with context.local(log_file='bar.txt'):
            ...     log.debug('Hello from bar!')
            >>> log.info('Hello from foo!')
            >>> file('foo.txt').readlines()[-3] #doctest: +ELLIPSIS
            '...:DEBUG:...:Hello!\n'
            >>> file('foo.txt').readlines()[-2] #doctest: +ELLIPSIS
            '...:INFO:...:Hello again!\n'
            >>> file('foo.txt').readlines()[-1] #doctest: +ELLIPSIS
            '...:INFO:...:Hello from foo!\n'
            >>> file('bar.txt').readlines()[-1] #doctest: +ELLIPSIS
            '...:DEBUG:...:Hello from bar!\n'
        """
        if isinstance(value, (str,unicode)):
            modes = ('w', 'wb', 'a', 'ab')
            # check if mode was specified as "[value],[mode]"
            if ',' not in value:
                value += ',a'
            filename, mode = value.rsplit(',', 1)
            value = open(filename, mode)

        elif not isinstance(value, (file)):
            raise AttributeError('log_file must be a file')

        # Is this the same file we already have open?
        # If so, don't re-print the banner.
        if self.log_file and not isinstance(self.log_file, _devnull):
            a = os.fstat(value.fileno()).st_ino
            b = os.fstat(self.log_file.fileno()).st_ino

            if a == b:
                return self.log_file

        iso_8601 = '%Y-%m-%dT%H:%M:%S'
        lines = [
            '=' * 78,
            ' Started at %s ' % time.strftime(iso_8601),
            ' sys.argv = [',
            ]
        for arg in sys.argv:
            lines.append('   %r,' % arg)
        lines.append(' ]')
        lines.append('=' * 78)
        for line in lines:
            value.write('=%-78s=\n' % line)
        value.flush()
        return value

    @_validator
    def log_console(self, stream):
        """
        Sets the default logging console target.

        Examples:

            >>> context.log_level = 'warn'
            >>> log.warn("Hello")
            [!] Hello
            >>> context.log_console=open('/dev/null', 'w')
            >>> log.warn("Hello")
            >>> context.clear()
        """
        if isinstance(stream, str):
            stream = open(stream, 'wt')
        return stream

    @property
    def mask(self):
        return (1 << self.bits) - 1

    @_validator
    def os(self, os):
        """
        Operating system of the target machine.

        The default value is ``linux``.

        Allowed values are listed in :attr:`pwnlib.context.ContextType.oses`.

        Examples:

            >>> context.os = 'linux'
            >>> context.os = 'foobar' #doctest: +ELLIPSIS
            Traceback (most recent call last):
            ...
            AttributeError: os must be one of ['android', 'cgc', 'freebsd', 'linux', 'windows']
        """
        os = os.lower()

        if os not in ContextType.oses:
            raise AttributeError("os must be one of %r" % ContextType.oses)

        return os

    @_validator
    def randomize(self, r):
        """
        Global flag that lots of things should be randomized.
        """
        return bool(r)

    @_validator
    def signed(self, signed):
        """
        Signed-ness for packing operation when it's not explicitly set.

        Can be set to any non-string truthy value, or the specific string
        values ``'signed'`` or ``'unsigned'`` which are converted into
        ``True`` and ``False`` correspondingly.

        Examples:

            >>> context.signed
            False
            >>> context.signed = 1
            >>> context.signed
            True
            >>> context.signed = 'signed'
            >>> context.signed
            True
            >>> context.signed = 'unsigned'
            >>> context.signed
            False
            >>> context.signed = 'foobar' #doctest: +ELLIPSIS
            Traceback (most recent call last):
            ...
            AttributeError: signed must be one of ['no', 'signed', 'unsigned', 'yes'] or a non-string truthy value
        """
        try:             signed = ContextType.signednesses[signed]
        except KeyError: pass

        if isinstance(signed, str):
            raise AttributeError('signed must be one of %r or a non-string truthy value' % sorted(ContextType.signednesses))

        return bool(signed)

    @_validator
    def timeout(self, value=Timeout.default):
        """
        Default amount of time to wait for a blocking operation before it times out,
        specified in seconds.

        The default value is to have an infinite timeout.

        See :class:`pwnlib.timeout.Timeout` for additional information on
        valid values.
        """
        return Timeout(value).timeout

    @_validator
    def terminal(self, value):
        """
        Default terminal used by :meth:`pwnlib.util.misc.run_in_new_terminal`.
        Can be a string or an iterable of strings.  In the latter case the first
        entry is the terminal and the rest are default arguments.
        """
        if isinstance(value, (str, unicode)):
            return [value]
        return value

    @property
    def abi(self):
        return self._abi

    @_validator
    def proxy(self, proxy):
        """
        Default proxy for all socket connections.

        Accepts either a string (hostname or IP address) for a SOCKS5 proxy on
        the default port, **or** a ``tuple`` passed to ``socks.set_default_proxy``,
        e.g. ``(socks.SOCKS4, 'localhost', 1234)``.

        >>> context.proxy = 'localhost' #doctest: +ELLIPSIS
        >>> r=remote('google.com', 80)
        Traceback (most recent call last):
        ...
        ProxyConnectionError: Error connecting to SOCKS5 proxy localhost:1080: [Errno 111] Connection refused

        >>> context.proxy = None
        >>> r=remote('google.com', 80, level='error')
        """

        if not proxy:
            socket.socket = _original_socket
            return None

        if isinstance(proxy, str):
            proxy = (socks.SOCKS5, proxy)

        if not isinstance(proxy, collections.Iterable):
            raise AttributeError('proxy must be a string hostname, or tuple of arguments for socks.set_default_proxy')

        socks.set_default_proxy(*proxy)
        socket.socket = socks.socksocket

        return proxy

    @_validator
    def noptrace(self, value):
        """Disable all actions which rely on ptrace.

        This is useful for switching between local exploitation with a debugger,
        and remote exploitation (without a debugger).

        This option can be set with the ``NOPTRACE`` command-line argument.
        """
        return bool(value)


    @_validator
    def adb_host(self, value):
        """Sets the target host which is used for ADB.

        This is useful for Android exploitation.

        The default value is inherited from ANDROID_ADB_SERVER_HOST, or set
        to the default 'localhost'.
        """
        return str(value)


    @_validator
    def adb_port(self, value):
        """Sets the target port which is used for ADB.

        This is useful for Android exploitation.

        The default value is inherited from ANDROID_ADB_SERVER_PORT, or set
        to the default 5037.
        """
        return int(value)

    @_validator
    def device(self, device):
        """Sets the device being operated on.
        """
        if isinstance(device, Device):
            self.arch = device.arch or self.arch
            self.bits = device.bits or self.bits
            self.endian = device.endian or self.endian
            self.os = device.os or self.os
        elif isinstance(device, str):
            device = Device(device)
        else:
            raise AttributeError("device must be either a Device object or a serial number as a string")

        return device

    @property
    def adb(self):
        """Returns an argument array for connecting to adb.

        Unless ``$ADB_PATH`` is set, uses the default ``adb`` binary in ``$PATH``.
        """
        ADB_PATH = os.environ.get('ADB_PATH', 'adb')

        command = [ADB_PATH]

        if self.adb_host != self.defaults['adb_host']:
            command += ['-H', self.adb_host]

        if self.adb_port != self.defaults['adb_port']:
            command += ['-P', str(self.adb_port)]

        if self.device:
            command += ['-s', str(self.device)]

        return command

<<<<<<< HEAD
    @_validator
    def buffer_size(self, size):
        """Internal buffer size to use for ``tube`` objects.

        This is not the maximum size of the buffer, but this is the amount of data
        which is passed to each raw ``read`` syscall (or equivalent).
        """
        return int(size)
=======
    @property
    def cache_dir(self):
        """Directory used for caching data.

        Note:
            May be either a path string, or ``None``.

        Example:

            >>> cache_dir = context.cache_dir
            >>> cache_dir is not None
            True
            >>> os.chmod(cache_dir, 0o000)
            >>> context.cache_dir is None
            True
            >>> os.chmod(cache_dir, 0o755)
            >>> cache_dir == context.cache_dir
            True
        """
        home = os.path.expanduser('~')

        if not os.access(home, os.W_OK):
            return None

        cache = os.path.join(home, '.pwntools-cache')

        if not os.path.exists(cache):
            try:
                os.mkdir(cache)
            except OSError:
                return None

        # Some wargames e.g. pwnable.kr have created dummy directories
        # which cannot be modified by the user account (owned by root).
        if not os.access(cache, os.W_OK):
            return None

        return cache

>>>>>>> 332c9d20

    #*************************************************************************
    #                               ALIASES
    #*************************************************************************
    #
    # These fields are aliases for fields defined above, either for
    # convenience or compatibility.
    #
    #*************************************************************************

    def __call__(self, **kwargs):
        """
        Alias for :meth:`pwnlib.context.ContextType.update`
        """
        return self.update(**kwargs)

    def reset_local(self):
        """
        Deprecated.  Use :meth:`clear`.
        """
        self.clear()

    @property
    def endianness(self):
        """
        Legacy alias for :attr:`endian`.

        Examples:

            >>> context.endian == context.endianness
            True
        """
        return self.endian
    @endianness.setter
    def endianness(self, value):
        self.endian = value


    @property
    def sign(self):
        """
        Alias for :attr:`signed`
        """
        return self.signed

    @sign.setter
    def sign(self, value):
        self.signed = value

    @property
    def signedness(self):
        """
        Alias for :attr:`signed`
        """
        return self.signed

    @signedness.setter
    def signedness(self, value):
        self.signed = value


    @property
    def word_size(self):
        """
        Alias for :attr:`bits`
        """
        return self.bits

    @word_size.setter
    def word_size(self, value):
        self.bits = value

    Thread = Thread


#: Global ``context`` object, used to store commonly-used pwntools settings.
#: In most cases, the context is used to infer default variables values.
#: For example, :meth:`pwnlib.asm.asm` can take an ``os`` parameter as a
#: keyword argument.  If it is not supplied, the ``os`` specified by
#: ``context`` is used instead.
#: Consider it a shorthand to passing ``os=`` and ``arch=`` to every single
#: function call.
context = ContextType()

# Inherit default ADB values
if 'ANDROID_ADB_SERVER_HOST' in os.environ:
    context.adb_host = os.environ.get('ANDROID_ADB_SERVER_HOST')

if 'ANDROID_ADB_SERVER_PORT' in os.environ:
    context.adb_port = int(os.getenv('ANDROID_ADB_SERVER_PORT'))

def LocalContext(function):
    """
    Wraps the specified function on a context.local() block, using kwargs.

    Example:

        >>> @LocalContext
        ... def printArch():
        ...     print(context.arch)
        >>> printArch()
        i386
        >>> printArch(arch='arm')
        arm
    """
    @functools.wraps(function)
    def setter(*a, **kw):
        # Fast path to skip adding a Context frame
        if not kw:
            return function(*a)

        with context.local(**{k:kw.pop(k) for k,v in kw.items() if isinstance(getattr(ContextType, k, None), property)}):
            return function(*a, **kw)
    return setter<|MERGE_RESOLUTION|>--- conflicted
+++ resolved
@@ -1147,7 +1147,6 @@
 
         return command
 
-<<<<<<< HEAD
     @_validator
     def buffer_size(self, size):
         """Internal buffer size to use for ``tube`` objects.
@@ -1156,7 +1155,7 @@
         which is passed to each raw ``read`` syscall (or equivalent).
         """
         return int(size)
-=======
+
     @property
     def cache_dir(self):
         """Directory used for caching data.
@@ -1195,8 +1194,6 @@
             return None
 
         return cache
-
->>>>>>> 332c9d20
 
     #*************************************************************************
     #                               ALIASES
