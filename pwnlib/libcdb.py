--- conflicted
+++ resolved
@@ -25,18 +25,13 @@
 log = getLogger(__name__)
 
 HASHES = ['build_id', 'sha1', 'sha256', 'md5']
-<<<<<<< HEAD
-DEBUGINFOD_SERVERS = ['https://debuginfod.elfutils.org/']
+DEBUGINFOD_SERVERS = [
+    'https://debuginfod.elfutils.org/',
+]
 
 if 'DEBUGINFOD_URLS' in os.environ:
     urls = os.environ['DEBUGINFOD_URLS'].split(' ')
     DEBUGINFOD_SERVERS = urls + DEBUGINFOD_SERVERS
-=======
-DEBUGINFOD_SERVERS = [
-    'https://debuginfod.systemtap.org',
-    'https://debuginfod.ubuntu.com',
-] + os.environ.get('DEBUGINFOD_SERVERS', '').split()
->>>>>>> d76c9fc7
 
 # https://gitlab.com/libcdb/libcdb wasn't updated after 2019,
 # but still is a massive database of older libc binaries.
