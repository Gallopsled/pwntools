--- conflicted
+++ resolved
@@ -304,11 +304,7 @@
             candidate = candidate.union(AtomWrite(candidate.end, 1, data[i + candidate.size]))
 
         sz = min([s for s in SPECIFIER if s >= candidate.size] + [float("inf")])
-<<<<<<< HEAD
-        if candidate.start + sz > len(data):
-=======
         if i + sz > len(data):
->>>>>>> 7ec16832
             raise RuntimeError("impossible to avoid badbytes starting after offset %d (address %x)" % (i, i + address))
         i += candidate.size
         candidate = candidate.union(AtomWrite(candidate.end, sz - candidate.size, 0, 0))
