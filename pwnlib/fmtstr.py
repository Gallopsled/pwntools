--- conflicted
+++ resolved
@@ -307,21 +307,12 @@
     end = address + len(data)
     while i < len(data):
         candidate = AtomWrite(address + i, 1, data[i])
-<<<<<<< HEAD
         while candidate.end < end and any(x in badbytes for x in pack(candidate.end)):
             candidate = candidate.union(AtomWrite(candidate.end, 1, data[i + candidate.size]))
 
         sz = min([s for s in SPECIFIER if s >= candidate.size] + [float("inf")])
         if candidate.start + sz > end:
             raise RuntimeError("impossible to avoid badbytes starting after offset %d (address %#x)" % (i, i + address))
-=======
-        while i + candidate.size < len(data) and any(x in badbytes for x in pack(candidate.end)):
-            candidate = candidate.union(AtomWrite(candidate.end, 1, data[i + candidate.size]))
-
-        sz = min([s for s in SPECIFIER if s >= candidate.size] + [float("inf")])
-        if i + sz > len(data):
-            raise RuntimeError("impossible to avoid badbytes starting after offset %d (address %x)" % (i, i + address))
->>>>>>> 8d104851
         i += candidate.size
         candidate = candidate.union(AtomWrite(candidate.end, sz - candidate.size, 0, 0))
         out.append(candidate)
@@ -825,11 +816,7 @@
 
     return make_payload_dollar(offset, atoms, numbwritten)
 
-<<<<<<< HEAD
-def fmtstr_payload(offset, writes, numbwritten=0, write_size='byte', write_size_max='long', overflows=255, strategy="small", badbytes=frozenset(), offset_bytes=0):
-=======
-def fmtstr_payload(offset, writes, numbwritten=0, write_size='byte', write_size_max='long', overflows=16, strategy="small", badbytes=frozenset(), offset_bytes=0, no_dollars=False):
->>>>>>> 8d104851
+def fmtstr_payload(offset, writes, numbwritten=0, write_size='byte', write_size_max='long', overflows=255, strategy="small", badbytes=frozenset(), offset_bytes=0, no_dollars=False):
     r"""fmtstr_payload(offset, writes, numbwritten=0, write_size='byte') -> str
 
     Makes payload with given parameter.
