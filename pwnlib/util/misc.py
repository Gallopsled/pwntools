from __future__ import division

import base64
import errno
import os
import re
<<<<<<< HEAD
import signal
=======
import six
>>>>>>> 42b060e4
import socket
import stat
import string
import subprocess

<<<<<<< HEAD
from pwnlib import atexit
=======
import six

>>>>>>> 42b060e4
from pwnlib.context import context
from pwnlib.log import getLogger
from pwnlib.util import fiddling
from pwnlib.util import lists

log = getLogger(__name__)

def align(alignment, x):
    """align(alignment, x) -> int

    Rounds `x` up to nearest multiple of the `alignment`.

    Example:
      >>> [align(5, n) for n in range(15)]
      [0, 5, 5, 5, 5, 5, 10, 10, 10, 10, 10, 15, 15, 15, 15]
    """
    return x + -x % alignment


def align_down(alignment, x):
    """align_down(alignment, x) -> int

    Rounds `x` down to nearest multiple of the `alignment`.

    Example:
        >>> [align_down(5, n) for n in range(15)]
        [0, 0, 0, 0, 0, 5, 5, 5, 5, 5, 10, 10, 10, 10, 10]
    """
    return x - x % alignment


def binary_ip(host):
    """binary_ip(host) -> str

    Resolve host and return IP as four byte string.

    Example:
        >>> binary_ip("127.0.0.1")
        b'\\x7f\\x00\\x00\\x01'
    """
    return socket.inet_aton(socket.gethostbyname(host))


def size(n, abbrev = 'B', si = False):
    """size(n, abbrev = 'B', si = False) -> str

    Convert the length of a bytestream to human readable form.

    Arguments:
      n(int,iterable): The length to convert to human readable form,
        or an object which can have ``len()`` called on it.
      abbrev(str): String appended to the size, defaults to ``'B'``.

    Example:
        >>> size(451)
        '451B'
        >>> size(1000)
        '1000B'
        >>> size(1024)
        '1.00KB'
        >>> size(1024, ' bytes')
        '1.00K bytes'
        >>> size(1024, si = True)
        '1.02KB'
        >>> [size(1024 ** n) for n in range(7)]
        ['1B', '1.00KB', '1.00MB', '1.00GB', '1.00TB', '1.00PB', '1024.00PB']
        >>> size([])
        '0B'
        >>> size([1,2,3])
        '3B'
    """
    if hasattr(n, '__len__'):
        n = len(n)

    base = 1000.0 if si else 1024.0
    if n < base:
        return '%d%s' % (n, abbrev)

    for suffix in ['K', 'M', 'G', 'T']:
        n /= base
        if n < base:
            return '%.02f%s%s' % (n, suffix, abbrev)

    return '%.02fP%s' % (n / base, abbrev)

KB = 1024
MB = 1024 * KB
GB = 1024 * MB

KiB = 1000
MiB = 1000 * KB
GiB = 1000 * MB

def read(path, count=-1, skip=0):
    r"""read(path, count=-1, skip=0) -> str

    Open file, return content.

    Examples:
        >>> read('/proc/self/exe')[:4]
        b'\x7fELF'
    """
    path = os.path.expanduser(os.path.expandvars(path))
    with open(path, 'rb') as fd:
        if skip:
            fd.seek(skip)
        return fd.read(count)


def write(path, data = b'', create_dir = False, mode = 'w'):
    """Create new file or truncate existing to zero length and write data."""
    path = os.path.expanduser(os.path.expandvars(path))
    if create_dir:
        path = os.path.realpath(path)
        mkdir_p(os.path.dirname(path))
    if mode == 'w' and isinstance(data, bytes): mode += 'b'
    with open(path, mode) as f:
        f.write(data)

def which(name, all = False):
    """which(name, flags = os.X_OK, all = False) -> str or str set

    Works as the system command ``which``; searches $PATH for ``name`` and
    returns a full path if found.

    If `all` is :const:`True` the set of all found locations is returned, else
    the first occurrence or :const:`None` is returned.

    Arguments:
      `name` (str): The file to search for.
      `all` (bool):  Whether to return all locations where `name` was found.

    Returns:
      If `all` is :const:`True` the set of all locations where `name` was found,
      else the first location or :const:`None` if not found.

    Example:
      >>> which('sh')
      '/bin/sh'
"""
    # If name is a path, do not attempt to resolve it.
    if os.path.sep in name:
        return name

    isroot = os.getuid() == 0
    out = set()
    try:
        path = os.environ['PATH']
    except KeyError:
        log.exception('Environment variable $PATH is not set')
    for p in path.split(os.pathsep):
        p = os.path.join(p, name)
        if os.access(p, os.X_OK):
            st = os.stat(p)
            if not stat.S_ISREG(st.st_mode):
                continue
            # work around this issue: https://bugs.python.org/issue9311
            if isroot and not \
              st.st_mode & (stat.S_IXUSR | stat.S_IXGRP | stat.S_IXOTH):
                continue
            if all:
                out.add(p)
            else:
                return p
    if all:
        return out
    else:
        return None

def run_in_new_terminal(command, terminal = None, args = None, kill_at_exit = True):
    """run_in_new_terminal(command, terminal = None, args = None, kill_at_exit = True) -> int

    Run a command in a new terminal.

    When ``terminal`` is not set:
        - If ``context.terminal`` is set it will be used.
          If it is an iterable then ``context.terminal[1:]`` are default arguments.
        - If a ``pwntools-terminal`` command exists in ``$PATH``, it is used
        - If tmux is detected (by the presence of the ``$TMUX`` environment
          variable), a new pane will be opened.
        - If GNU Screen is detected (by the presence of the ``$STY`` environment
          variable), a new screen will be opened.
<<<<<<< HEAD
        - If ``$TERM_PROGRAM`` is set, that is used.
        - If X11 is detected (by the presence of the ``$DISPLAY`` environment
          variable), ``x-terminal-emulator`` is used.

    If `kill_at_exit` is :const:`True`, try to close the command/terminal when the
    current process exits. This may not work for all terminal types.
=======
        - If WSL (Windows Subsystem for Linux) is detected (by the presence of
          a ``wsl.exe`` binary in the ``$PATH`` and ``/proc/sys/kernel/osrelease``
          containing ``Microsoft``), a new ``cmd.exe`` window will be opened.
>>>>>>> 42b060e4

    Arguments:
        command (str): The command to run.
        terminal (str): Which terminal to use.
        args (list): Arguments to pass to the terminal
        kill_at_exit (bool): Whether to close the command/terminal on process exit.

    Note:
        The command is opened with ``/dev/null`` for stdin, stdout, stderr.

    Returns:
      PID of the new terminal process
    """
    if not terminal:
        if context.terminal:
            terminal = context.terminal[0]
            args     = context.terminal[1:]
        elif which('pwntools-terminal'):
            terminal = 'pwntools-terminal'
            args     = []
        elif 'TMUX' in os.environ and which('tmux'):
            terminal = 'tmux'
<<<<<<< HEAD
            args     = ['splitw', '-F' '#{pane_pid}', '-P']
=======
            args     = ['splitw']
>>>>>>> 42b060e4
        elif 'STY' in os.environ and which('screen'):
            terminal = 'screen'
            args     = ['-t','pwntools-gdb','bash','-c']
        elif 'TERM_PROGRAM' in os.environ:
            terminal = os.environ['TERM_PROGRAM']
            args     = []
        elif 'DISPLAY' in os.environ and which('x-terminal-emulator'):
            terminal = 'x-terminal-emulator'
            args     = ['-e']
<<<<<<< HEAD
=======
        else:
            is_wsl = False
            if os.path.exists('/proc/sys/kernel/osrelease'):
                with open('/proc/sys/kernel/osrelease', 'rb') as f:
                    is_wsl = b'icrosoft' in f.read()
            if is_wsl and which('cmd.exe') and which('wsl.exe') and which('bash.exe'):
                terminal = 'cmd.exe'
                args     = ['/c', 'start', 'bash.exe', '-c']
>>>>>>> 42b060e4

    if not terminal:
        log.error('Could not find a terminal binary to use. Set context.terminal to your terminal.')
    elif not which(terminal):
        log.error('Could not find terminal binary %r. Set context.terminal to your terminal.' % terminal)

    if isinstance(args, tuple):
        args = list(args)

    argv = [which(terminal)] + args

    if isinstance(command, six.string_types):
        if ';' in command:
            log.error("Cannot use commands with semicolon.  Create a script and invoke that directly.")
        argv += [command]
    elif isinstance(command, (list, tuple)):
        if any(';' in c for c in command):
            log.error("Cannot use commands with semicolon.  Create a script and invoke that directly.")
        argv += list(command)

    log.debug("Launching a new terminal: %r" % argv)

<<<<<<< HEAD
    stdin = stdout = stderr = open(os.devnull, 'rwb')
    if terminal == 'tmux':
        stdout = subprocess.PIPE

    p = subprocess.Popen(argv, stdin=stdin, stdout=stdout, stderr=stderr)

    if terminal == 'tmux':
        out, _ = p.communicate()
        pid = int(out)
    else:
        pid = p.pid

    if kill_at_exit:
        if terminal == 'tmux':
            atexit.register(lambda: os.kill(pid, signal.SIGTERM))
        else:
            atexit.register(lambda: p.terminate())
=======
    pid = os.fork()

    if pid == 0:
        # Closing the file descriptors makes everything fail under tmux on OSX.
        if platform.system() != 'Darwin':
            devnull = open(os.devnull, 'r+b')
            os.dup2(devnull.fileno(), 0)
            os.dup2(devnull.fileno(), 1)
            os.dup2(devnull.fileno(), 2)
        os.execv(argv[0], argv)
        os._exit(1)
>>>>>>> 42b060e4

    return pid

def parse_ldd_output(output):
    """Parses the output from a run of 'ldd' on a binary.
    Returns a dictionary of {path: address} for
    each library required by the specified binary.

    Arguments:
      output(str): The output to parse

    Example:
        >>> sorted(parse_ldd_output('''
        ...     linux-vdso.so.1 =>  (0x00007fffbf5fe000)
        ...     libtinfo.so.5 => /lib/x86_64-linux-gnu/libtinfo.so.5 (0x00007fe28117f000)
        ...     libdl.so.2 => /lib/x86_64-linux-gnu/libdl.so.2 (0x00007fe280f7b000)
        ...     libc.so.6 => /lib/x86_64-linux-gnu/libc.so.6 (0x00007fe280bb4000)
        ...     /lib64/ld-linux-x86-64.so.2 (0x00007fe2813dd000)
        ... ''').keys())
        ['/lib/x86_64-linux-gnu/libc.so.6', '/lib/x86_64-linux-gnu/libdl.so.2', '/lib/x86_64-linux-gnu/libtinfo.so.5', '/lib64/ld-linux-x86-64.so.2']
    """
    expr_linux   = re.compile(r'\s(?P<lib>\S?/\S+)\s+\((?P<addr>0x.+)\)')
    expr_openbsd = re.compile(r'^\s+(?P<addr>[0-9a-f]+)\s+[0-9a-f]+\s+\S+\s+[01]\s+[0-9]+\s+[0-9]+\s+(?P<lib>\S+)$')
    libs = {}

    for s in output.split('\n'):
        match = expr_linux.search(s) or expr_openbsd.search(s)
        if not match:
            continue
        lib, addr = match.group('lib'), match.group('addr')
        libs[lib] = int(addr, 16)

    return libs

def mkdir_p(path):
    """Emulates the behavior of ``mkdir -p``."""

    try:
        os.makedirs(path)
    except OSError as exc:
        if exc.errno == errno.EEXIST and os.path.isdir(path):
            pass
        else:
            raise

def dealarm_shell(tube):
    """Given a tube which is a shell, dealarm it.
    """
    tube.clean()

    tube.sendline('which python || echo')
    if tube.recvline().startswith('/'):
        tube.sendline('''exec python -c "import signal, os; signal.alarm(0); os.execl('$SHELL','')"''')
        return tube

    tube.sendline('which perl || echo')
    if tube.recvline().startswith('/'):
        tube.sendline('''exec perl -e "alarm 0; exec '${SHELL:-/bin/sh}'"''')
        return tube

    return None

def register_sizes(regs, in_sizes):
    """Create dictionaries over register sizes and relations

    Given a list of lists of overlapping register names (e.g. ['eax','ax','al','ah']) and a list of input sizes,
    it returns the following:

    * all_regs    : list of all valid registers
    * sizes[reg]  : the size of reg in bits
    * bigger[reg] : list of overlapping registers bigger than reg
    * smaller[reg]: list of overlapping registers smaller than reg

    Used in i386/AMD64 shellcode, e.g. the mov-shellcode.

    Example:
        >>> regs = [['eax', 'ax', 'al', 'ah'],['ebx', 'bx', 'bl', 'bh'],
        ... ['ecx', 'cx', 'cl', 'ch'],
        ... ['edx', 'dx', 'dl', 'dh'],
        ... ['edi', 'di'],
        ... ['esi', 'si'],
        ... ['ebp', 'bp'],
        ... ['esp', 'sp'],
        ... ]
        >>> all_regs, sizes, bigger, smaller = register_sizes(regs, [32, 16, 8, 8])
        >>> all_regs
        ['eax', 'ax', 'al', 'ah', 'ebx', 'bx', 'bl', 'bh', 'ecx', 'cx', 'cl', 'ch', 'edx', 'dx', 'dl', 'dh', 'edi', 'di', 'esi', 'si', 'ebp', 'bp', 'esp', 'sp']
        >>> pprint(sizes)
        {'ah': 8,
         'al': 8,
         'ax': 16,
         'bh': 8,
         'bl': 8,
         'bp': 16,
         'bx': 16,
         'ch': 8,
         'cl': 8,
         'cx': 16,
         'dh': 8,
         'di': 16,
         'dl': 8,
         'dx': 16,
         'eax': 32,
         'ebp': 32,
         'ebx': 32,
         'ecx': 32,
         'edi': 32,
         'edx': 32,
         'esi': 32,
         'esp': 32,
         'si': 16,
         'sp': 16}
        >>> pprint(bigger)
        {'ah': ['eax', 'ax', 'ah'],
         'al': ['eax', 'ax', 'al'],
         'ax': ['eax', 'ax'],
         'bh': ['ebx', 'bx', 'bh'],
         'bl': ['ebx', 'bx', 'bl'],
         'bp': ['ebp', 'bp'],
         'bx': ['ebx', 'bx'],
         'ch': ['ecx', 'cx', 'ch'],
         'cl': ['ecx', 'cx', 'cl'],
         'cx': ['ecx', 'cx'],
         'dh': ['edx', 'dx', 'dh'],
         'di': ['edi', 'di'],
         'dl': ['edx', 'dx', 'dl'],
         'dx': ['edx', 'dx'],
         'eax': ['eax'],
         'ebp': ['ebp'],
         'ebx': ['ebx'],
         'ecx': ['ecx'],
         'edi': ['edi'],
         'edx': ['edx'],
         'esi': ['esi'],
         'esp': ['esp'],
         'si': ['esi', 'si'],
         'sp': ['esp', 'sp']}
        >>> pprint(smaller)
        {'ah': [],
         'al': [],
         'ax': ['al', 'ah'],
         'bh': [],
         'bl': [],
         'bp': [],
         'bx': ['bl', 'bh'],
         'ch': [],
         'cl': [],
         'cx': ['cl', 'ch'],
         'dh': [],
         'di': [],
         'dl': [],
         'dx': ['dl', 'dh'],
         'eax': ['ax', 'al', 'ah'],
         'ebp': ['bp'],
         'ebx': ['bx', 'bl', 'bh'],
         'ecx': ['cx', 'cl', 'ch'],
         'edi': ['di'],
         'edx': ['dx', 'dl', 'dh'],
         'esi': ['si'],
         'esp': ['sp'],
         'si': [],
         'sp': []}
    """
    sizes = {}
    bigger = {}
    smaller = {}

    for l in regs:
        for r, s in zip(l, in_sizes):
            sizes[r] = s

        for r in l:
            bigger[r] = [r_ for r_ in l if sizes[r_] > sizes[r] or r == r_]
            smaller[r] = [r_ for r_ in l if sizes[r_] < sizes[r]]

    return lists.concat(regs), sizes, bigger, smaller


def python_2_bytes_compatible(klass):
    """
    A class decorator that defines __str__ methods under Python 2.
    Under Python 3 it does nothing.
    """
    if six.PY2:
        if '__str__' not in klass.__dict__:
            klass.__str__ = klass.__bytes__
    return klass<|MERGE_RESOLUTION|>--- conflicted
+++ resolved
@@ -4,22 +4,14 @@
 import errno
 import os
 import re
-<<<<<<< HEAD
 import signal
-=======
 import six
->>>>>>> 42b060e4
 import socket
 import stat
 import string
 import subprocess
 
-<<<<<<< HEAD
 from pwnlib import atexit
-=======
-import six
-
->>>>>>> 42b060e4
 from pwnlib.context import context
 from pwnlib.log import getLogger
 from pwnlib.util import fiddling
@@ -202,18 +194,15 @@
           variable), a new pane will be opened.
         - If GNU Screen is detected (by the presence of the ``$STY`` environment
           variable), a new screen will be opened.
-<<<<<<< HEAD
         - If ``$TERM_PROGRAM`` is set, that is used.
         - If X11 is detected (by the presence of the ``$DISPLAY`` environment
           variable), ``x-terminal-emulator`` is used.
-
-    If `kill_at_exit` is :const:`True`, try to close the command/terminal when the
-    current process exits. This may not work for all terminal types.
-=======
         - If WSL (Windows Subsystem for Linux) is detected (by the presence of
           a ``wsl.exe`` binary in the ``$PATH`` and ``/proc/sys/kernel/osrelease``
           containing ``Microsoft``), a new ``cmd.exe`` window will be opened.
->>>>>>> 42b060e4
+
+    If `kill_at_exit` is :const:`True`, try to close the command/terminal when the
+    current process exits. This may not work for all terminal types.
 
     Arguments:
         command (str): The command to run.
@@ -236,11 +225,7 @@
             args     = []
         elif 'TMUX' in os.environ and which('tmux'):
             terminal = 'tmux'
-<<<<<<< HEAD
             args     = ['splitw', '-F' '#{pane_pid}', '-P']
-=======
-            args     = ['splitw']
->>>>>>> 42b060e4
         elif 'STY' in os.environ and which('screen'):
             terminal = 'screen'
             args     = ['-t','pwntools-gdb','bash','-c']
@@ -250,8 +235,6 @@
         elif 'DISPLAY' in os.environ and which('x-terminal-emulator'):
             terminal = 'x-terminal-emulator'
             args     = ['-e']
-<<<<<<< HEAD
-=======
         else:
             is_wsl = False
             if os.path.exists('/proc/sys/kernel/osrelease'):
@@ -260,7 +243,6 @@
             if is_wsl and which('cmd.exe') and which('wsl.exe') and which('bash.exe'):
                 terminal = 'cmd.exe'
                 args     = ['/c', 'start', 'bash.exe', '-c']
->>>>>>> 42b060e4
 
     if not terminal:
         log.error('Could not find a terminal binary to use. Set context.terminal to your terminal.')
@@ -283,7 +265,6 @@
 
     log.debug("Launching a new terminal: %r" % argv)
 
-<<<<<<< HEAD
     stdin = stdout = stderr = open(os.devnull, 'rwb')
     if terminal == 'tmux':
         stdout = subprocess.PIPE
@@ -301,19 +282,6 @@
             atexit.register(lambda: os.kill(pid, signal.SIGTERM))
         else:
             atexit.register(lambda: p.terminate())
-=======
-    pid = os.fork()
-
-    if pid == 0:
-        # Closing the file descriptors makes everything fail under tmux on OSX.
-        if platform.system() != 'Darwin':
-            devnull = open(os.devnull, 'r+b')
-            os.dup2(devnull.fileno(), 0)
-            os.dup2(devnull.fileno(), 1)
-            os.dup2(devnull.fileno(), 2)
-        os.execv(argv[0], argv)
-        os._exit(1)
->>>>>>> 42b060e4
 
     return pid
 
