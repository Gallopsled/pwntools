from __future__ import division

import base64
import errno
import os
import re
import signal
import six
import socket
import stat
import string
import subprocess
import sys
import tempfile
import inspect
import time
import types

from pwnlib import atexit
from pwnlib.context import context
from pwnlib.log import getLogger
from pwnlib.timeout import Timeout
from pwnlib.util import fiddling
from pwnlib.util import lists
from pwnlib.util import packing

log = getLogger(__name__)

def align(alignment, x):
    """align(alignment, x) -> int

    Rounds `x` up to nearest multiple of the `alignment`.

    Example:

      >>> [align(5, n) for n in range(15)]
      [0, 5, 5, 5, 5, 5, 10, 10, 10, 10, 10, 15, 15, 15, 15]
    """
    return x + -x % alignment


def align_down(alignment, x):
    """align_down(alignment, x) -> int

    Rounds `x` down to nearest multiple of the `alignment`.

    Example:

        >>> [align_down(5, n) for n in range(15)]
        [0, 0, 0, 0, 0, 5, 5, 5, 5, 5, 10, 10, 10, 10, 10]
    """
    return x - x % alignment


def binary_ip(host):
    """binary_ip(host) -> str

    Resolve host and return IP as four byte string.

    Example:

        >>> binary_ip("127.0.0.1")
        b'\\x7f\\x00\\x00\\x01'
    """
    return socket.inet_aton(socket.gethostbyname(host))


def size(n, abbrev = 'B', si = False):
    """size(n, abbrev = 'B', si = False) -> str

    Convert the length of a bytestream to human readable form.

    Arguments:
      n(int,iterable): The length to convert to human readable form,
        or an object which can have ``len()`` called on it.
      abbrev(str): String appended to the size, defaults to ``'B'``.

    Example:

        >>> size(451)
        '451B'
        >>> size(1000)
        '1000B'
        >>> size(1024)
        '1.00KB'
        >>> size(1024, ' bytes')
        '1.00K bytes'
        >>> size(1024, si = True)
        '1.02KB'
        >>> [size(1024 ** n) for n in range(7)]
        ['1B', '1.00KB', '1.00MB', '1.00GB', '1.00TB', '1.00PB', '1024.00PB']
        >>> size([])
        '0B'
        >>> size([1,2,3])
        '3B'
    """
    if hasattr(n, '__len__'):
        n = len(n)

    base = 1000.0 if si else 1024.0
    if n < base:
        return '%d%s' % (n, abbrev)

    for suffix in ['K', 'M', 'G', 'T']:
        n /= base
        if n < base:
            return '%.02f%s%s' % (n, suffix, abbrev)

    return '%.02fP%s' % (n / base, abbrev)

KB = 1000
MB = 1000 * KB
GB = 1000 * MB

KiB = 1024
MiB = 1024 * KiB
GiB = 1024 * MiB

def read(path, count=-1, skip=0):
    r"""read(path, count=-1, skip=0) -> str

    Open file, return content.

    Examples:

        >>> read('/proc/self/exe')[:4]
        b'\x7fELF'
    """
    path = os.path.expanduser(os.path.expandvars(path))
    with open(path, 'rb') as fd:
        if skip:
            fd.seek(skip)
        return fd.read(count)


def write(path, data = b'', create_dir = False, mode = 'w'):
    """Create new file or truncate existing to zero length and write data."""
    path = os.path.expanduser(os.path.expandvars(path))
    if create_dir:
        path = os.path.realpath(path)
        mkdir_p(os.path.dirname(path))
    if mode == 'w' and isinstance(data, bytes): mode += 'b'
    with open(path, mode) as f:
        f.write(data)

def which(name, all = False, path=None):
    """which(name, flags = os.X_OK, all = False) -> str or str set

    Works as the system command ``which``; searches $PATH for ``name`` and
    returns a full path if found.
    Tries all of the file extensions in $PATHEXT on Windows too.

    If `all` is :const:`True` the set of all found locations is returned, else
    the first occurrence or :const:`None` is returned.

    Arguments:
      `name` (str): The file to search for.
      `all` (bool):  Whether to return all locations where `name` was found.

    Returns:
      If `all` is :const:`True` the set of all locations where `name` was found,
      else the first location or :const:`None` if not found.

    Example:

        >>> which('sh') # doctest: +ELLIPSIS
        '.../bin/sh'
    """
    # If name is a path, do not attempt to resolve it.
    if os.path.sep in name:
        return name

    if sys.platform == 'win32':
        pathexts = os.environ.get('PATHEXT', '').split(os.pathsep)
        isroot = False
    else:
        pathexts = []
        isroot = os.getuid() == 0
    pathexts = [''] + pathexts
    out = set()
    try:
        path = path or os.environ['PATH']
    except KeyError:
        log.exception('Environment variable $PATH is not set')
    for path_part in path.split(os.pathsep):
        for ext in pathexts:
            nameext = name + ext
            p = os.path.join(path_part, nameext)
            if os.access(p, os.X_OK):
                st = os.stat(p)
                if not stat.S_ISREG(st.st_mode):
                    continue
                # work around this issue: https://bugs.python.org/issue9311
                if isroot and not \
                st.st_mode & (stat.S_IXUSR | stat.S_IXGRP | stat.S_IXOTH):
                    continue
                if all:
                    out.add(p)
                    break
                else:
                    return p
    if all:
        return out
    else:
        return None


def normalize_argv_env(argv, env, log, level=2):
    #
    # Validate argv
    #
    # - Must be a list/tuple of strings
    # - Each string must not contain '\x00'
    #
    argv = argv or []
    if isinstance(argv, (six.text_type, six.binary_type)):
        argv = [argv]

    if not isinstance(argv, (list, tuple)):
        log.error('argv must be a list or tuple: %r' % argv)

    if not all(isinstance(arg, (six.text_type, bytes, bytearray)) for arg in argv):
        log.error("argv must be strings or bytes: %r" % argv)

    # Create a duplicate so we can modify it
    argv = list(argv)

    for i, oarg in enumerate(argv):
        arg = packing._need_bytes(oarg, level, 0x80)  # ASCII text is okay
        if b'\x00' in arg[:-1]:
            log.error('Inappropriate nulls in argv[%i]: %r' % (i, oarg))
        argv[i] = bytearray(arg.rstrip(b'\x00'))

    #
    # Validate environment
    #
    # - Must be a dictionary of {string:string}
    # - No strings may contain '\x00'
    #

    # Create a duplicate so we can modify it safely
    env2 = []
    if hasattr(env, 'items'):
        env_items = env.items()
    else:
        env_items = env
    if env:
        for k,v in env_items:
            if not isinstance(k, (bytes, six.text_type)):
                log.error('Environment keys must be strings: %r' % k)
            # Check if = is in the key, Required check since we sometimes call ctypes.execve directly
            # https://github.com/python/cpython/blob/025995feadaeebeef5d808f2564f0fd65b704ea5/Modules/posixmodule.c#L6476
            if b'=' in packing._encode(k):
                log.error('Environment keys may not contain "=": %r' % (k))
            if not isinstance(v, (bytes, six.text_type)):
                log.error('Environment values must be strings: %r=%r' % (k,v))
            k = packing._need_bytes(k, level, 0x80)  # ASCII text is okay
            v = packing._need_bytes(v, level, 0x80)  # ASCII text is okay
            if b'\x00' in k[:-1]:
                log.error('Inappropriate nulls in env key: %r' % (k))
            if b'\x00' in v[:-1]:
                log.error('Inappropriate nulls in env value: %r=%r' % (k, v))
            env2.append((bytearray(k.rstrip(b'\x00')), bytearray(v.rstrip(b'\x00'))))

    return argv, env2 or env


def run_in_new_terminal(command, terminal=None, args=None, kill_at_exit=True, preexec_fn=None):
    """run_in_new_terminal(command, terminal=None, args=None, kill_at_exit=True, preexec_fn=None) -> int

    Run a command in a new terminal.

    When ``terminal`` is not set:
        - If ``context.terminal`` is set it will be used.
          If it is an iterable then ``context.terminal[1:]`` are default arguments.
        - If a ``pwntools-terminal`` command exists in ``$PATH``, it is used
        - If tmux is detected (by the presence of the ``$TMUX`` environment
          variable), a new pane will be opened.
        - If GNU Screen is detected (by the presence of the ``$STY`` environment
          variable), a new screen will be opened.
        - If ``$TERM_PROGRAM`` is set, that is used.
        - If X11 is detected (by the presence of the ``$DISPLAY`` environment
          variable), ``x-terminal-emulator`` is used.
        - If KDE Konsole is detected (by the presence of the ``$KONSOLE_VERSION``
          environment variable), a terminal will be split.
        - If WSL (Windows Subsystem for Linux) is detected (by the presence of
          a ``wsl.exe`` binary in the ``$PATH`` and ``/proc/sys/kernel/osrelease``
          containing ``Microsoft``), a new ``cmd.exe`` window will be opened.

    If `kill_at_exit` is :const:`True`, try to close the command/terminal when the
    current process exits. This may not work for all terminal types.

    Arguments:
        command (str): The command to run.
        terminal (str): Which terminal to use.
        args (list): Arguments to pass to the terminal
        kill_at_exit (bool): Whether to close the command/terminal on process exit.
        preexec_fn (callable): Callable to invoke before exec().

    Note:
        The command is opened with ``/dev/null`` for stdin, stdout, stderr.

    Returns:
      PID of the new terminal process
    """
    if not terminal:
        if context.terminal:
            terminal = context.terminal[0]
            args     = context.terminal[1:]
        elif which('pwntools-terminal'):
            terminal = 'pwntools-terminal'
            args     = []
        elif 'TMUX' in os.environ and which('tmux'):
            terminal = 'tmux'
            args     = ['splitw']
        elif 'STY' in os.environ and which('screen'):
            terminal = 'screen'
            args     = ['-t','pwntools-gdb','bash','-c']
        elif 'TERM_PROGRAM' in os.environ and os.environ['TERM_PROGRAM'] == "iTerm.app" and which('osascript'):
            # if we're on a mac, and using iTerm
            terminal = "osascript"
            args     = []
        elif 'TERM_PROGRAM' in os.environ and which(os.environ['TERM_PROGRAM']):
            terminal = os.environ['TERM_PROGRAM']
            args     = []
        elif 'DISPLAY' in os.environ and which('x-terminal-emulator'):
            terminal = 'x-terminal-emulator'
            args     = ['-e']
        elif 'KONSOLE_VERSION' in os.environ and which('qdbus'):
            qdbus = which('qdbus')
            window_id = os.environ['WINDOWID']
            konsole_dbus_service = os.environ['KONSOLE_DBUS_SERVICE']

            with subprocess.Popen((qdbus, konsole_dbus_service), stdout=subprocess.PIPE) as proc:
                lines = proc.communicate()[0].decode().split('\n')

            # Iterate over all MainWindows
            for line in lines:
                parts = line.split('/')
                if len(parts) == 3 and parts[2].startswith('MainWindow_'):
                    name = parts[2]
                    with subprocess.Popen((qdbus, konsole_dbus_service, '/konsole/' + name,
                                           'org.kde.KMainWindow.winId'), stdout=subprocess.PIPE) as proc:
                        target_window_id = proc.communicate()[0].decode().strip()
                        if target_window_id == window_id:
                            break
            else:
                log.error('MainWindow not found')

            # Split
            subprocess.run((qdbus, konsole_dbus_service, '/konsole/' + name,
                            'org.kde.KMainWindow.activateAction', 'split-view-left-right'), stdout=subprocess.DEVNULL)

            # Find new session
            with subprocess.Popen((qdbus, konsole_dbus_service, os.environ['KONSOLE_DBUS_WINDOW'],
                                   'org.kde.konsole.Window.sessionList'), stdout=subprocess.PIPE) as proc:
                session_list = map(int, proc.communicate()[0].decode().split())
            last_konsole_session = max(session_list)

            terminal = 'qdbus'
            args = [konsole_dbus_service, '/Sessions/{}'.format(last_konsole_session),
                    'org.kde.konsole.Session.runCommand']

        else:
            is_wsl = False
            if os.path.exists('/proc/sys/kernel/osrelease'):
                with open('/proc/sys/kernel/osrelease', 'rb') as f:
                    is_wsl = b'icrosoft' in f.read()
            if is_wsl and which('cmd.exe') and which('wsl.exe') and which('bash.exe'):
                terminal    = 'cmd.exe'
                args        = ['/c', 'start']
                distro_name = os.getenv('WSL_DISTRO_NAME')

                # Split pane in Windows Terminal
                if 'WT_SESSION' in os.environ and which('wt.exe'):
                    args.extend(['wt.exe', '-w', '0', 'split-pane', '-d', '.'])

                if distro_name:
                    args.extend(['wsl.exe', '-d', distro_name, 'bash', '-c'])
                else:
                    args.extend(['bash.exe', '-c'])

    if not terminal:
        log.error('Could not find a terminal binary to use. Set context.terminal to your terminal.')
    elif not which(terminal):
        log.error('Could not find terminal binary %r. Set context.terminal to your terminal.' % terminal)

    if isinstance(args, tuple):
        args = list(args)

    # When not specifying context.terminal explicitly, we used to set these flags above.
    # However, if specifying terminal=['tmux', 'splitw', '-h'], we would be lacking these flags.
    # Instead, set them here and hope for the best.
    if terminal == 'tmux':
        args += ['-F' '#{pane_pid}', '-P']

    argv = [which(terminal)] + args

    if isinstance(command, six.string_types):
        if ';' in command:
            log.error("Cannot use commands with semicolon.  Create a script and invoke that directly.")
        argv += [command]
    elif isinstance(command, (list, tuple)):
        # Dump the full command line to a temporary file so we can be sure that
        # it is parsed correctly, and we do not need to account for shell expansion
        script = '''
#!{executable!s}
import os
os.execve({argv0!r}, {argv!r}, os.environ)
'''
        script = script.format(executable='/bin/env ' * (' ' in sys.executable) + sys.executable,
                               argv=command,
                               argv0=which(command[0]))
        script = script.lstrip()

        log.debug("Created script for new terminal:\n%s" % script)

        with tempfile.NamedTemporaryFile(delete=False, mode='wt+') as tmp:
          tmp.write(script)
          tmp.flush()
          os.chmod(tmp.name, 0o700)
          argv += [tmp.name]


    # if we're on a Mac and use iTerm, we use `osascript` to split the current window
    # `command` was sanitized on the previous step. It is now either a string, or was written to a tmp file
    # we run the command, which is now `argv[-1]`
    if terminal == 'osascript':
        osa_script = """
tell application "iTerm"
    tell current session of current window
        set newSession to (split horizontally with default profile)
    end tell
    tell newSession
        write text "{}"
    end tell
end tell
""".format(argv[-1])
        with tempfile.NamedTemporaryFile(delete=False, mode='wt+') as tmp:
            tmp.write(osa_script.lstrip())
            tmp.flush()
            os.chmod(tmp.name, 0o700)
            argv = [which(terminal), tmp.name]
    # cmd.exe does not support WSL UNC paths as working directory
    # so it gets reset to %WINDIR% before starting wsl again.
    # Set the working directory correctly in WSL.
    elif terminal == 'cmd.exe':
        argv[-1] = "cd '{}' && {}".format(os.getcwd(), argv[-1])

    log.debug("Launching a new terminal: %r" % argv)

    stdin = stdout = stderr = open(os.devnull, 'r+b')
    if terminal == 'tmux' or terminal == 'kitty':
        stdout = subprocess.PIPE

    p = subprocess.Popen(argv, stdin=stdin, stdout=stdout, stderr=stderr, preexec_fn=preexec_fn)

    kittyid = None

    if terminal == 'tmux':
        out, _ = p.communicate()
        try:
            pid = int(out)
        except ValueError:
            pid = None
        if pid is None:
            log.error("Could not parse PID from tmux output (%r). Start tmux first.", out)
    elif terminal == 'qdbus':
        with subprocess.Popen((qdbus, konsole_dbus_service, '/Sessions/{}'.format(last_konsole_session),
                               'org.kde.konsole.Session.processId'), stdout=subprocess.PIPE) as proc:
            pid = int(proc.communicate()[0].decode())
<<<<<<< HEAD
    elif terminal == 'cmd.exe':
        # p.pid is cmd.exe's pid instead of the WSL process we want to start eventually.
        # I don't know how to trace the execution through Windows and back into the WSL2 VM.
        # Do a best guess by waiting for a new process matching the command to be run.
        # Otherwise it's better to return nothing instead of a know wrong pid.
        from pwnlib.util.proc import pid_by_name
        pid = None
        ran_program = command.split(' ')[0] if isinstance(command, six.string_types) else command[0]
        t = Timeout()
        with t.countdown(timeout=5):
            while t.timeout:
                new_pid = pid_by_name(ran_program)
                if new_pid and new_pid[0] > p.pid:
                    pid = new_pid[0]
                    break
                time.sleep(0.01)
=======
    elif terminal == 'kitty':
        pid = p.pid
        
        out, _ = p.communicate()
        try:
            kittyid = int(out)
        except ValueError:
            kittyid = None
        if kittyid is None:
            log.error("Could not parse kitty window ID from output (%r)", out)
>>>>>>> 69ab2054
    else:
        pid = p.pid

    if kill_at_exit and pid:
        def kill():
            try:
                if terminal == 'qdbus':
                    os.kill(pid, signal.SIGHUP)
                elif terminal == 'kitty':
                    subprocess.Popen(["kitten", "@", "close-window", "--match", "id:{}".format(kittyid)])
                else:
                    os.kill(pid, signal.SIGTERM)
            except OSError:
                pass

        atexit.register(kill)

    return pid

def parse_ldd_output(output):
    """Parses the output from a run of 'ldd' on a binary.
    Returns a dictionary of {path: address} for
    each library required by the specified binary.

    Arguments:
      output(str): The output to parse

    Example:

        >>> sorted(parse_ldd_output('''
        ...     linux-vdso.so.1 =>  (0x00007fffbf5fe000)
        ...     libtinfo.so.5 => /lib/x86_64-linux-gnu/libtinfo.so.5 (0x00007fe28117f000)
        ...     libdl.so.2 => /lib/x86_64-linux-gnu/libdl.so.2 (0x00007fe280f7b000)
        ...     libc.so.6 => /lib/x86_64-linux-gnu/libc.so.6 (0x00007fe280bb4000)
        ...     /lib64/ld-linux-x86-64.so.2 (0x00007fe2813dd000)
        ... ''').keys())
        ['/lib/x86_64-linux-gnu/libc.so.6', '/lib/x86_64-linux-gnu/libdl.so.2', '/lib/x86_64-linux-gnu/libtinfo.so.5', '/lib64/ld-linux-x86-64.so.2']
    """
    expr_linux   = re.compile(r'\s(?P<lib>\S?/\S+)\s+\((?P<addr>0x.+)\)')
    expr_openbsd = re.compile(r'^\s+(?P<addr>[0-9a-f]+)\s+[0-9a-f]+\s+\S+\s+[01]\s+[0-9]+\s+[0-9]+\s+(?P<lib>\S+)$')
    libs = {}

    for s in output.split('\n'):
        match = expr_linux.search(s) or expr_openbsd.search(s)
        if not match:
            continue
        lib, addr = match.group('lib'), match.group('addr')
        libs[lib] = int(addr, 16)

    return libs

def mkdir_p(path):
    """Emulates the behavior of ``mkdir -p``."""

    try:
        os.makedirs(path)
    except OSError as exc:
        if exc.errno == errno.EEXIST and os.path.isdir(path):
            pass
        else:
            raise

def dealarm_shell(tube):
    """Given a tube which is a shell, dealarm it.
    """
    tube.clean()

    tube.sendline('which python || echo')
    if tube.recvline().startswith('/'):
        tube.sendline('''exec python -c "import signal, os; signal.alarm(0); os.execl('$SHELL','')"''')
        return tube

    tube.sendline('which perl || echo')
    if tube.recvline().startswith('/'):
        tube.sendline('''exec perl -e "alarm 0; exec '${SHELL:-/bin/sh}'"''')
        return tube

    return None

def register_sizes(regs, in_sizes):
    """Create dictionaries over register sizes and relations

    Given a list of lists of overlapping register names (e.g. ['eax','ax','al','ah']) and a list of input sizes,
    it returns the following:

    * all_regs    : list of all valid registers
    * sizes[reg]  : the size of reg in bits
    * bigger[reg] : list of overlapping registers bigger than reg
    * smaller[reg]: list of overlapping registers smaller than reg

    Used in i386/AMD64 shellcode, e.g. the mov-shellcode.

    Example:

        >>> regs = [['eax', 'ax', 'al', 'ah'],['ebx', 'bx', 'bl', 'bh'],
        ... ['ecx', 'cx', 'cl', 'ch'],
        ... ['edx', 'dx', 'dl', 'dh'],
        ... ['edi', 'di'],
        ... ['esi', 'si'],
        ... ['ebp', 'bp'],
        ... ['esp', 'sp'],
        ... ]
        >>> all_regs, sizes, bigger, smaller = register_sizes(regs, [32, 16, 8, 8])
        >>> all_regs
        ['eax', 'ax', 'al', 'ah', 'ebx', 'bx', 'bl', 'bh', 'ecx', 'cx', 'cl', 'ch', 'edx', 'dx', 'dl', 'dh', 'edi', 'di', 'esi', 'si', 'ebp', 'bp', 'esp', 'sp']
        >>> pprint(sizes)
        {'ah': 8,
         'al': 8,
         'ax': 16,
         'bh': 8,
         'bl': 8,
         'bp': 16,
         'bx': 16,
         'ch': 8,
         'cl': 8,
         'cx': 16,
         'dh': 8,
         'di': 16,
         'dl': 8,
         'dx': 16,
         'eax': 32,
         'ebp': 32,
         'ebx': 32,
         'ecx': 32,
         'edi': 32,
         'edx': 32,
         'esi': 32,
         'esp': 32,
         'si': 16,
         'sp': 16}
        >>> pprint(bigger)
        {'ah': ['eax', 'ax', 'ah'],
         'al': ['eax', 'ax', 'al'],
         'ax': ['eax', 'ax'],
         'bh': ['ebx', 'bx', 'bh'],
         'bl': ['ebx', 'bx', 'bl'],
         'bp': ['ebp', 'bp'],
         'bx': ['ebx', 'bx'],
         'ch': ['ecx', 'cx', 'ch'],
         'cl': ['ecx', 'cx', 'cl'],
         'cx': ['ecx', 'cx'],
         'dh': ['edx', 'dx', 'dh'],
         'di': ['edi', 'di'],
         'dl': ['edx', 'dx', 'dl'],
         'dx': ['edx', 'dx'],
         'eax': ['eax'],
         'ebp': ['ebp'],
         'ebx': ['ebx'],
         'ecx': ['ecx'],
         'edi': ['edi'],
         'edx': ['edx'],
         'esi': ['esi'],
         'esp': ['esp'],
         'si': ['esi', 'si'],
         'sp': ['esp', 'sp']}
        >>> pprint(smaller)
        {'ah': [],
         'al': [],
         'ax': ['al', 'ah'],
         'bh': [],
         'bl': [],
         'bp': [],
         'bx': ['bl', 'bh'],
         'ch': [],
         'cl': [],
         'cx': ['cl', 'ch'],
         'dh': [],
         'di': [],
         'dl': [],
         'dx': ['dl', 'dh'],
         'eax': ['ax', 'al', 'ah'],
         'ebp': ['bp'],
         'ebx': ['bx', 'bl', 'bh'],
         'ecx': ['cx', 'cl', 'ch'],
         'edi': ['di'],
         'edx': ['dx', 'dl', 'dh'],
         'esi': ['si'],
         'esp': ['sp'],
         'si': [],
         'sp': []}
    """
    sizes = {}
    bigger = {}
    smaller = {}

    for l in regs:
        for r, s in zip(l, in_sizes):
            sizes[r] = s

        for r in l:
            bigger[r] = [r_ for r_ in l if sizes[r_] > sizes[r] or r == r_]
            smaller[r] = [r_ for r_ in l if sizes[r_] < sizes[r]]

    return lists.concat(regs), sizes, bigger, smaller


def python_2_bytes_compatible(klass):
    """
    A class decorator that defines __str__ methods under Python 2.
    Under Python 3 it does nothing.
    """
    if six.PY2:
        if '__str__' not in klass.__dict__:
            klass.__str__ = klass.__bytes__
    return klass

def _create_execve_script(argv=None, executable=None, cwd=None, env=None, ignore_environ=None,
        stdin=0, stdout=1, stderr=2, preexec_fn=None, preexec_args=(), aslr=None, setuid=None,
        shell=False, log=log):
    """
    Creates a python wrapper script that triggers the syscall `execve` directly.

    Arguments:
        argv(list):
            List of arguments to pass into the process
        executable(str):
            Path to the executable to run.
            If :const:`None`, ``argv[0]`` is used.
        cwd(str):
            Working directory.  If :const:`None`, uses the working directory specified
            on :attr:`cwd` or set via :meth:`set_working_directory`.
        env(dict):
            Environment variables to add to the environment.
        ignore_environ(bool):
            Ignore default environment.  By default use default environment iff env not specified.
        stdin(int, str):
            If an integer, replace stdin with the numbered file descriptor.
            If a string, a open a file with the specified path and replace
            stdin with its file descriptor.  May also be one of ``sys.stdin``,
            ``sys.stdout``, ``sys.stderr``.  If :const:`None`, the file descriptor is closed.
        stdout(int, str):
            See ``stdin``.
        stderr(int, str):
            See ``stdin``.
        preexec_fn(callable):
            Function which is executed on the remote side before execve().
            This **MUST** be a self-contained function -- it must perform
            all of its own imports, and cannot refer to variables outside
            its scope.
        preexec_args(object):
            Argument passed to ``preexec_fn``.
            This **MUST** only consist of native Python objects.
        aslr(bool):
            See :class:`pwnlib.tubes.process.process` for more information.
        setuid(bool):
            See :class:`pwnlib.tubes.process.process` for more information.
        shell(bool):
            Pass the command-line arguments to the shell.

    Returns:
        A string containing the python script.
    """
    if not argv and not executable:
        log.error("Must specify argv or executable")

    aslr      = aslr if aslr is not None else context.aslr

    if ignore_environ is None:
        ignore_environ = env is not None  # compat

    argv, env = normalize_argv_env(argv, env, log)

    if shell:
        if len(argv) != 1:
            log.error('Cannot provide more than 1 argument if shell=True')
        argv = [bytearray(b'/bin/sh'), bytearray(b'-c')] + argv

    executable = executable or argv[0]
    cwd        = cwd or '.'

    # Validate, since failures on the remote side will suck.
    if not isinstance(executable, (six.text_type, six.binary_type, bytearray)):
        log.error("executable / argv[0] must be a string: %r" % executable)
    executable = bytearray(packing._need_bytes(executable, min_wrong=0x80))

    # Allow passing in sys.stdin/stdout/stderr objects
    handles = {sys.stdin: 0, sys.stdout:1, sys.stderr:2}
    stdin  = handles.get(stdin, stdin)
    stdout = handles.get(stdout, stdout)
    stderr = handles.get(stderr, stderr)

    # Allow the user to provide a self-contained function to run
    def func(): pass
    func      = preexec_fn or func
    func_args = preexec_args

    if not isinstance(func, types.FunctionType):
        log.error("preexec_fn must be a function")

    func_name = func.__name__
    if func_name == (lambda: 0).__name__:
        log.error("preexec_fn cannot be a lambda")

    func_src  = inspect.getsource(func).strip()
    setuid = True if setuid is None else bool(setuid)


    script = r"""
#!/usr/bin/env python
import os, sys, ctypes, resource, platform, stat
from collections import OrderedDict
try:
    integer_types = int, long
except NameError:
    integer_types = int,
exe   = bytes(%(executable)r)
argv  = [bytes(a) for a in %(argv)r]
env   = %(env)r

os.chdir(%(cwd)r)

if %(ignore_environ)r:
    os.environ.clear()

environ = getattr(os, 'environb', os.environ)

if env is not None:
    env = OrderedDict((bytes(k), bytes(v)) for k,v in env)
    environ.update(env)
else:
    env = environ

def is_exe(path):
    return os.path.isfile(path) and os.access(path, os.X_OK)

PATH = environ.get(b'PATH',b'').split(os.pathsep.encode())

if os.path.sep.encode() not in exe and not is_exe(exe):
    for path in PATH:
        test_path = os.path.join(path, exe)
        if is_exe(test_path):
            exe = test_path
            break

if not is_exe(exe):
    sys.stderr.write('3\n')
    sys.stderr.write("{!r} is not executable or does not exist in $PATH: {!r}".format(exe,PATH))
    sys.exit(-1)

if not %(setuid)r:
    PR_SET_NO_NEW_PRIVS = 38
    result = ctypes.CDLL('libc.so.6').prctl(PR_SET_NO_NEW_PRIVS, 1, 0, 0, 0)

    if result != 0:
        sys.stdout.write('3\n')
        sys.stdout.write("Could not disable setuid: prctl(PR_SET_NO_NEW_PRIVS) failed")
        sys.exit(-1)

try:
    PR_SET_PTRACER = 0x59616d61
    PR_SET_PTRACER_ANY = -1
    ctypes.CDLL('libc.so.6').prctl(PR_SET_PTRACER, PR_SET_PTRACER_ANY, 0, 0, 0)
except Exception:
    pass

# Determine what UID the process will execute as
# This is used for locating apport core dumps
suid = os.getuid()
sgid = os.getgid()
st = os.stat(exe)
if %(setuid)r:
    if (st.st_mode & stat.S_ISUID):
        suid = st.st_uid
    if (st.st_mode & stat.S_ISGID):
        sgid = st.st_gid

if sys.argv[-1] == 'check':
    sys.stdout.write("1\n")
    sys.stdout.write(str(os.getpid()) + "\n")
    sys.stdout.write(str(os.getuid()) + "\n")
    sys.stdout.write(str(os.getgid()) + "\n")
    sys.stdout.write(str(suid) + "\n")
    sys.stdout.write(str(sgid) + "\n")
    getattr(sys.stdout, 'buffer', sys.stdout).write(os.path.realpath(exe) + b'\x00')
    sys.stdout.flush()

for fd, newfd in {0: %(stdin)r, 1: %(stdout)r, 2:%(stderr)r}.items():
    if newfd is None:
        os.close(fd)
    elif isinstance(newfd, (str, bytes)):
        newfd = os.open(newfd, os.O_RDONLY if fd == 0 else (os.O_RDWR|os.O_CREAT))
        os.dup2(newfd, fd)
        os.close(newfd)
    elif isinstance(newfd, integer_types) and newfd != fd:
        os.dup2(fd, newfd)

if not %(aslr)r:
    if platform.system().lower() == 'linux' and %(setuid)r is not True:
        ADDR_NO_RANDOMIZE = 0x0040000
        ctypes.CDLL('libc.so.6').personality(ADDR_NO_RANDOMIZE)

    resource.setrlimit(resource.RLIMIT_STACK, (-1, -1))

# Attempt to dump ALL core file regions
try:
    with open('/proc/self/coredump_filter', 'w') as core_filter:
        core_filter.write('0x3f\n')
except Exception:
    pass

# Assume that the user would prefer to have core dumps.
try:
    resource.setrlimit(resource.RLIMIT_CORE, (-1, -1))
except Exception:
    pass

%(func_src)s
%(func_name)s(*%(func_args)r)

""" % locals()  

    if len(argv) > 0 and len(argv[0]) > 0:
        script += r"os.execve(exe, argv, env) " 

    # os.execve does not allow us to pass empty argv[0]
    # Therefore we use ctypes to call execve directly
    else:
        script += r"""
# Transform envp from dict to list
env_list = [key + b"=" + value for key, value in env.items()]

# ctypes helper to convert a python list to a NULL-terminated C array
def to_carray(py_list):
    py_list += [None] # NULL-terminated
    return (ctypes.c_char_p * len(py_list))(*py_list)

c_argv = to_carray(argv)
c_env = to_carray(env_list)

# Call execve
libc = ctypes.CDLL('libc.so.6')
libc.execve(exe, c_argv, c_env)

# We should never get here, since we sanitized argv and env,
# but just in case, indicate that something went wrong.
libc.perror(b"execve")
raise OSError("execve failed")
""" % locals()
    script = script.strip()

    return script<|MERGE_RESOLUTION|>--- conflicted
+++ resolved
@@ -469,7 +469,16 @@
         with subprocess.Popen((qdbus, konsole_dbus_service, '/Sessions/{}'.format(last_konsole_session),
                                'org.kde.konsole.Session.processId'), stdout=subprocess.PIPE) as proc:
             pid = int(proc.communicate()[0].decode())
-<<<<<<< HEAD
+    elif terminal == 'kitty':
+        pid = p.pid
+        
+        out, _ = p.communicate()
+        try:
+            kittyid = int(out)
+        except ValueError:
+            kittyid = None
+        if kittyid is None:
+            log.error("Could not parse kitty window ID from output (%r)", out)
     elif terminal == 'cmd.exe':
         # p.pid is cmd.exe's pid instead of the WSL process we want to start eventually.
         # I don't know how to trace the execution through Windows and back into the WSL2 VM.
@@ -486,18 +495,6 @@
                     pid = new_pid[0]
                     break
                 time.sleep(0.01)
-=======
-    elif terminal == 'kitty':
-        pid = p.pid
-        
-        out, _ = p.communicate()
-        try:
-            kittyid = int(out)
-        except ValueError:
-            kittyid = None
-        if kittyid is None:
-            log.error("Could not parse kitty window ID from output (%r)", out)
->>>>>>> 69ab2054
     else:
         pid = p.pid
 
