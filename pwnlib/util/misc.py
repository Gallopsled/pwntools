--- conflicted
+++ resolved
@@ -181,13 +181,8 @@
     else:
         return None
 
-<<<<<<< HEAD
-def run_in_new_terminal(command, terminal = None, args = None, preexec_fn = None):
-    """run_in_new_terminal(command, terminal = None) -> None
-=======
-def run_in_new_terminal(command, terminal = None, args = None, kill_at_exit = True):
-    """run_in_new_terminal(command, terminal = None, args = None, kill_at_exit = True) -> int
->>>>>>> 0b1f4309
+def run_in_new_terminal(command, terminal=None, args=None, kill_at_exit=True, preexec_fn=None):
+    """run_in_new_terminal(command, terminal=None, args=None, kill_at_exit=True, preexec_fn=None) -> int
 
     Run a command in a new terminal.
 
@@ -213,11 +208,8 @@
         command (str): The command to run.
         terminal (str): Which terminal to use.
         args (list): Arguments to pass to the terminal
-<<<<<<< HEAD
+        kill_at_exit (bool): Whether to close the command/terminal on process exit.
         preexec_fn (callable): Callable to invoke before exec().
-=======
-        kill_at_exit (bool): Whether to close the command/terminal on process exit.
->>>>>>> 0b1f4309
 
     Note:
         The command is opened with ``/dev/null`` for stdin, stdout, stderr.
@@ -274,26 +266,11 @@
 
     log.debug("Launching a new terminal: %r" % argv)
 
-<<<<<<< HEAD
-    pid = os.fork()
-
-    if pid == 0:
-        # Closing the file descriptors makes everything fail under tmux on OSX.
-        if platform.system() != 'Darwin':
-            devnull = open(os.devnull, 'r+b')
-            os.dup2(devnull.fileno(), 0)
-            os.dup2(devnull.fileno(), 1)
-            os.dup2(devnull.fileno(), 2)
-        if preexec_fn is not None:
-            preexec_fn()
-        os.execv(argv[0], argv)
-        os._exit(1)
-=======
     stdin = stdout = stderr = open(os.devnull, 'r+b')
     if terminal == 'tmux':
         stdout = subprocess.PIPE
 
-    p = subprocess.Popen(argv, stdin=stdin, stdout=stdout, stderr=stderr)
+    p = subprocess.Popen(argv, stdin=stdin, stdout=stdout, stderr=stderr, preexec_fn=preexec_fn)
 
     if terminal == 'tmux':
         out, _ = p.communicate()
@@ -306,7 +283,6 @@
             atexit.register(lambda: os.kill(pid, signal.SIGTERM))
         else:
             atexit.register(lambda: p.terminate())
->>>>>>> 0b1f4309
 
     return pid
 
