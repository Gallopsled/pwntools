--- conflicted
+++ resolved
@@ -1,16 +1,14 @@
-import os, time, socket, re, struct, errno, psutil
-from .. import tubes, log
+import os, time, socket, re, struct, errno, psutil, logging
+from .. import tubes
+
+log = logging.getLogger(__name__)
 
 def pidof(target):
     """pidof(target) -> int list
 
     Get PID(s) of `target`.  The returned PID(s) depends on the type of `target`:
 
-<<<<<<< HEAD
-     - :class:`str`: PIDs of all processes with a name matching `target`.
-=======
         - :class:`str`: PIDs of all processes with a name matching `target`.
->>>>>>> c55273c5
 
         - :class:`pwnlib.tubes.process.process`: singleton list of the PID of `target`.
 
@@ -22,100 +20,24 @@
         target(object):  The target whose PID(s) to find.
 
     Returns:
-<<<<<<< HEAD
-      A list of found PIDs.
-    """
-    if   isinstance(target, tubes.sock.sock):
-        def toaddr(sockaddr, family):
-            host = sockaddr[0]
-            port = sockaddr[1]
-            host = socket.inet_pton(family, host)
-            if   family == socket.AF_INET:
-                host = '%08X' % struct.unpack('<I', host)
-            elif family == socket.AF_INET6:
-                host = '%08X%08X%08X%08X' % struct.unpack('<IIII', host)
-            return '%s:%04X' % (host, port)
-
-        sock = toaddr(target.sock.getsockname(), target.sock.family)
-        peer = toaddr(target.sock.getpeername(), target.sock.family)
-
-        # find inode of 'local addr -> remote addr' socket
-        inode = None
-        for f in ['tcp', 'tcp6']:
-            with open('/proc/net/%s' % f) as fd:
-                # skip the first line with the column names
-                fd.readline()
-                for line in fd:
-                    line = line.split()
-                    loc = line[1]
-                    rem = line[2]
-                    st = int(line[3], 16)
-                    if st != 1: # TCP_ESTABLISHED, see include/net/tcp_states.h
-                        continue
-                    if loc == peer and rem == sock:
-                        inode = int(line[9])
-                        break
-            if inode:
-                break
-        if not inode:
-            return []
-
-        # find the process who owns this socket
-        pid = pid_by_inode(inode)
-        return [pid] if pid else None
-=======
         A list of found PIDs.
     """
     if isinstance(target, tubes.sock.sock):
          local  = target.sock.getsockname()
          remote = target.sock.getpeername()
->>>>>>> c55273c5
 
          def match(p):
              return (c.raddr, c.laddr, c.status) == (local, remote, 'ESTABLISHED')
 
          return [c.pid for c in psutil.net_connections() if match(c)]
 
-<<<<<<< HEAD
-    Args:
-      inode (int): The inode to look for.
-
-    Returns:
-      The PID of the process who owns `inode`, or :const:`None` if it wasn't
-      found.
-    """
-    inode = str(inode)
-    for pid in all_pids():
-        try:
-            for fd in os.listdir('/proc/%d/fd' % pid):
-                try:
-                    fd = os.readlink('/proc/%d/fd/%s' % (pid, fd))
-                except OSError:
-                    continue
-                m = re.match(r'socket:\[(\d+)\]', fd)
-                if m and m.group(1) == inode:
-                    return pid
-        except OSError:
-            pass
-
-def all_pids():
-    """all_pids() -> int list
-=======
     elif isinstance(target, tubes.process.process):
          return [target.proc.pid]
->>>>>>> c55273c5
 
     else:
          return pid_by_name(target)
 
-<<<<<<< HEAD
-    Returns:
-      List of the PIDs of all processes on the system
-    """
-    return [int(pid) for pid in os.listdir('/proc') if pid.isdigit()]
-=======
 all_pids = psutil.pids
->>>>>>> c55273c5
 
 def status(pid):
     """status(pid) -> dict
@@ -126,11 +48,7 @@
         pid (int): PID of the process.
 
     Returns:
-<<<<<<< HEAD
-      The contents of ``/proc/<pid>/status`` as a dictionary.
-=======
         The contents of ``/proc/<pid>/status`` as a dictionary.
->>>>>>> c55273c5
     """
     out = {}
     try:
@@ -157,24 +75,6 @@
         List of PIDs matching `name` sorted by lifetime, youngest to oldest.
 
     Example:
-<<<<<<< HEAD
-      >>> 1 in pid_by_name('init')
-      True
-      >>> os.getpid() in pid_by_name(name(os.getpid()))
-      True
-    """
-    # Note that a comprehension will work, but
-    # if any pid exists during the all_pids() call
-    # and exits before status(pid), it will throw an error
-    rv = []
-    for pid in all_pids():
-        try:
-          if status(pid)['Name'] == name:
-            rv.append(pid)
-        except:
-          pass
-    return rv
-=======
         >>> 1 in pid_by_name('init')
         True
         >>> os.getpid() in pid_by_name(name(os.getpid()))
@@ -191,7 +91,6 @@
          return False
 
     return [p.pid for p in psutil.process_iter() if match(p)]
->>>>>>> c55273c5
 
 def name(pid):
     """name(pid) -> str
@@ -203,17 +102,10 @@
         Name of process as listed in ``/proc/<pid>/status``.
 
     Example:
-<<<<<<< HEAD
-      >>> name(1)
-      'init'
-    """
-    return status(pid)['Name']
-=======
         >>> name(1)
         'init'
     """
     return psutil.Process(pid).name()
->>>>>>> c55273c5
 
 def parent(pid):
     """parent(pid) -> int
@@ -222,11 +114,6 @@
         pid (int): PID of the process.
 
     Returns:
-<<<<<<< HEAD
-      Parent PID as listed in ``/proc/<pid>/status`` under ``PPid``.
-    """
-    return int(status(pid)['PPid'])
-=======
         Parent PID as listed in ``/proc/<pid>/status`` under ``PPid``,
         or 0 if there is not parent.
     """
@@ -234,7 +121,6 @@
          return psutil.Process(pid).parent().pid
     except:
          return 0
->>>>>>> c55273c5
 
 def children(ppid):
     """children(ppid) -> int list
@@ -243,15 +129,9 @@
         pid (int): PID of the process.
 
     Returns:
-<<<<<<< HEAD
-      List of PIDs of whoose parent process is `pid`.
-    """
-    return [pid for pid in all_pids() if parent(pid) == ppid]
-=======
         List of PIDs of whose parent process is `pid`.
     """
     return [p.pid for p in psutil.Process(ppid).children()]
->>>>>>> c55273c5
 
 def ancestors(pid):
     """ancestors(pid) -> int list
@@ -260,11 +140,7 @@
         pid (int): PID of the process.
 
     Returns:
-<<<<<<< HEAD
-      List of PIDs of whoose parent process is `pid` or an ancestor of `pid`.
-=======
         List of PIDs of whose parent process is `pid` or an ancestor of `pid`.
->>>>>>> c55273c5
     """
     pids = []
     while pid != 0:
@@ -279,14 +155,9 @@
         pid (int): PID of the process.
 
     Returns:
-<<<<<<< HEAD
-      Dictionary mapping the PID of each child of `pid` to it's descendants.
-    """
-=======
         Dictionary mapping the PID of each child of `pid` to it's descendants.
     """
     this_pid = pid
->>>>>>> c55273c5
     allpids = all_pids()
     ppids = {}
     def _parent(pid):
@@ -309,13 +180,8 @@
         PID of the process tracing `pid`, or None if no `pid` is not being traced.
 
     Example:
-<<<<<<< HEAD
-      >>> tracer(os.getpid()) is None
-      True
-=======
         >>> tracer(os.getpid()) is None
         True
->>>>>>> c55273c5
     """
     tpid = int(status(pid)['TracerPid'])
     return tpid if tpid > 0 else None
@@ -330,13 +196,8 @@
         State of the process as listed in ``/proc/<pid>/status``.  See `proc(5)` for details.
 
     Example:
-<<<<<<< HEAD
-      >>> state(os.getpid())
-      'R (running)'
-=======
         >>> state(os.getpid())
         'R (running)'
->>>>>>> c55273c5
     """
     return status(pid)['State']
 
@@ -347,15 +208,9 @@
         pid (int): PID of the process.
 
     Returns:
-<<<<<<< HEAD
-      The path of the binary of the process. I.e. what ``/proc/<pid>/exe`` points to.
-    """
-    return os.readlink('/proc/%d/exe' % pid)
-=======
         The path of the binary of the process. I.e. what ``/proc/<pid>/exe`` points to.
     """
     return psutil.Process(pid).exe()
->>>>>>> c55273c5
 
 def cwd(pid):
     """cwd(pid) -> str
@@ -364,17 +219,10 @@
         pid (int): PID of the process.
 
     Returns:
-<<<<<<< HEAD
-      The path of the process's current working directory. I.e. what
-      ``/proc/<pid>/cwd`` points to.
-    """
-    return os.readlink('/proc/%d/cwd' % pid)
-=======
         The path of the process's current working directory. I.e. what
         ``/proc/<pid>/cwd`` points to.
     """
     return psutil.Process(pid).cwd()
->>>>>>> c55273c5
 
 def cmdline(pid):
     """cmdline(pid) -> str list
@@ -383,16 +231,9 @@
         pid (int): PID of the process.
 
     Returns:
-<<<<<<< HEAD
-      A list of the fields in ``/proc/<pid>/cmdline``.
-    """
-    with open('/proc/%d/cmdline' % pid, 'r') as fd:
-        return fd.read().rstrip('\x00').split('\x00')
-=======
         A list of the fields in ``/proc/<pid>/cmdline``.
     """
     return psutil.Process(pid).cmdline()
->>>>>>> c55273c5
 
 def stat(pid):
     """stat(pid) -> str list
@@ -401,11 +242,7 @@
         pid (int): PID of the process.
 
     Returns:
-<<<<<<< HEAD
-      A list of the values in ``/proc/<pid>/stat``, with the exception that ``(`` and ``)`` has been removed from around the process name.
-=======
         A list of the values in ``/proc/<pid>/stat``, with the exception that ``(`` and ``)`` has been removed from around the process name.
->>>>>>> c55273c5
     """
     with open('/proc/%d/stat' % pid) as fd:
          s = fd.read()
@@ -422,15 +259,9 @@
         pid (int): PID of the process.
 
     Returns:
-<<<<<<< HEAD
-      The time (in seconds) the process started after system boot
-    """
-    return float(stat(pid)[21]) / os.sysconf(os.sysconf_names['SC_CLK_TCK'])
-=======
         The time (in seconds) the process started after system boot
     """
     return psutil.Process(pid).create_time() - psutil.boot_time()
->>>>>>> c55273c5
 
 def wait_for_debugger(pid):
     """wait_for_debugger(pid) -> None
@@ -441,15 +272,10 @@
         pid (int): PID of the process.
 
     Returns:
-<<<<<<< HEAD
-      None
-    """
-=======
         None
     """
     w = log.waitfor('Waiting for debugger')
 
->>>>>>> c55273c5
     while tracer(pid) is None:
          time.sleep(0.01)
 
