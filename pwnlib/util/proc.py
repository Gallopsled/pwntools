from __future__ import absolute_import
from __future__ import division

import errno
import socket
import time

import psutil

from pwnlib import tubes
from pwnlib.log import getLogger

log = getLogger(__name__)

all_pids = psutil.pids

def pidof(target):
    """pidof(target) -> int list

    Get PID(s) of `target`.  The returned PID(s) depends on the type of `target`:

    - :class:`str`: PIDs of all processes with a name matching `target`.
    - :class:`pwnlib.tubes.process.process`: singleton list of the PID of `target`.
    - :class:`pwnlib.tubes.sock.sock`: singleton list of the PID at the
      remote end of `target` if it is running on the host.  Otherwise an
      empty list.

    Arguments:
        target(object):  The target whose PID(s) to find.

    Returns:
        A list of found PIDs.
    """
    if isinstance(target, tubes.ssh.ssh_channel):
        return [target.pid]

    elif isinstance(target, tubes.sock.sock):
         local  = target.sock.getsockname()
         remote = target.sock.getpeername()

         def match(c):
             return (c.raddr, c.laddr, c.status) == (local, remote, 'ESTABLISHED')

         return [c.pid for c in psutil.net_connections() if match(c)]

    elif isinstance(target, tuple):
        host, port = target

        host = socket.gethostbyname(host)

        def match(c):
            return c.raddr == (host, port)

        return [c.pid for c in psutil.net_connections() if match(c)]

    elif isinstance(target, tubes.process.process):
         return [target.proc.pid]

    else:
         return pid_by_name(target)

def pid_by_name(name):
    """pid_by_name(name) -> int list

    Arguments:
        name (str): Name of program.

    Returns:
        List of PIDs matching `name` sorted by lifetime, youngest to oldest.

    Example:
        >>> os.getpid() in pid_by_name(name(os.getpid()))
        True
    """
    def match(p):
        if p.status() == 'zombie':
            return False
        if p.name() == name:
            return True
        try:
            if p.exe() == name:
                return True
        except Exception:
            pass
        return False

    processes = (p for p in psutil.process_iter() if match(p))

    processes = sorted(processes, key=lambda p: p.create_time())

    return list(reversed([p.pid for p in processes]))

def name(pid):
    """name(pid) -> str

    Arguments:
        pid (int): PID of the process.

    Returns:
        Name of process as listed in ``/proc/<pid>/status``.

    Example:
<<<<<<< HEAD
        >>> pid = 1
        >>> n = name(pid)
        >>> n
        'systemd'
        >>> pid in pidof(n)
        True
=======
        >>> p = process('cat')
        >>> name(p.pid)
        'cat'
>>>>>>> 224ddb41
    """
    return psutil.Process(pid).name()

def parent(pid):
    """parent(pid) -> int

    Arguments:
        pid (int): PID of the process.

    Returns:
        Parent PID as listed in ``/proc/<pid>/status`` under ``PPid``,
        or 0 if there is not parent.
    """
    try:
         return psutil.Process(pid).parent().pid
    except Exception:
         return 0

def children(ppid):
    """children(ppid) -> int list

    Arguments:
        pid (int): PID of the process.

    Returns:
        List of PIDs of whose parent process is `pid`.
    """
    return [p.pid for p in psutil.Process(ppid).children()]

def ancestors(pid):
    """ancestors(pid) -> int list

    Arguments:
        pid (int): PID of the process.

    Returns:
        List of PIDs of whose parent process is `pid` or an ancestor of `pid`.
    """
    pids = []
    while pid != 0:
         pids.append(pid)
         pid = parent(pid)
    return pids

def descendants(pid):
    """descendants(pid) -> dict

    Arguments:
        pid (int): PID of the process.

    Returns:
        Dictionary mapping the PID of each child of `pid` to it's descendants.
    """
    this_pid = pid
    allpids = all_pids()
    ppids = {}
    def _parent(pid):
         if pid not in ppids:
             ppids[pid] = parent(pid)
         return ppids[pid]
    def _children(ppid):
         return [pid for pid in allpids if _parent(pid) == ppid]
    def _loop(ppid):
         return {pid: _loop(pid) for pid in _children(ppid)}
    return _loop(pid)

def exe(pid):
    """exe(pid) -> str

    Arguments:
        pid (int): PID of the process.

    Returns:
        The path of the binary of the process. I.e. what ``/proc/<pid>/exe`` points to.
    """
    return psutil.Process(pid).exe()

def cwd(pid):
    """cwd(pid) -> str

    Arguments:
        pid (int): PID of the process.

    Returns:
        The path of the process's current working directory. I.e. what
        ``/proc/<pid>/cwd`` points to.
    """
    return psutil.Process(pid).cwd()

def cmdline(pid):
    """cmdline(pid) -> str list

    Arguments:
        pid (int): PID of the process.

    Returns:
        A list of the fields in ``/proc/<pid>/cmdline``.
    """
    return psutil.Process(pid).cmdline()

def stat(pid):
    """stat(pid) -> str list

    Arguments:
        pid (int): PID of the process.

    Returns:
        A list of the values in ``/proc/<pid>/stat``, with the exception that ``(`` and ``)`` has been removed from around the process name.
    """
    with open('/proc/%d/stat' % pid) as fd:
         s = fd.read()
    # filenames can have ( and ) in them, dammit
    i = s.find('(')
    j = s.rfind(')')
    name = s[i+1:j]
    return s[:i].split() + [name] + s[j+1:].split()

def starttime(pid):
    """starttime(pid) -> float

    Arguments:
        pid (int): PID of the process.

    Returns:
        The time (in seconds) the process started after system boot
    """
    return psutil.Process(pid).create_time() - psutil.boot_time()

def status(pid):
    """status(pid) -> dict

    Get the status of a process.

    Arguments:
        pid (int): PID of the process.

    Returns:
        The contents of ``/proc/<pid>/status`` as a dictionary.
    """
    out = {}
    try:
        with open('/proc/%d/status' % pid) as fd:
            for line in fd:
                if ':' not in line:
                    continue
                i = line.index(':')
                key = line[:i]
                val = line[i + 2:-1] # initial :\t and trailing \n
                out[key] = val
    except OSError as e:
        if e.errno == errno.ENOENT:
            raise ValueError('No process with PID %d' % pid)
        else:
            raise
    return out

def tracer(pid):
    """tracer(pid) -> int

    Arguments:
        pid (int): PID of the process.

    Returns:
        PID of the process tracing `pid`, or None if no `pid` is not being traced.

    Example:
        >>> tracer(os.getpid()) is None
        True
    """
    tpid = int(status(pid)['TracerPid'])
    return tpid if tpid > 0 else None

def state(pid):
    """state(pid) -> str

    Arguments:
        pid (int): PID of the process.

    Returns:
        State of the process as listed in ``/proc/<pid>/status``.  See `proc(5)` for details.

    Example:
        >>> state(os.getpid())
        'R (running)'
    """
    return status(pid)['State']

def wait_for_debugger(pid):
    """wait_for_debugger(pid) -> None

    Sleeps until the process with PID `pid` is being traced.

    Arguments:
        pid (int): PID of the process.

    Returns:
        None
    """
    with log.waitfor('Waiting for debugger') as l:
        while tracer(pid) is None:
            time.sleep(0.01)
        l.success()<|MERGE_RESOLUTION|>--- conflicted
+++ resolved
@@ -100,18 +100,9 @@
         Name of process as listed in ``/proc/<pid>/status``.
 
     Example:
-<<<<<<< HEAD
-        >>> pid = 1
-        >>> n = name(pid)
-        >>> n
-        'systemd'
-        >>> pid in pidof(n)
-        True
-=======
         >>> p = process('cat')
         >>> name(p.pid)
         'cat'
->>>>>>> 224ddb41
     """
     return psutil.Process(pid).name()
 
