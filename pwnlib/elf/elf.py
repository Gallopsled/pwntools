"""Exposes functionality for manipulating ELF files


Stop hard-coding things!  Look them up at runtime with :mod:`pwnlib.elf`.

Example Usage
-------------

.. code-block:: python

    >>> e = ELF('/bin/cat')
    >>> print(hex(e.address)) #doctest: +SKIP
    0x400000
    >>> print(hex(e.symbols['write'])) #doctest: +SKIP
    0x401680
    >>> print(hex(e.got['write'])) #doctest: +SKIP
    0x60b070
    >>> print(hex(e.plt['write'])) #doctest: +SKIP
    0x401680

You can even patch and save the files.

.. code-block:: python

    >>> e = ELF('/bin/cat')
    >>> e.read(e.address+1, 3)
    b'ELF'
    >>> e.asm(e.address, 'ret')
    >>> e.save('/tmp/quiet-cat')
    >>> disasm(open('/tmp/quiet-cat','rb').read(1))
    '   0:   c3                      ret'

Module Members
--------------
"""
from __future__ import absolute_import
from __future__ import division

import collections
import gzip
import mmap
import os
import re
import six
import subprocess
import tempfile

from six import BytesIO

from collections import namedtuple

from elftools.elf.constants import E_FLAGS
from elftools.elf.constants import P_FLAGS
from elftools.elf.constants import SHN_INDICES
from elftools.elf.descriptions import describe_e_type
from elftools.elf.elffile import ELFFile
from elftools.elf.gnuversions import GNUVerDefSection
from elftools.elf.relocation import RelocationSection
from elftools.elf.sections import SymbolTableSection
from elftools.elf.segments import InterpSegment

# See https://github.com/Gallopsled/pwntools/issues/1189
try:
    from elftools.elf.enums import ENUM_P_TYPE
except ImportError:
    from elftools.elf.enums import ENUM_P_TYPE_BASE as ENUM_P_TYPE

import intervaltree

from pwnlib import adb
from pwnlib import qemu
from pwnlib.asm import *
from pwnlib.context import LocalContext
from pwnlib.context import context
from pwnlib.elf.config import kernel_configuration
from pwnlib.elf.config import parse_kconfig
from pwnlib.elf.datatypes import constants
from pwnlib.elf.maps import CAT_PROC_MAPS_EXIT
from pwnlib.elf.plt import emulate_plt_instructions
from pwnlib.log import getLogger
from pwnlib.term import text
from pwnlib.tubes.process import process
from pwnlib.util import misc
from pwnlib.util import packing
from pwnlib.util.fiddling import unhex
from pwnlib.util.sh_string import sh_string

log = getLogger(__name__)

__all__ = ['load', 'ELF']

class Function(object):
    """Encapsulates information about a function in an :class:`.ELF` binary.

    Arguments:
        name(str): Name of the function
        address(int): Address of the function
        size(int): Size of the function, in bytes
        elf(ELF): Encapsulating ELF object
    """
    def __init__(self, name, address, size, elf=None):
        #: Name of the function
        self.name = name

        #: Address of the function in the encapsulating ELF
        self.address = address

        #: Size of the function, in bytes
        self.size = size

        #: Encapsulating ELF object
        self.elf = elf

    def __repr__(self):
        return '%s(name=%r, address=%#x, size=%#x, elf=%r)' % (
            self.__class__.__name__,
            self.name,
            self.address,
            self.size,
            self.elf
            )

    def __flat__(self):
        return packing.pack(self.address)

    def disasm(self):
        return self.elf.disasm(self.address, self.size)

def load(*args, **kwargs):
    """Compatibility wrapper for pwntools v1"""
    return ELF(*args, **kwargs)

class dotdict(dict):
    """Wrapper to allow dotted access to dictionary elements.

    Is a real :class:`dict` object, but also serves up keys as attributes
    when reading attributes.

    Supports recursive instantiation for keys which contain dots.

    Example:

        >>> x = pwnlib.elf.elf.dotdict()
        >>> isinstance(x, dict)
        True
        >>> x['foo'] = 3
        >>> x.foo
        3
        >>> x['bar.baz'] = 4
        >>> x.bar.baz
        4
    """
    def __getattr__(self, name):
        if name in self:
            return self[name]

        name_dot = name + '.'
        name_len = len(name_dot)
        subkeys = {k[name_len:]: self[k] for k in self if k.startswith(name_dot)}

        if subkeys:
            return dotdict(subkeys)

        return getattr(super(dotdict, self), name)

class ELF(ELFFile):
    """Encapsulates information about an ELF file.

    Example:

        .. code-block:: python

           >>> bash = ELF(which('bash'))
           >>> hex(bash.symbols['read'])
           0x41dac0
           >>> hex(bash.plt['read'])
           0x41dac0
           >>> u32(bash.read(bash.got['read'], 4))
           0x41dac6
           >>> print(bash.disasm(bash.plt.read, 16))
           0:   ff 25 1a 18 2d 00       jmp    QWORD PTR [rip+0x2d181a]        # 0x2d1820
           6:   68 59 00 00 00          push   0x59
           b:   e9 50 fa ff ff          jmp    0xfffffffffffffa60
    """

    # These class-level intitializers are only for ReadTheDocs
    bits = 32
    bytes = 4
    path = '/path/to/the/file'
    symbols = {}
    got = {}
    plt = {}
    functions = {}
    endian = 'little'
    address = 0x400000
    linker = None

    # Whether to fill gaps in memory with zeroed pages
    _fill_gaps = True


    def __init__(self, path, checksec=True):
        # elftools uses the backing file for all reads and writes
        # in order to permit writing without being able to write to disk,
        # mmap() the file.

        #: :class:`file`: Open handle to the ELF file on disk
        self.file = open(path,'rb')

        #: :class:`mmap.mmap`: Memory-mapped copy of the ELF file on disk
        self.mmap = mmap.mmap(self.file.fileno(), 0, access=mmap.ACCESS_COPY)

        super(ELF,self).__init__(self.mmap)

        #: :class:`str`: Path to the file
        self.path = os.path.abspath(path)

        #: :class:`str`: Architecture of the file (e.g. ``'i386'``, ``'arm'``).
        #:
        #: See: :attr:`.ContextType.arch`
        self.arch = self.get_machine_arch()
        if isinstance(self.arch, (bytes, six.text_type)):
            self.arch = self.arch.lower()

        #: :class:`dotdict` of ``name`` to ``address`` for all symbols in the ELF
        self.symbols = dotdict()

        #: :class:`dotdict` of ``name`` to ``address`` for all Global Offset Table (GOT) entries
        self.got = dotdict()

        #: :class:`dotdict` of ``name`` to ``address`` for all Procedure Linkate Table (PLT) entries
        self.plt = dotdict()

        #: :class:`dotdict` of ``name`` to :class:`.Function` for each function in the ELF
        self.functions = dotdict()

        #: :class:`dict`: Linux kernel configuration, if this is a Linux kernel image
        self.config = {}

        #: :class:`tuple`: Linux kernel version, if this is a Linux kernel image
        self.version = (0,)

        #: :class:`str`: Linux kernel build commit, if this is a Linux kernel image
        self.build = ''

        #: :class:`str`: Endianness of the file (e.g. ``'big'``, ``'little'``)
        self.endian = {
            'ELFDATANONE': 'little',
            'ELFDATA2LSB': 'little',
            'ELFDATA2MSB': 'big'
        }[self['e_ident']['EI_DATA']]

        #: :class:`int`: Bit-ness of the file
        self.bits = self.elfclass

        #: :class:`int`: Pointer width, in bytes
        self.bytes = self.bits // 8

        if self.arch == 'mips':
            mask = lambda a, b: a & b == b
            flags = self.header['e_flags']

            if mask(flags, E_FLAGS.EF_MIPS_ARCH_32) \
            or mask(flags, E_FLAGS.EF_MIPS_ARCH_32R2):
                pass
            elif mask(flags, E_FLAGS.EF_MIPS_ARCH_64) \
            or mask(flags, E_FLAGS.EF_MIPS_ARCH_64R2):
                self.arch = 'mips64'
                self.bits = 64

        #: IntervalTree which maps all of the loaded memory segments
        self.memory = intervaltree.IntervalTree()
        self._populate_memory()

        # Is this a native binary? Should we be checking QEMU?
        try:
            with context.local(arch=self.arch):
                #: Whether this ELF should be able to run natively
                self.native = context.native
        except AttributeError:
            # The architecture may not be supported in pwntools
            self.native = False

        self._address = 0
        if self.elftype != 'DYN':
            for seg in self.iter_segments_by_type('PT_LOAD'):
                addr = seg.header.p_vaddr
                if addr == 0:
                    continue
                if addr < self._address or self._address == 0:
                    self._address = addr

        self.load_addr = self._address

        # Try to figure out if we have a kernel configuration embedded
        IKCFG_ST=b'IKCFG_ST'

        for start in self.search(IKCFG_ST):
            start += len(IKCFG_ST)
            stop = next(self.search(b'IKCFG_ED'))

            fileobj = BytesIO(self.read(start, stop-start))

            # Python gzip throws an exception if there is non-Gzip data
            # after the Gzip stream.
            #
            # Catch the exception, and just deal with it.
            with gzip.GzipFile(fileobj=fileobj) as gz:
                config = gz.read()

            if config:
                self.config = parse_kconfig(config)

        #: ``True`` if the ELF is a statically linked executable
        self.statically_linked = bool(self.elftype == 'EXEC' and self.load_addr)

        #: ``True`` if the ELF is an executable
        self.executable = bool(self.elftype == 'EXEC')

        for seg in self.iter_segments_by_type('PT_INTERP'):
            self.executable = True

            #: ``True`` if the ELF is statically linked
            self.statically_linked = False

            #: Path to the linker for the ELF
            self.linker = self.read(seg.header.p_vaddr, seg.header.p_memsz)
            self.linker = self.linker.rstrip(b'\x00')

        #: Operating system of the ELF
        self.os = 'linux'

        if self.linker and self.linker.startswith(b'/system/bin/linker'):
            self.os = 'android'

        #: ``True`` if the ELF is a shared library
        self.library = not self.executable and self.elftype == 'DYN'

        try:
            self._populate_symbols()
        except Exception as e:
            log.warn("Could not populate symbols: %s", e)

        try:
            self._populate_got()
        except Exception as e:
            log.warn("Could not populate GOT: %s", e)

        try:
            self._populate_plt()
        except Exception as e:
            log.warn("Could not populate PLT: %s", e)

        self._populate_synthetic_symbols()
        self._populate_functions()
        self._populate_kernel_version()

        if checksec:
            self._describe()

        self._libs = None
        self._maps = None

    @staticmethod
    @LocalContext
    def from_assembly(assembly, *a, **kw):
        """from_assembly(assembly) -> ELF

        Given an assembly listing, return a fully loaded ELF object
        which contains that assembly at its entry point.

        Arguments:

            assembly(str): Assembly language listing
            vma(int): Address of the entry point and the module's base address.

        Example:

            >>> e = ELF.from_assembly('nop; foo: int 0x80', vma = 0x400000)
            >>> e.symbols['foo'] = 0x400001
            >>> e.disasm(e.entry, 1)
            '  400000:       90                      nop'
            >>> e.disasm(e.symbols['foo'], 2)
            '  400001:       cd 80                   int    0x80'
        """
        return ELF(make_elf_from_assembly(assembly, *a, **kw))

    @staticmethod
    @LocalContext
    def from_bytes(bytes, *a, **kw):
        r"""from_bytes(bytes) -> ELF

        Given a sequence of bytes, return a fully loaded ELF object
        which contains those bytes at its entry point.

        Arguments:

            bytes(str): Shellcode byte string
            vma(int): Desired base address for the ELF.

        Example:

            >>> e = ELF.from_bytes(b'\x90\xcd\x80', vma=0xc000)
            >>> print(e.disasm(e.entry, 3))
                c000:       90                      nop
                c001:       cd 80                   int    0x80
        """
        return ELF(make_elf(bytes, extract=False, *a, **kw))

    def process(self, argv=[], *a, **kw):
        """process(argv=[], *a, **kw) -> process

        Execute the binary with :class:`.process`.  Note that ``argv``
        is a list of arguments, and should not include ``argv[0]``.

        Arguments:
            argv(list): List of arguments to the binary
            *args: Extra arguments to :class:`.process`
            **kwargs: Extra arguments to :class:`.process`

        Returns:
            :class:`.process`
        """

        p = process
        if context.os == 'android':
            p = adb.process
        return p([self.path] + argv, *a, **kw)

    def debug(self, argv=[], *a, **kw):
        """debug(argv=[], *a, **kw) -> tube

        Debug the ELF with :func:`.gdb.debug`.

        Arguments:
            argv(list): List of arguments to the binary
            *args: Extra arguments to :func:`.gdb.debug`
            **kwargs: Extra arguments to :func:`.gdb.debug`

        Returns:
            :class:`.tube`: See :func:`.gdb.debug`
        """
        import pwnlib.gdb
        return pwnlib.gdb.debug([self.path] + argv, *a, **kw)

    def _describe(self, *a, **kw):
        log.info_once(
            '%s\n%-10s%s-%s-%s\n%s',
            repr(self.path),
            'Arch:',
            self.arch,
            self.bits,
            self.endian,
            self.checksec(*a, **kw)
        )

    def __repr__(self):
        return "ELF(%r)" % self.path

    def get_machine_arch(self):
        return {
            'EM_X86_64': 'amd64',
            'EM_386' :'i386',
            'EM_486': 'i386',
            'EM_ARM': 'arm',
            'EM_AARCH64': 'aarch64',
            'EM_MIPS': 'mips',
            'EM_PPC': 'powerpc',
            'EM_PPC64': 'powerpc64',
            'EM_SPARC32PLUS': 'sparc',
            'EM_SPARCV9': 'sparc64',
            'EM_IA_64': 'ia64'
        }.get(self['e_machine'], self['e_machine'])

    @property
    def entry(self):
        """:class:`int`: Address of the entry point for the ELF"""
        return self.address + (self.header.e_entry - self.load_addr)
    entrypoint = entry
    start      = entry

    @property
    def elftype(self):
        """:class:`str`: ELF type (``EXEC``, ``DYN``, etc)"""
        return describe_e_type(self.header.e_type).split()[0]

    @property
    def segments(self):
        """
        :class:`list`: A list of :class:`elftools.elf.segments.Segment` objects
            for the segments in the ELF.
        """
        return list(self.iter_segments())

    def iter_segments_by_type(self, t):
        """
        Yields:
            Segments matching the specified type.
        """
        for seg in self.iter_segments():
            if t == seg.header.p_type or t in str(seg.header.p_type):
                yield seg

    def get_segment_for_address(self, address, size=1):
        """get_segment_for_address(address, size=1) -> Segment

        Given a virtual address described by a ``PT_LOAD`` segment, return the
        first segment which describes the virtual address.  An optional ``size``
        may be provided to ensure the entire range falls into the same segment.

        Arguments:
            address(int): Virtual address to find
            size(int): Number of bytes which must be available after ``address``
                in **both** the file-backed data for the segment, and the memory
                region which is reserved for the data.

        Returns:
            Either returns a :class:`.segments.Segment` object, or ``None``.
        """
        for seg in self.iter_segments_by_type("PT_LOAD"):
            mem_start = seg.header.p_vaddr
            mem_stop  = seg.header.p_memsz + mem_start

            if not (mem_start <= address <= address+size < mem_stop):
                continue

            offset = self.vaddr_to_offset(address)

            file_start = seg.header.p_offset
            file_stop  = seg.header.p_filesz + file_start

            if not (file_start <= offset <= offset+size < file_stop):
                continue

            return seg

        return None

    @property
    def sections(self):
        """
        :class:`list`: A list of :class:`elftools.elf.sections.Section` objects
            for the segments in the ELF.
        """
        return list(self.iter_sections())

    @property
    def dwarf(self):
        """DWARF info for the elf"""
        return self.get_dwarf_info()

    @property
    def sym(self):
        """:class:`dotdict`: Alias for :attr:`.ELF.symbols`"""
        return self.symbols

    @property
    def address(self):
        """:class:`int`: Address of the lowest segment loaded in the ELF.

        When updated, the addresses of the following fields are also updated:

        - :attr:`~.ELF.symbols`
        - :attr:`~.ELF.got`
        - :attr:`~.ELF.plt`
        - :attr:`~.ELF.functions`

        However, the following fields are **NOT** updated:

        - :attr:`~.ELF.segments`
        - :attr:`~.ELF.sections`

        Example:

            >>> bash = ELF('/bin/bash')
            >>> read = bash.symbols['read']
            >>> text = bash.get_section_by_name('.text').header.sh_addr
            >>> bash.address += 0x1000
            >>> read + 0x1000 == bash.symbols['read']
            True
            >>> text == bash.get_section_by_name('.text').header.sh_addr
            True
        """
        return self._address

    @address.setter
    def address(self, new):
        delta     = new-self._address
        update    = lambda x: x+delta

        self.symbols = dotdict({k:update(v) for k,v in self.symbols.items()})
        self.plt     = dotdict({k:update(v) for k,v in self.plt.items()})
        self.got     = dotdict({k:update(v) for k,v in self.got.items()})

        # Update our view of memory
        memory = intervaltree.IntervalTree()

        for begin, end, data in self.memory:
            memory.addi(update(begin),
                        update(end),
                        data)

        self.memory = memory

        self._address = update(self.address)

    def section(self, name):
        """section(name) -> bytes

        Gets data for the named section

        Arguments:
            name(str): Name of the section

        Returns:
            :class:`str`: String containing the bytes for that section
        """
        return self.get_section_by_name(name).data()

    @property
    def rwx_segments(self):
        """:class:`list`: List of all segments which are writeable and executable.

        See:
            :attr:`.ELF.segments`
        """
        if not self.nx:
            return self.writable_segments

        wx = P_FLAGS.PF_X | P_FLAGS.PF_W
        return [s for s in self.segments if s.header.p_flags & wx == wx]

    @property
    def executable_segments(self):
        """:class:`list`: List of all segments which are executable.

        See:
            :attr:`.ELF.segments`
        """
        if not self.nx:
            return list(self.segments)

        return [s for s in self.segments if s.header.p_flags & P_FLAGS.PF_X]

    @property
    def writable_segments(self):
        """:class:`list`: List of all segments which are writeable.

        See:
            :attr:`.ELF.segments`
        """
        return [s for s in self.segments if s.header.p_flags & P_FLAGS.PF_W]

    @property
    def non_writable_segments(self):
        """:class:`list`: List of all segments which are NOT writeable.

        See:
            :attr:`.ELF.segments`
        """
        return [s for s in self.segments if not s.header.p_flags & P_FLAGS.PF_W]

    @property
    def libs(self):
        """Dictionary of {path: address} for every library loaded for this ELF."""
        if self._libs is None:
            self._populate_libraries()
        return self._libs

    @property
    def maps(self):
        """Dictionary of {name: address} for every mapping in this ELF's address space."""
        if self._maps is None:
            self._populate_libraries()
        return self._maps

    @property
    def libc(self):
        """:class:`.ELF`: If this :class:`.ELF` imports any libraries which contain ``'libc[.-]``,
        and we can determine the appropriate path to it on the local
        system, returns a new :class:`.ELF` object pertaining to that library.

        If not found, the value will be :const:`None`.
        """
        for lib in self.libs:
            if '/libc.' in lib or '/libc-' in lib:
                return ELF(lib)

    def _populate_libraries(self):
        """
        >>> from os.path import exists
        >>> bash = ELF(which('bash'))
        >>> all(map(exists, bash.libs.keys()))
        True
        >>> any(map(lambda x: 'libc' in x, bash.libs.keys()))
        True
        """
        # Patch some shellcode into the ELF and run it.
        maps = self._patch_elf_and_read_maps()

        self._maps = maps
        self._libs = {}

        for lib, address in maps.items():

            # Filter out [stack] and such from the library listings
            if lib.startswith('['):
                continue

            # Any existing files we can just use
            if os.path.exists(lib):
                self._libs[lib] = address

            # Try etc/qemu-binfmt, as per Ubuntu
            if not self.native:
                ld_prefix = qemu.ld_prefix()

                qemu_lib = os.path.join(ld_prefix, lib)
                qemu_lib = os.path.realpath(qemu_lib)

                if os.path.exists(qemu_lib):
                    self._libs[qemu_lib] = address

    def _patch_elf_and_read_maps(self):
        """patch_elf_and_read_maps(self) -> dict

        Read ``/proc/self/maps`` as if the ELF were executing.

        This is done by replacing the code at the entry point with shellcode which
        dumps ``/proc/self/maps`` and exits, and **actually executing the binary**.

        Returns:
            A ``dict`` mapping file paths to the lowest address they appear at.
            Does not do any translation for e.g. QEMU emulation, the raw results
            are returned.

            If there is not enough space to inject the shellcode in the segment
            which contains the entry point, returns ``{}``.

        Doctests:

            These tests are just to ensure that our shellcode is correct.

            >>> for arch in CAT_PROC_MAPS_EXIT:
            ...   with context.local(arch=arch):
            ...     sc = shellcraft.cat("/proc/self/maps")
            ...     sc += shellcraft.exit()
            ...     sc = asm(sc)
            ...     sc = enhex(sc)
            ...     assert sc == CAT_PROC_MAPS_EXIT[arch]
        """

        # Get our shellcode
        sc = CAT_PROC_MAPS_EXIT.get(self.arch, None)

        if sc is None:
            log.error("Cannot patch /proc/self/maps shellcode into %r binary", self.arch)

        sc = unhex(sc)

        # Ensure there is enough room in the segment where the entry point resides
        # in order to inject our shellcode.
        seg = self.get_segment_for_address(self.entry, len(sc))
        if not seg:
            log.warn_once("Could not inject code to determine memory mapping for %r: Not enough space", self)
            return {}

        # Create our temporary file
        # NOTE: We cannot use "with NamedTemporaryFile() as foo", because we cannot
        # execute the file while the handle is open.
        fd, path = tempfile.mkstemp()

        # Close the file descriptor so that it may be executed
        os.close(fd)

        # Save off a copy of the ELF
        self.save(path)

        # Load a new copy of the ELF at the temporary file location
        old = self.read(self.entry, len(sc))
        try:
            self.write(self.entry, sc)
            self.save(path)
        finally:
            # Restore the original contents
            self.write(self.entry, old)

<<<<<<< HEAD
            data = subprocess.check_output(cmd, shell = True, stderr = subprocess.STDOUT, universal_newlines = True)
            libs = misc.parse_ldd_output(data)
=======
        # Make the file executable
        os.chmod(path, 0o755)
>>>>>>> c3083d8d

        # Run a copy of it, get the maps
        try:
            with context.silent:
                io = process(path)
                data = io.recvall(timeout=2)
        except Exception:
            log.warn_once("Injected /proc/self/maps code did not execute correctly")
            return {}

        # Swap in the original ELF name
        data = data.replace(path, self.path)

        # All we care about in the data is the load address of each file-backed mapping,
        # or each kernel-supplied mapping.
        #
        # For quick reference, the data looks like this:
        # 7fcb025f2000-7fcb025f3000 r--p 00025000 fe:01 3025685  /lib/x86_64-linux-gnu/ld-2.23.so
        # 7fcb025f3000-7fcb025f4000 rw-p 00026000 fe:01 3025685  /lib/x86_64-linux-gnu/ld-2.23.so
        # 7fcb025f4000-7fcb025f5000 rw-p 00000000 00:00 0
        # 7ffe39cd4000-7ffe39cf6000 rw-p 00000000 00:00 0        [stack]
        # 7ffe39d05000-7ffe39d07000 r--p 00000000 00:00 0        [vvar]
        result = {}
        for line in data.splitlines():
            if '/' in line:
                index = line.index('/')
            elif '[' in line:
                index = line.index('[')
            else:
                continue

            address, _ = line.split('-', 1)

            address = int(address, 0x10)
            name = line[index:]

            result.setdefault(name, address)

        # Remove the temporary file, best-effort
        os.unlink(path)

        return result

    def _populate_functions(self):
        """Builds a dict of 'functions' (i.e. symbols of type 'STT_FUNC')
        by function name that map to a tuple consisting of the func address and size
        in bytes.
        """
        for sec in self.sections:
            if not isinstance(sec, SymbolTableSection):
                continue

            for sym in sec.iter_symbols():
                # Avoid duplicates
                if sym.name in self.functions:
                    continue
                if sym.entry.st_info['type'] == 'STT_FUNC' and sym.entry.st_size != 0:
                    name = sym.name
                    if name not in self.symbols:
                        continue
                    addr = self.symbols[name]
                    size = sym.entry.st_size
                    self.functions[name] = Function(name, addr, size, self)

    def _populate_symbols(self):
        """
        >>> bash = ELF(which('bash'))
        >>> bash.symbols['_start'] == bash.entry
        True
        """

        # Populate all of the "normal" symbols from the symbol tables
        for section in self.sections:
            if not isinstance(section, SymbolTableSection):
                continue

            for symbol in section.iter_symbols():
                value = symbol.entry.st_value
                if not value:
                    continue
                self.symbols[symbol.name] = value

    def _populate_synthetic_symbols(self):
        """Adds symbols from the GOT and PLT to the symbols dictionary.

        Does not overwrite any existing symbols, and prefers PLT symbols.

        Synthetic plt.xxx and got.xxx symbols are added for each PLT and
        GOT entry, respectively.

        Example:bash.

            >>> bash = ELF(which('bash'))
            >>> bash.symbols.wcscmp == bash.plt.wcscmp
            True
            >>> bash.symbols.wcscmp == bash.symbols.plt.wcscmp
            True
            >>> bash.symbols.stdin  == bash.got.stdin
            True
            >>> bash.symbols.stdin  == bash.symbols.got.stdin
            True
        """
        for symbol, address in self.plt.items():
            self.symbols.setdefault(symbol, address)
            self.symbols['plt.' + symbol] = address

        for symbol, address in self.got.items():
            self.symbols.setdefault(symbol, address)
            self.symbols['got.' + symbol] = address

    def _populate_got(self):
        """Loads the symbols for all relocations"""
        # Statically linked implies no relocations, since there is no linker
        # Could always be self-relocating like Android's linker *shrug*
        if self.statically_linked:
            return

        for section in self.iter_sections():
            # We are only interested in relocations
            if not isinstance(section, RelocationSection):
                continue

            # Only get relocations which link to another section (for symbols)
            if section.header.sh_link == SHN_INDICES.SHN_UNDEF:
                continue

            symbols = self.get_section(section.header.sh_link)

            for rel in section.iter_relocations():
                sym_idx  = rel.entry.r_info_sym

                if not sym_idx:
                    continue

                symbol = symbols.get_symbol(sym_idx)

                if symbol and symbol.name:
                    self.got[symbol.name] = rel.entry.r_offset

        if self.arch == 'mips':
            try:
                self._populate_mips_got()
            except Exception as e:
                log.warn("Could not populate MIPS GOT: %s", e)

        if not self.got:
            log.warn("Did not find any GOT entries")

    def _populate_mips_got(self):
        self._mips_got = {}
        strings = self.get_section(self.header.e_shstrndx)

        ELF_MIPS_GNU_GOT1_MASK = 0x80000000

        if self.bits == 64:
            ELF_MIPS_GNU_GOT1_MASK <<= 32

        # Beginning of the GOT
        got = self.dynamic_value_by_tag('DT_PLTGOT') or 0

        # Find the beginning of the GOT pointers
        got1_mask = (self.unpack(got) & ELF_MIPS_GNU_GOT1_MASK)
        i = 2 if got1_mask else 1
        self._mips_skip = i

        # We don't care about local GOT entries, skip them
        local_gotno = self.dynamic_value_by_tag('DT_MIPS_LOCAL_GOTNO')
        got += local_gotno * context.bytes

        # Iterate over the dynamic symbol table
        dynsym = self.get_section_by_name('.dynsym')
        symbol_iter = dynsym.iter_symbols()

        # 'gotsym' is the index of the first GOT symbol
        gotsym = self.dynamic_value_by_tag('DT_MIPS_GOTSYM')
        for i in range(gotsym):
            next(symbol_iter)

        # 'symtabno' is the total number of symbols
        symtabno = self.dynamic_value_by_tag('DT_MIPS_SYMTABNO')

        for i in range(symtabno - gotsym):
            symbol = next(symbol_iter)
            self._mips_got[i + gotsym] = got
            self.got[symbol.name] = got
            got += self.bytes

    def _populate_plt(self):
        """Loads the PLT symbols

        >>> path = pwnlib.data.elf.path
        >>> for test in glob(os.path.join(path, 'test-*')):
        ...     test = ELF(test)
        ...     assert '__stack_chk_fail' in test.got, test
        ...     if test.arch != 'ppc':
        ...         assert '__stack_chk_fail' in test.plt, test
        """
        if self.statically_linked:
            log.debug("%r is statically linked, skipping GOT/PLT symbols" % self.path)
            return

        if not self.got:
            log.debug("%r doesn't have any GOT symbols, skipping PLT" % self.path)
            return

        # This element holds an address associated with the procedure linkage table
        # and/or the global offset table.
        #
        # Zach's note: This corresponds to the ".got.plt" section, in a PIE non-RELRO binary.
        #              This corresponds to the ".got" section, in a PIE full-RELRO binary.
        #              In particular, this is where EBX points when it points into the GOT.
        dt_pltgot = self.dynamic_value_by_tag('DT_PLTGOT') or 0

        # There are two PLTs we may need to search
        plt = self.get_section_by_name('.plt')          # <-- Functions only
        plt_got = self.get_section_by_name('.plt.got')  # <-- Functions used as data
        plt_mips = self.get_section_by_name('.MIPS.stubs')

        # Invert the GOT symbols we already have, so we can look up by address
        inv_symbols = {v:k for k,v in self.got.items()}
        inv_symbols.update({v:k for k,v in self.symbols.items()})

        with context.local(arch=self.arch, bits=self.bits, endian=self.endian):
            for section in (plt, plt_got, plt_mips):
                if not section:
                    continue

                res = emulate_plt_instructions(self,
                                                dt_pltgot,
                                                section.header.sh_addr,
                                                section.data(),
                                                inv_symbols)

                for address, target in reversed(sorted(res.items())):
                    self.plt[inv_symbols[target]] = address

        for a,n in sorted({v:k for k,v in self.plt.items()}.items()):
            log.debug('PLT %#x %s', a, n)

    def _populate_kernel_version(self):
        if 'linux_banner' not in self.symbols:
            return

        banner = self.string(self.symbols.linux_banner)

        # 'Linux version 3.18.31-gd0846ecc
        regex = r'Linux version (\S+)'
        match = re.search(regex, banner)

        if match:
            version = match.group(1)

            if '-' in version:
                version, self.build = version.split('-', 1)

            self.version = list(map(int, version.split('.')))

        self.config['version'] = self.version

    def search(self, needle, writable = False):
        """search(needle, writable = False) -> generator

        Search the ELF's virtual address space for the specified string.

        Notes:
            Does not search empty space between segments, or uninitialized
            data.  This will only return data that actually exists in the
            ELF file.  Searching for a long string of NULL bytes probably
            won't work.

        Arguments:
            needle(str): String to search for.
            writable(bool): Search only writable sections.

        Yields:
            An iterator for each virtual address that matches.

        Examples:

            An ELF header starts with the bytes ``\\x7fELF``, so we
            sould be able to find it easily.

            >>> bash = ELF('/bin/bash')
            >>> bash.address + 1 == next(bash.search(b'ELF'))
            True

            We can also search for string the binary.

            >>> len(list(bash.search(b'GNU bash'))) > 0
            True
        """
        load_address_fixup = (self.address - self.load_addr)

        if writable:
            segments = self.writable_segments
        else:
            segments = self.segments

        for seg in segments:
            addr   = seg.header.p_vaddr
            memsz  = seg.header.p_memsz
            zeroed = memsz - seg.header.p_filesz
            offset = seg.header.p_offset
            data   = self.mmap[offset:offset+memsz]
            data   += b'\x00' * zeroed
            offset = 0
            while True:
                offset = data.find(needle, offset)
                if offset == -1:
                    break
                yield (addr + offset + load_address_fixup)
                offset += 1

    def offset_to_vaddr(self, offset):
        """offset_to_vaddr(offset) -> int

        Translates the specified offset to a virtual address.

        Arguments:
            offset(int): Offset to translate

        Returns:
            `int`: Virtual address which corresponds to the file offset, or
            :const:`None`.

        Examples:

            This example shows that regardless of changes to the virtual
            address layout by modifying :attr:`.ELF.address`, the offset
            for any given address doesn't change.

            >>> bash = ELF('/bin/bash')
            >>> bash.address == bash.offset_to_vaddr(0)
            True
            >>> bash.address += 0x123456
            >>> bash.address == bash.offset_to_vaddr(0)
            True
        """
        load_address_fixup = (self.address - self.load_addr)

        for segment in self.segments:
            begin = segment.header.p_offset
            size  = segment.header.p_filesz
            end   = begin + size
            if begin <= offset and offset <= end:
                delta = offset - begin
                return segment.header.p_vaddr + delta + load_address_fixup
        return None

    def _populate_memory(self):
        load_segments = list(filter(lambda s: s.header.p_type == 'PT_LOAD', self.iter_segments()))

        # Map all of the segments
        for i, segment in enumerate(load_segments):
            start = segment.header.p_vaddr
            stop_data = start + segment.header.p_filesz
            stop_mem  = start + segment.header.p_memsz

            # Chop any existing segments which cover the range described by
            # [vaddr, vaddr+filesz].
            #
            # This has the effect of removing any issues we may encounter
            # with "overlapping" segments, by giving precedence to whichever
            # DT_LOAD segment is **last** to load data into the region.
            self.memory.chop(start, stop_data)

            # Add the new segment
            if start != stop_data:
                self.memory.addi(start, stop_data, segment)

            if stop_data != stop_mem:
                self.memory.addi(stop_data, stop_mem, b'\x00')

            # Check for holes which we can fill
            if self._fill_gaps and i+1 < len(load_segments):
                next_start = load_segments[i+1].header.p_vaddr
                
                if stop_mem < next_start and stop_mem>>(self.bits-1) == next_start>>(self.bits-1):
                    self.memory.addi(stop_mem, next_start, None)
            else:
                page_end = (stop_mem + 0xfff) & ~(0xfff)

                if stop_mem < page_end:
                    self.memory.addi(stop_mem, page_end, None)

    def vaddr_to_offset(self, address):
        """vaddr_to_offset(address) -> int

        Translates the specified virtual address to a file offset

        Arguments:
            address(int): Virtual address to translate

        Returns:
            int: Offset within the ELF file which corresponds to the address,
            or :const:`None`.

        Examples:
            >>> bash = ELF(which('bash'))
            >>> bash.vaddr_to_offset(bash.address)
            0
            >>> bash.address += 0x123456
            >>> bash.vaddr_to_offset(bash.address)
            0
            >>> bash.vaddr_to_offset(0) is None
            True
        """

        for interval in self.memory[address]:
            segment = interval.data

            # Convert the address back to how it was when the segment was loaded
            address = (address - self.address) + self.load_addr

            # Figure out the offset into the segment
            offset = address - segment.header.p_vaddr

            # Add the segment-base offset to the offset-within-the-segment
            return segment.header.p_offset + offset

    def read(self, address, count):
        r"""read(address, count) -> bytes

        Read data from the specified virtual address

        Arguments:
            address(int): Virtual address to read
            count(int): Number of bytes to read

        Returns:
            A :class:`str` object, or :const:`None`.

        Examples:
            The simplest example is just to read the ELF header.

            >>> bash = ELF(which('bash'))
            >>> bash.read(bash.address, 4)
            b'\x7fELF'

            ELF segments do not have to contain all of the data on-disk
            that gets loaded into memory.

            First, let's create an ELF file has some code in two sections.

            >>> assembly = '''
            ... .section .A,"awx"
            ... .global A
            ... A: nop
            ... .section .B,"awx"
            ... .global B
            ... B: int3
            ... '''
            >>> e = ELF.from_assembly(assembly, vma=False)

            By default, these come right after eachother in memory.

            >>> e.read(e.symbols.A, 2)
            b'\x90\xcc'
            >>> e.symbols.B - e.symbols.A
            1

            Let's move the sections so that B is a little bit further away.

            >>> objcopy = pwnlib.asm._objcopy()
            >>> objcopy += [
            ...     '--change-section-vma', '.B+5',
            ...     '--change-section-lma', '.B+5',
            ...     e.path
            ... ]
            >>> subprocess.check_call(objcopy)
            0

            Now let's re-load the ELF, and check again

            >>> e = ELF(e.path)
            >>> e.symbols.B - e.symbols.A
            6
            >>> e.read(e.symbols.A, 2)
            b'\x90\x00'
            >>> e.read(e.symbols.A, 7)
            b'\x90\x00\x00\x00\x00\x00\xcc'
            >>> e.read(e.symbols.A, 10)
            b'\x90\x00\x00\x00\x00\x00\xcc\x00\x00\x00'

            Everything is relative to the user-selected base address, so moving
            things around keeps everything working.

            >>> e.address += 0x1000
            >>> e.read(e.symbols.A, 10)
            b'\x90\x00\x00\x00\x00\x00\xcc\x00\x00\x00'
        """
        retval = []

        if count == 0:
            return b''

        start = address
        stop = address + count

        overlap = self.memory.overlap(start, stop)

        # Create a new view of memory, for just what we need
        memory = intervaltree.IntervalTree(overlap)
        memory.chop(-1<<64, start)
        memory.chop(stop, 1<<64)

        if memory.begin() != start:
            log.error("Address %#x is not contained in %s" % (start, self))

        if memory.end() != stop:
            log.error("Address %#x is not contained in %s" % (stop, self))

        # We have a view of memory which lets us get everything we need
        for begin, end, data in sorted(memory):
            length = end-begin

            if data in (None, b'\x00'):
                retval.append(b'\x00' * length)
                continue

            # Offset within VMA range
            begin -= self.address

            # Adjust to original VMA range
            begin += self.load_addr

            # Adjust to offset within segment VMA
            offset = begin - data.header.p_vaddr

            # Adjust in-segment offset to in-file offset
            offset += data.header.p_offset

            retval.append(self.mmap[offset:offset+length])

        return b''.join(retval)

    def write(self, address, data):
        """Writes data to the specified virtual address

        Arguments:
            address(int): Virtual address to write
            data(str): Bytes to write

        Note:
            This routine does not check the bounds on the write to ensure
            that it stays in the same segment.

        Examples:
          >>> bash = ELF(which('bash'))
          >>> bash.read(bash.address+1, 3)
          b'ELF'
          >>> bash.write(bash.address, b"HELO")
          >>> bash.read(bash.address, 4)
          b'HELO'
        """
        offset = self.vaddr_to_offset(address)

        if offset is not None:
            length = len(data)
            self.mmap[offset:offset+length] = data

        return None

    def save(self, path=None):
        """Save the ELF to a file

        >>> bash = ELF(which('bash'))
        >>> bash.save('/tmp/bash_copy')
        >>> copy = open('/tmp/bash_copy', 'rb')
        >>> bash = open(which('bash'), 'rb')
        >>> bash.read() == copy.read()
        True
        """
        if path is None:
            path = self.path
        misc.write(path, self.data)

    def get_data(self):
        """get_data() -> bytes

        Retrieve the raw data from the ELF file.

        >>> bash = ELF(which('bash'))
        >>> fd   = open(which('bash'), 'rb')
        >>> bash.get_data() == fd.read()
        True
        """
        return self.mmap[:]

    @property
    def data(self):
        """:class:`str`: Raw data of the ELF file.

        See:
            :meth:`get_data`
        """
        return self.mmap[:]

    def disasm(self, address, n_bytes):
        """disasm(address, n_bytes) -> str

        Returns a string of disassembled instructions at
        the specified virtual memory address"""
        arch = self.arch
        if self.arch == 'arm' and address & 1:
            arch = 'thumb'
            address -= 1

        return disasm(self.read(address, n_bytes), vma=address, arch=arch, endian=self.endian)

    def asm(self, address, assembly):
        """asm(address, assembly)

        Assembles the specified instructions and inserts them
        into the ELF at the specified address.

        This modifies the ELF in-place.
        The resulting binary can be saved with :meth:`.ELF.save`
        """
        binary = asm(assembly, vma=address)
        self.write(address, binary)

    def bss(self, offset=0):
        """bss(offset=0) -> int

        Returns:
            Address of the ``.bss`` section, plus the specified offset.
        """
        orig_bss = self.get_section_by_name('.bss').header.sh_addr
        curr_bss = orig_bss - self.load_addr + self.address
        return curr_bss + offset

    def __repr__(self):
        return "%s(%r)" % (self.__class__.__name__, self.path)

    def dynamic_by_tag(self, tag):
        """dynamic_by_tag(tag) -> tag

        Arguments:
            tag(str): Named ``DT_XXX`` tag (e.g. ``'DT_STRTAB'``).

        Returns:
            :class:`elftools.elf.dynamic.DynamicTag`
        """
        dt      = None
        dynamic = self.get_section_by_name('.dynamic')

        if not dynamic:
            return None

        try:
            dt = next(t for t in dynamic.iter_tags() if tag == t.entry.d_tag)
        except StopIteration:
            pass

        return dt

    def dynamic_value_by_tag(self, tag):
        """dynamic_value_by_tag(tag) -> int

        Retrieve the value from a dynamic tag a la ``DT_XXX``.

        If the tag is missing, returns ``None``.
        """
        tag = self.dynamic_by_tag(tag)

        if tag:
            return tag.entry.d_val

    def dynamic_string(self, offset):
        """dynamic_string(offset) -> bytes

        Fetches an enumerated string from the ``DT_STRTAB`` table.

        Arguments:
            offset(int): String index

        Returns:
            :class:`str`: String from the table as raw bytes.
        """
        dt_strtab = self.dynamic_by_tag('DT_STRTAB')

        if not dt_strtab:
            return None

        address   = dt_strtab.entry.d_ptr + offset
        string    = b''
        while b'\x00' not in string:
            string  += self.read(address, 1)
            address += 1
        return string.rstrip(b'\x00')



    @property
    def relro(self):
        """:class:`bool`: Whether the current binary uses RELRO protections.

        This requires both presence of the dynamic tag ``DT_BIND_NOW``, and
        a ``GNU_RELRO`` program header.

        The `ELF Specification`_ describes how the linker should resolve
        symbols immediately, as soon as a binary is loaded.  This can be
        emulated with the ``LD_BIND_NOW=1`` environment variable.

            ``DT_BIND_NOW``

            If present in a shared object or executable, this entry instructs
            the dynamic linker to process all relocations for the object
            containing this entry before transferring control to the program.
            The presence of this entry takes precedence over a directive to use
            lazy binding for this object when specified through the environment
            or via ``dlopen(BA_LIB)``.

            (`page 81`_)

        Separately, an extension to the GNU linker allows a binary to specify
        a PT_GNU_RELRO_ program header, which describes the *region of memory
        which is to be made read-only after relocations are complete.*

        Finally, a new-ish extension which doesn't seem to have a canonical
        source of documentation is DF_BIND_NOW_, which has supposedly superceded
        ``DT_BIND_NOW``.

            ``DF_BIND_NOW``

            If set in a shared object or executable, this flag instructs the
            dynamic linker to process all relocations for the object containing
            this entry before transferring control to the program. The presence
            of this entry takes precedence over a directive to use lazy binding
            for this object when specified through the environment or via
            ``dlopen(BA_LIB)``.

        .. _ELF Specification: https://refspecs.linuxbase.org/elf/elf.pdf
        .. _page 81: https://refspecs.linuxbase.org/elf/elf.pdf#page=81
        .. _DT_BIND_NOW: https://refspecs.linuxbase.org/elf/elf.pdf#page=81
        .. _PT_GNU_RELRO: https://refspecs.linuxbase.org/LSB_3.1.1/LSB-Core-generic/LSB-Core-generic.html#PROGHEADER
        .. _DF_BIND_NOW: http://refspecs.linuxbase.org/elf/gabi4+/ch5.dynamic.html#df_bind_now

        >>> path = pwnlib.data.elf.relro.path
        >>> for test in glob(os.path.join(path, 'test-*')):
        ...     e = ELF(test)
        ...     expected = os.path.basename(test).split('-')[2]
        ...     actual = str(e.relro).lower()
        ...     assert actual == expected
        """
        if not any('GNU_RELRO' in str(s.header.p_type) for s in self.segments):
            return None

        if self.dynamic_by_tag('DT_BIND_NOW'):
            return "Full"

        flags = self.dynamic_value_by_tag('DT_FLAGS')
        if flags and flags & constants.DF_BIND_NOW:
            return "Full"

        flags_1 = self.dynamic_value_by_tag('DT_FLAGS_1')
        if flags_1 and flags_1 & constants.DF_1_NOW:
            return "Full"

        return "Partial"

    @property
    def nx(self):
        """:class:`bool`: Whether the current binary uses NX protections.

        Specifically, we are checking for ``READ_IMPLIES_EXEC`` being set
        by the kernel, as a result of honoring ``PT_GNU_STACK`` in the kernel.

        The **Linux kernel** directly honors ``PT_GNU_STACK`` to `mark the
        stack as executable.`__

        .. __: https://github.com/torvalds/linux/blob/v4.9/fs/binfmt_elf.c#L784-L789

        .. code-block:: c

            case PT_GNU_STACK:
                if (elf_ppnt->p_flags & PF_X)
                    executable_stack = EXSTACK_ENABLE_X;
                else
                    executable_stack = EXSTACK_DISABLE_X;
                break;

        Additionally, it then sets ``read_implies_exec``, so that `all readable pages
        are executable`__.

        .. __: https://github.com/torvalds/linux/blob/v4.9/fs/binfmt_elf.c#L849-L850

        .. code-block:: c

            if (elf_read_implies_exec(loc->elf_ex, executable_stack))
                current->personality |= READ_IMPLIES_EXEC;
        """
        if not self.executable:
            return True

        for seg in self.iter_segments_by_type('GNU_STACK'):
            return not bool(seg.header.p_flags & P_FLAGS.PF_X)

        # If you NULL out the PT_GNU_STACK section via ELF.disable_nx(),
        # everything is executable.
        return False

    @property
    def execstack(self):
        """:class:`bool`: Whether the current binary uses an executable stack.

        This is based on the presence of a program header PT_GNU_STACK_
        being present, and its setting.

            ``PT_GNU_STACK``

            The p_flags member specifies the permissions on the segment
            containing the stack and is used to indicate wether the stack
            should be executable. The absense of this header indicates
            that the stack will be executable.

        In particular, if the header is missing the stack is executable.
        If the header is present, it may **explicitly** mark that the stack is
        executable.

        This is only somewhat accurate.  When using the GNU Linker, it usees
        DEFAULT_STACK_PERMS_ to decide whether a lack of ``PT_GNU_STACK``
        should mark the stack as executable:

        .. code-block:: c

            /* On most platforms presume that PT_GNU_STACK is absent and the stack is
             * executable.  Other platforms default to a nonexecutable stack and don't
             * need PT_GNU_STACK to do so.  */
            uint_fast16_t stack_flags = DEFAULT_STACK_PERMS;

        By searching the source for ``DEFAULT_STACK_PERMS``, we can see which
        architectures have which settings.

        ::

            $ git grep '#define DEFAULT_STACK_PERMS' | grep -v PF_X
            sysdeps/aarch64/stackinfo.h:31:#define DEFAULT_STACK_PERMS (PF_R|PF_W)
            sysdeps/nios2/stackinfo.h:31:#define DEFAULT_STACK_PERMS (PF_R|PF_W)
            sysdeps/tile/stackinfo.h:31:#define DEFAULT_STACK_PERMS (PF_R|PF_W)

        .. _PT_GNU_STACK: https://refspecs.linuxbase.org/LSB_3.0.0/LSB-PDA/LSB-PDA/progheader.html
        .. _DEFAULT_STACK_PERMS: https://github.com/bminor/glibc/blob/glibc-2.25/elf/dl-load.c#L1036-L1038
        """
        # Dynamic objects do not have the ability to change the executable state of the stack.
        if not self.executable:
            return False

        # If NX is completely off for the process, the stack is executable.
        if not self.nx:
            return True

        # If the ``PT_GNU_STACK`` program header is missing, then use the
        # default rules.  Only AArch64 gets a non-executable stack by default.
        for _ in self.iter_segments_by_type('GNU_STACK'):
            break
        else:
            return self.arch != 'aarch64'

        return False

    @property
    def canary(self):
        """:class:`bool`: Whether the current binary uses stack canaries."""

        # Sometimes there is no function for __stack_chk_fail,
        # but there is an entry in the GOT
        return '__stack_chk_fail' in (set(self.symbols) | set(self.got))

    @property
    def packed(self):
        """:class:`bool`: Whether the current binary is packed with UPX."""
        return b'UPX!' in self.get_data()

    @property
    def pie(self):
        """:class:`bool`: Whether the current binary is position-independent."""
        return self.elftype == 'DYN'
    aslr=pie

    @property
    def rpath(self):
        """:class:`bool`: Whether the current binary has an ``RPATH``."""
        dt_rpath = self.dynamic_by_tag('DT_RPATH')

        if not dt_rpath:
            return None

        return self.dynamic_string(dt_rpath.entry.d_ptr)

    @property
    def runpath(self):
        """:class:`bool`: Whether the current binary has a ``RUNPATH``."""
        dt_runpath = self.dynamic_by_tag('DT_RUNPATH')

        if not dt_runpath:
            return None

        return self.dynamic_string(dt_runpath.entry.d_ptr)

    def checksec(self, banner=True, color=True):
        """checksec(banner=True, color=True)

        Prints out information in the binary, similar to ``checksec.sh``.

        Arguments:
            banner(bool): Whether to print the path to the ELF binary.
            color(bool): Whether to use colored output.
        """
        red    = text.red if color else str
        green  = text.green if color else str
        yellow = text.yellow if color else str

        res = []

        # Kernel version?
        if self.version and self.version != (0,):
            res.append('Version:'.ljust(10) + '.'.join(map(str, self.version)))
        if self.build:
            res.append('Build:'.ljust(10) + self.build)

        res.extend([
            "RELRO:".ljust(10) + {
                'Full':    green("Full RELRO"),
                'Partial': yellow("Partial RELRO"),
                None:      red("No RELRO")
            }[self.relro],
            "Stack:".ljust(10) + {
                True:  green("Canary found"),
                False: red("No canary found")
            }[self.canary],
            "NX:".ljust(10) + {
                True:  green("NX enabled"),
                False: red("NX disabled"),
            }[self.nx],
            "PIE:".ljust(10) + {
                True: green("PIE enabled"),
                False: red("No PIE (%#x)" % self.address)
            }[self.pie],
        ])

        # Execstack may be a thing, even with NX enabled, because of glibc
        if self.execstack and self.nx:
            res.append("Stack:".ljust(10) + red("Executable"))

        # Are there any RWX areas in the binary?
        #
        # This will occur if NX is disabled and *any* area is
        # RW, or can expressly occur.
        if self.rwx_segments or (not self.nx and self.writable_segments):
            res += [ "RWX:".ljust(10) + red("Has RWX segments") ]

        if self.rpath:
            res += [ "RPATH:".ljust(10) + red(repr(self.rpath)) ]

        if self.runpath:
            res += [ "RUNPATH:".ljust(10) + red(repr(self.runpath)) ]

        if self.packed:
            res.append('Packer:'.ljust(10) + red("Packed with UPX"))

        if self.fortify:
            res.append("FORTIFY:".ljust(10) + green("Enabled"))

        if self.asan:
            res.append("ASAN:".ljust(10) + green("Enabled"))

        if self.msan:
            res.append("MSAN:".ljust(10) + green("Enabled"))

        if self.ubsan:
            res.append("UBSAN:".ljust(10) + green("Enabled"))

        # Check for Linux configuration, it must contain more than
        # just the version.
        if len(self.config) > 1:
            config_opts = collections.defaultdict(lambda: [])
            for checker in kernel_configuration:
                result, message = checker(self.config)

                if not result:
                    config_opts[checker.title].append((checker.name, message))


            for title, values in config_opts.items():
                res.append(title + ':')
                for name, message in sorted(values):
                    line = '{} = {}'.format(name, red(str(self.config.get(name, None))))
                    if message:
                        line += ' ({})'.format(message)
                    res.append('    ' + line)

            # res.extend(sorted(config_opts))

        return '\n'.join(res)

    @property
    def buildid(self):
        """:class:`str`: GNU Build ID embedded into the binary"""
        section = self.get_section_by_name('.note.gnu.build-id')
        if section:
            return section.data()[16:]
        return None

    @property
    def fortify(self):
        """:class:`bool`: Whether the current binary was built with
        Fortify Source (``-DFORTIFY``)."""
        if any(s.endswith('_chk') for s in self.plt):
            return True
        return False

    @property
    def asan(self):
        """:class:`bool`: Whether the current binary was built with
        Address Sanitizer (``ASAN``)."""
        return any(s.startswith('__asan_') for s in self.symbols)

    @property
    def msan(self):
        """:class:`bool`: Whether the current binary was built with
        Memory Sanitizer (``MSAN``)."""
        return any(s.startswith('__msan_') for s in self.symbols)

    @property
    def ubsan(self):
        """:class:`bool`: Whether the current binary was built with
        Undefined Behavior Sanitizer (``UBSAN``)."""
        return any(s.startswith('__ubsan_') for s in self.symbols)

    def _update_args(self, kw):
        kw.setdefault('arch', self.arch)
        kw.setdefault('bits', self.bits)
        kw.setdefault('endian', self.endian)

    def p64(self,  address, data, *a, **kw):
        """Writes a 64-bit integer ``data`` to the specified ``address``"""
        self._update_args(kw)
        return self.write(address, packing.p64(data, *a, **kw))

    def p32(self,  address, data, *a, **kw):
        """Writes a 32-bit integer ``data`` to the specified ``address``"""
        self._update_args(kw)
        return self.write(address, packing.p32(data, *a, **kw))

    def p16(self,  address, data, *a, **kw):
        """Writes a 16-bit integer ``data`` to the specified ``address``"""
        self._update_args(kw)
        return self.write(address, packing.p16(data, *a, **kw))

    def p8(self,   address, data, *a, **kw):
        """Writes a 8-bit integer ``data`` to the specified ``address``"""
        self._update_args(kw)
        return self.write(address, packing.p8(data, *a, **kw))

    def pack(self, address, data, *a, **kw):
        """Writes a packed integer ``data`` to the specified ``address``"""
        self._update_args(kw)
        return self.write(address, packing.pack(data, *a, **kw))

    def u64(self,    address, *a, **kw):
        """Unpacks an integer from the specified ``address``."""
        self._update_args(kw)
        return packing.u64(self.read(address, 8), *a, **kw)

    def u32(self,    address, *a, **kw):
        """Unpacks an integer from the specified ``address``."""
        self._update_args(kw)
        return packing.u32(self.read(address, 4), *a, **kw)

    def u16(self,    address, *a, **kw):
        """Unpacks an integer from the specified ``address``."""
        self._update_args(kw)
        return packing.u16(self.read(address, 2), *a, **kw)

    def u8(self,     address, *a, **kw):
        """Unpacks an integer from the specified ``address``."""
        self._update_args(kw)
        return packing.u8(self.read(address, 1), *a, **kw)

    def unpack(self, address, *a, **kw):
        """Unpacks an integer from the specified ``address``."""
        self._update_args(kw)
        return packing.unpack(self.read(address, context.bytes), *a, **kw)

    def string(self, address):
        """string(address) -> str

        Reads a null-terminated string from the specified ``address``

        Returns:
            A ``str`` with the string contents (NUL terminator is omitted),
            or an empty string if no NUL terminator could be found.
        """
        data = b''
        while True:
            read_size = 0x1000
            partial_page = address & 0xfff

            if partial_page:
                read_size -= partial_page

            c = self.read(address, read_size)

            if not c:
                return b''

            data += c

            if b'\x00' in c:
                return data[:data.index(b'\x00')]

            address += len(c)

    def flat(self, address, *a, **kw):
        """Writes a full array of values to the specified address.

        See: :func:`.packing.flat`
        """
        return self.write(address, packing.flat(*a,**kw))

    def fit(self, address, *a, **kw):
        """Writes fitted data into the specified address.

        See: :func:`.packing.fit`
        """
        return self.write(address, packing.fit(*a, **kw))

    def parse_kconfig(self, data):
        self.config.update(parse_kconfig(data))

    def disable_nx(self):
        """Disables NX for the ELF.

        Zeroes out the ``PT_GNU_STACK`` program header ``p_type`` field.
        """
        PT_GNU_STACK = packing.p32(ENUM_P_TYPE['PT_GNU_STACK'])

        if not self.executable:
            log.error("Can only make stack executable with executables")

        for i, segment in enumerate(self.iter_segments()):
            if not segment.header.p_type:
                continue
            if 'GNU_STACK' not in segment.header.p_type:
                continue

            phoff = self.header.e_phoff
            phentsize = self.header.e_phentsize
            offset = phoff + phentsize * i

            if self.mmap[offset:offset+4] == PT_GNU_STACK:
                self.mmap[offset:offset+4] = b'\x00' * 4
                self.save()
                return

        log.error("Could not find PT_GNU_STACK, stack should already be executable")<|MERGE_RESOLUTION|>--- conflicted
+++ resolved
@@ -785,13 +785,8 @@
             # Restore the original contents
             self.write(self.entry, old)
 
-<<<<<<< HEAD
-            data = subprocess.check_output(cmd, shell = True, stderr = subprocess.STDOUT, universal_newlines = True)
-            libs = misc.parse_ldd_output(data)
-=======
         # Make the file executable
         os.chmod(path, 0o755)
->>>>>>> c3083d8d
 
         # Run a copy of it, get the maps
         try:
