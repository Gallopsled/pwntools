--- conflicted
+++ resolved
@@ -1543,12 +1543,6 @@
                 count = int(attr.split('_')[1])
             return self.search(move=count)
 
-<<<<<<< HEAD
-        mapping = {'int80': 'int 0x80',
-            'syscall': 'syscall',
-            'sysenter': 'sysenter'}
-        if attr in mapping:
-=======
         #
         # Check for 'jmp_esp'('i386') or 'jmp_rsp'('amd64')
         #
@@ -1567,12 +1561,10 @@
 
                     return Gadget(addr, [jmp_sp], [], context.bytes)
             return None
-
-        if attr in ('int80', 'syscall', 'sysenter'):
-            mapping = {'int80': 'int 0x80',
-             'syscall': 'syscall',
-             'sysenter': 'sysenter'}
->>>>>>> 1c0ca556
+        mapping = {'int80': 'int 0x80',
+            'syscall': 'syscall',
+            'sysenter': 'sysenter'}
+        if attr in mapping:
             for each in self.gadgets:
                 if self.gadgets[each]['insns'][0] == mapping[attr]:
                     return gadget(each, self.gadgets[each])
