#!/usr/bin/env python2
<<<<<<< HEAD
import argparse, sys
=======
import argparse, sys, string
>>>>>>> 99913489
from pwn import *
from .   import common

parser = argparse.ArgumentParser(
    description = 'Disassemble bytes into text format'
)

parser.add_argument(
    'hex',
    metavar = 'hex',
    nargs = '*',
    help = 'Hex-string to disasemble. If none are supplied, then it uses stdin in non-hex mode.'
)

parser.add_argument(
    '-c', '--context',
    metavar = '<opt>',
    action = 'append',
    type   = common.context_arg,
    choices = common.choices,
    help = 'The os/architecture/endianness/bits the shellcode will run in (default: linux/i386), choose from: %(choices)s'
)


def main():
    args = parser.parse_args()

    if len(args.hex) > 0:
        dat = ''.join(args.hex)
        dat = dat.translate(None, string.whitespace)
        if not set(string.hexdigits) >= set(dat):
            print "This is not a hex string"
            exit(-1)
        dat = dat.decode('hex')
    else:
        dat = sys.stdin.read()

<<<<<<< HEAD
    print asm.disasm(dat)
=======
    print disasm(dat)
>>>>>>> 99913489

if __name__ == '__main__': main()<|MERGE_RESOLUTION|>--- conflicted
+++ resolved
@@ -1,9 +1,5 @@
 #!/usr/bin/env python2
-<<<<<<< HEAD
-import argparse, sys
-=======
 import argparse, sys, string
->>>>>>> 99913489
 from pwn import *
 from .   import common
 
@@ -41,10 +37,6 @@
     else:
         dat = sys.stdin.read()
 
-<<<<<<< HEAD
-    print asm.disasm(dat)
-=======
     print disasm(dat)
->>>>>>> 99913489
 
 if __name__ == '__main__': main()