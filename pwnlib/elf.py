--- conflicted
+++ resolved
@@ -1,24 +1,5 @@
-<<<<<<< HEAD
 from . import log
-from .util import lists, misc
-import re, subprocess, os, types
-
-# readelf/objdump binaries
-_READELF = '/usr/bin/readelf'
-_OBJDUMP = '/usr/bin/objdump'
-def _check(f):
-    if not (os.access(f, os.X_OK) and os.path.isfile(f)):
-        log.error('Executable %s needed for readelf.py, please install binutils' % f)
-_check(_READELF)
-_check(_OBJDUMP)
-
-def symbols(path):
-    """symbols(path) -> dict
-
-    Returns a dictionary with all symbols in the given file
-=======
-import pwnlib
-import mmap
+import mmap, subprocess
 from os.path import abspath
 from elftools.elf.elffile import ELFFile
 from elftools.elf.sections import Section, SymbolTableSection
@@ -38,7 +19,6 @@
     :ivar plt:      Dictionary of {name: address} for all functions in the PLT
     :ivar got:      Dictionary of {name: address} for all function pointers in the GOT
     :ivar libs:     Dictionary of {path: address} for each shared object required to load the ELF
->>>>>>> fffa749e
     """
     def __init__(self, path):
         # elftools uses the backing file for all reads and writes
@@ -60,79 +40,7 @@
         for seg in self.executable_segments:
             if seg.header.p_type == 'PT_GNU_STACK':
                 self.execstack = True
-<<<<<<< HEAD
-        self.segments.sort(key = lambda x: x['virtaddr'])
-
-    def _load_sections(self):
-        # -W : Wide output
-        # -S : Section headers
-        cmd = [_READELF, '-W', '-S', self._path]
-        out = subprocess.Popen(cmd, stdout=subprocess.PIPE).communicate()[0]
-        field = r'\s+(\S+)'
-        posint = r'[123456789]\d*'
-        flags = r'\s+([WAXMSILGTExOop]*)'
-        lines = re.findall(r'^\s+\[\s*' + posint + r'\]' + field * 6 + flags,
-                           out, re.MULTILINE)
-
-        for name, _type, addr, off, size, _es, flgs in lines:
-            addr = int(addr, 16)
-            off = int(off, 16)
-            size = int(size, 16)
-            self.sections[name] = {'addr'  : addr,
-                                   'offset': off,
-                                   'size'  : size,
-                                   'flags' : flgs,
-                                   }
-
-    def _load_symbols(self):
-        self.symbols = symbols(self._path)
-
-    def _load_libs(self):
-        dat = ''
-        try:
-            dat = subprocess.check_output(['ldd', self._path])
-        except subprocess.CalledProcessError:
-            pass
-
-        self.libs = misc.parse_ldd_output(dat)
-
-    def extra_libs(self, libs):
-        for v, k in libs.items():
-            self.libs[v] = k
-
-    # this is crazy slow -- include this feature in the all-python ELF parser
-    def _load_plt_got(self):
-        cmd = [_OBJDUMP, '-d', self._path]
-        out = subprocess.Popen(cmd, stdout=subprocess.PIPE).communicate()[0]
-        got32 = r'[^j]*jmp\s+\*0x(\S+)'
-        got64 = r'[^#]*#\s+(\S+)'
-        lines = re.findall(r'([a-fA-F0-9]+)\s+<([^@<]+)@plt>:(%s|%s)' % (got32, got64), out)
-
-        for addr, name, _, gotaddr32, gotaddr64 in lines:
-            addr = int(addr, 16)
-            gotaddr = int(gotaddr32 or gotaddr64, 16)
-            self.plt[name] = addr
-            self.got[name] = gotaddr
-
-    def _load_data(self):
-        if self._data is None:
-            with open(self._path, 'r') as f:
-                self._data = list(f.read())
-
-    def read_symbol(self, name):
-        if name in self.symbols:
-            sym = self.symbols[name]
-            addr = sym['addr']
-            size = sym['size']
-            data = self.read(addr, size)
-            if data is None:
-                log.error('Symbol %s does not live in any section' % name)
-            else:
-                return data
-        else:
-            log.error('No symbol named %s' % name)
-=======
-                pwnlib.log.info('Stack is executable!')
+                log.info('Stack is executable!')
 
     @property
     def elfclass(self):
@@ -196,7 +104,6 @@
         self.got     = {k:update(v) for k,v in self.got.items()}
 
         self._address = update(self.address)
->>>>>>> fffa749e
 
     def section(self, name):
         """Gets data for the named section
@@ -432,15 +339,13 @@
 
 
 
-def ldd(path, tube=None):
+def ldd(path):
     """Effectively runs 'ldd' on the specified binary, captures the output,
     and parses it.  Returns a dictionary of {path: address} for
     each library required by the specified binary.
 
     Args:
       path(str): Path to the binary
-      tube(callable): Callable which behaves like a pwn.tubes.process.process.
-            Exists to allow compatibility with ssh.run.
 
     Example:
         > ldd('/bin/bash')
@@ -452,19 +357,7 @@
     expr = re.compile(r'\s(\S?/\S+)\s+\((0x.+)\)')
     libs = {}
 
-    if tube is None:
-        from pwnlib.tubes.process import process
-        tube = process
-
-<<<<<<< HEAD
-    Load an ELF file.
-    """
-    path = os.path.realpath(path)
-    if path in ELF.__cache:
-        return ELF.__cache[path]
-    return ELF(path)
-=======
-    output = tube([path],env={'LD_TRACE_LOADED_OBJECTS':'1'}).recvall().strip().splitlines()
+    output = subprocess.check_output([path], env={'LD_TRACE_LOADED_OBJECTS':'1'}).strip().splitlines()
     output = map(str.strip, output)
     output = map(expr.search, output)
 
@@ -472,9 +365,4 @@
         lib, addr = match.groups()
         libs[lib] = int(addr,16)
 
-    return libs
-
-if __name__ == "__main__":
-    import doctest
-    doctest.testmod()
->>>>>>> fffa749e
+    return libs