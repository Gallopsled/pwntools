--- conflicted
+++ resolved
@@ -3,16 +3,11 @@
 
 Example:
 
-<<<<<<< HEAD
-    >>> print enhex(asm(shellcraft.mips.sh()))
-    6269093c2f2f2935f4ffa9af7368093c6e2f2935f8ffa9affcffa0aff4ffbd272020a003fcffa0affcffbd27ffff0628fcffa6affcffbd232030a00373680934fcffa9affcffbd27ffff0528fcffa5affcffbd23fbff1924272820032028bd00fcffa5affcffbd232028a003ab0f02340c010101
-=======
     >>> p = run_assembly(shellcraft.mips.linux.sh())
     >>> p.sendline('echo Hello')
     >>> p.recv()
     'Hello\n'
 
->>>>>>> eeedb2c1
 </%docstring>
 
 ${mips.execve('//bin/sh', ['sh'], {})}