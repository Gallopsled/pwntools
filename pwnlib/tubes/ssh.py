from __future__ import absolute_import
from __future__ import division

import inspect
import logging
import os
import re
import shutil
import six
import string
import sys
import tarfile
import tempfile
import threading
import time
import types

from pwnlib import term
from pwnlib.context import context, LocalContext
from pwnlib.exception import PwnlibException
from pwnlib.log import Logger
from pwnlib.log import getLogger
from pwnlib.term import text
from pwnlib.timeout import Timeout
from pwnlib.tubes.sock import sock
from pwnlib.util import hashes
from pwnlib.util import misc
from pwnlib.util import packing
from pwnlib.util import safeeval
from pwnlib.util.sh_string import sh_string

# Kill the warning line:
# No handlers could be found for logger "paramiko.transport"
paramiko_log = logging.getLogger("paramiko.transport")
h = logging.StreamHandler(open(os.devnull,'w+'))
h.setFormatter(logging.Formatter())
paramiko_log.addHandler(h)

class ssh_channel(sock):

    #: Parent :class:`ssh` object
    parent = None

    #: Remote host
    host = None

    #: Return code, or :const:`None` if the process has not returned
    #: Use :meth:`poll` to check.
    returncode = None

    #: :const:`True` if a tty was allocated for this channel
    tty = False

    #: Environment specified for the remote process, or :const:`None`
    #: if the default environment was used
    env = None

    #: Command specified for the constructor
    process = None

    def __init__(self, parent, process = None, tty = False, cwd = None, env = None, raw = True, *args, **kwargs):
        super(ssh_channel, self).__init__(*args, **kwargs)

        # keep the parent from being garbage collected in some cases
        self.parent = parent

        self.returncode = None
        self.host = parent.host
        self.tty  = tty
        self.env  = env
        self.process = process
        self.cwd  = cwd or '.'
        if isinstance(cwd, six.text_type):
            cwd = packing._need_bytes(cwd, 2, 0x80)

        env = env or {}
        msg = 'Opening new channel: %r' % (process or 'shell')

        if isinstance(process, (list, tuple)):
            process = b' '.join(sh_string(packing._need_bytes(s, 2, 0x80)) for s in process)
        if isinstance(process, six.text_type):
            process = packing._need_bytes(process, 2, 0x80)

        if process and cwd:
            process = b'cd ' + sh_string(cwd) + b' >/dev/null 2>&1; ' + process

        if process and env:
            for name, value in env.items():
                nameb = packing._need_bytes(name, 2, 0x80)
                if not re.match(b'^[a-zA-Z_][a-zA-Z0-9_]*$', nameb):
                    self.error('run(): Invalid environment key %r' % name)
                export = b'export %s=%s;' % (nameb, sh_string(packing._need_bytes(value, 2, 0x80)))
                process = export + process

        if process and tty:
            if raw:
                process = b'stty raw -ctlecho -echo; ' + process
            else:
                process = b'stty -ctlecho -echo; ' + process


        # If this object is enabled for DEBUG-level logging, don't hide
        # anything about the command that's actually executed.
        if process and self.isEnabledFor(logging.DEBUG):
            msg = 'Opening new channel: %r' % ((process,) or 'shell')

        with self.waitfor(msg) as h:
            import paramiko
            try:
                self.sock = parent.transport.open_session()
            except paramiko.ChannelException as e:
                if e.args == (1, 'Administratively prohibited'):
                    self.error("Too many sessions open! Use ssh_channel.close() or 'with'!")
                raise e

            if self.tty:
                self.sock.get_pty('xterm', term.width, term.height)

                def resizer():
                    if self.sock:
                        try:
                            self.sock.resize_pty(term.width, term.height)
                        except paramiko.ssh_exception.SSHException:
                            pass

                self.resizer = resizer
                term.term.on_winch.append(self.resizer)
            else:
                self.resizer = None

            # Put stderr on stdout. This might not always be desirable,
            # but our API does not support multiple streams
            self.sock.set_combine_stderr(True)

            self.settimeout(self.timeout)

            if process:
                self.sock.exec_command(process)
            else:
                self.sock.invoke_shell()

            h.success()

    def kill(self):
        """kill()

        Kills the process.
        """

        self.close()

    def recvall(self, timeout = sock.forever):
        # We subclass tubes.sock which sets self.sock to None.
        #
        # However, we need to wait for the return value to propagate,
        # which may not happen by the time .close() is called by tube.recvall()
        tmp_sock = self.sock
        tmp_close = self.close
        self.close = lambda: None

        timeout = self.maximum if self.timeout is self.forever else self.timeout
        data = super(ssh_channel, self).recvall(timeout)

        # Restore self.sock to be able to call wait()
        self.close = tmp_close
        self.sock = tmp_sock
        self.wait()
        self.close()

        # Again set self.sock to None
        self.sock = None

        return data

    def wait(self, timeout=sock.default):
        # TODO: deal with timeouts
        return self.poll(block=True)

    def poll(self, block=False):
        """poll() -> int

        Poll the exit code of the process. Will return None, if the
        process has not yet finished and the exit code otherwise.
        """

        if self.returncode is None and self.sock \
        and (block or self.sock.exit_status_ready()):
            while not self.sock.status_event.is_set():
                self.sock.status_event.wait(0.05)
            self.returncode = self.sock.recv_exit_status()

        return self.returncode

    def can_recv_raw(self, timeout):
        with self.countdown(timeout):
            while self.countdown_active():
                if self.sock.recv_ready():
                    return True
                time.sleep(min(self.timeout, 0.05))
        return False

    def interactive(self, prompt = term.text.bold_red('$') + ' '):
        """interactive(prompt = pwnlib.term.text.bold_red('$') + ' ')

        If not in TTY-mode, this does exactly the same as
        meth:`pwnlib.tubes.tube.tube.interactive`, otherwise
        it does mostly the same.

        An SSH connection in TTY-mode will typically supply its own prompt,
        thus the prompt argument is ignored in this case.
        We also have a few SSH-specific hacks that will ideally be removed
        once the :mod:`pwnlib.term` is more mature.
        """

        # If we are only executing a regular old shell, we need to handle
        # control codes (specifically Ctrl+C).
        #
        # Otherwise, we can just punt to the default implementation of interactive()
        if self.process is not None:
            return super(ssh_channel, self).interactive(prompt)

        self.info('Switching to interactive mode')

        # We would like a cursor, please!
        term.term.show_cursor()

        event = threading.Event()
        def recv_thread(event):
            while not event.is_set():
                try:
                    cur = self.recv(timeout = 0.05)
                    cur = cur.replace(b'\r\n',b'\n')
                    cur = cur.replace(b'\r',b'')
                    if cur is None:
                        continue
                    elif cur == b'\a':
                        # Ugly hack until term unstands bell characters
                        continue
                    stdout = sys.stdout
                    if not term.term_mode:
                        stdout = getattr(stdout, 'buffer', stdout)
                    stdout.write(cur)
                    stdout.flush()
                except EOFError:
                    self.info('Got EOF while reading in interactive')
                    event.set()
                    break

        t = context.Thread(target = recv_thread, args = (event,))
        t.daemon = True
        t.start()

        while not event.is_set():
            if term.term_mode:
                try:
                    data = term.key.getraw(0.1)
                except KeyboardInterrupt:
                    data = [3] # This is ctrl-c
                except IOError:
                    if not event.is_set():
                        raise
            else:
                stdin = getattr(sys.stdin, 'buffer', sys.stdin)
                data = stdin.read(1)
                if not data:
                    event.set()
                else:
                    data = bytearray(data)

            if data:
                try:
                    self.send(bytes(bytearray(data)))
                except EOFError:
                    event.set()
                    self.info('Got EOF while sending in interactive')

        while t.is_alive():
            t.join(timeout = 0.1)

        # Restore
        term.term.hide_cursor()

    def close(self):
        self.poll()
        while self.resizer in term.term.on_winch:
            term.term.on_winch.remove(self.resizer)
        super(ssh_channel, self).close()

    def spawn_process(self, *args, **kwargs):
        self.error("Cannot use spawn_process on an SSH channel.""")

    def _close_msg(self):
        self.info('Closed SSH channel with %s' % self.host)

class ssh_process(ssh_channel):
    #: Working directory
    cwd = None

    #: PID of the process
    #: Only valid when instantiated through :meth:`ssh.process`
    pid = None

    #: Executable of the procesks
    #: Only valid when instantiated through :meth:`ssh.process`
    executable = None

    #: Arguments passed to the process
    #: Only valid when instantiated through :meth:`ssh.process`
    argv = None

    def libs(self):
        """libs() -> dict

        Returns a dictionary mapping the address of each loaded library in the
        process's address space.

        If ``/proc/$PID/maps`` cannot be opened, the output of ldd is used
        verbatim, which may be different than the actual addresses if ASLR
        is enabled.
        """
        maps = self.parent.libs(self.executable)

        maps_raw = self.parent.cat('/proc/%d/maps' % self.pid).decode()

        for lib in maps:
            remote_path = lib.split(self.parent.host)[-1]
            for line in maps_raw.splitlines():
                if line.endswith(remote_path):
                    address = line.split('-')[0]
                    maps[lib] = int(address, 16)
                    break
        return maps


    @property
    def libc(self):
        """libc() -> ELF

        Returns an ELF for the libc for the current process.
        If possible, it is adjusted to the correct address
        automatically.

        Examples:
            >>> s =  ssh(host='example.pwnme')
            >>> p = s.process('true')
            >>> p.libc  # doctest: +ELLIPSIS
            ELF(.../libc.so.6')
        """
        from pwnlib.elf import ELF

        for lib, address in self.libs().items():
            if 'libc.so' in lib:
                e = ELF(lib)
                e.address = address
                return e

    @property
    def elf(self):
        """elf() -> pwnlib.elf.elf.ELF

        Returns an ELF file for the executable that launched the process.
        """
        import pwnlib.elf.elf

        libs = self.parent.libs(self.executable)

        for lib in libs:
            # Cannot just check "executable in lib", see issue #1047
            if lib.endswith(self.executable):
                return pwnlib.elf.elf.ELF(lib)


    @property
    def corefile(self):
        import pwnlib.elf.corefile

        finder = pwnlib.elf.corefile.CorefileFinder(self)
        if not finder.core_path:
            self.error("Could not find core file for pid %i" % self.pid)

        return pwnlib.elf.corefile.Corefile(finder.core_path)

    def getenv(self, variable, **kwargs):
        r"""Retrieve the address of an environment variable in the remote process.

        Examples:
            >>> s = ssh(host='example.pwnme')
            >>> p = s.process(['python', '-c', 'import time; time.sleep(10)'])
            >>> hex(p.getenv('PATH'))  # doctest: +ELLIPSIS
            '0x...'
        """
        argv0 = self.argv[0]

        variable = bytearray(packing._need_bytes(variable, min_wrong=0x80))

        script = ';'.join(('from ctypes import *',
                           'import os',
                           'libc = CDLL("libc.so.6")',
                           'getenv = libc.getenv',
                           'getenv.restype = c_void_p',
                           'print(os.path.realpath(%r))' % self.executable,
                           'print(getenv(bytes(%r)))' % variable,))

        try:
            with context.quiet:
                python = self.parent.which('python2.7') or self.parent.which('python3') or self.parent.which('python')

                if not python:
                    self.error("Python is not installed on the remote system.")

                io = self.parent.process([argv0,'-c', script.strip()],
                                          executable=python,
                                          env=self.env,
                                          **kwargs)
                path = io.recvline()
                address = int(io.recvall())

                address -= len(python)
                address += len(path)

                return int(address) & context.mask
        except Exception:
            self.exception("Could not look up environment variable %r" % variable)

    def _close_msg(self):
        # If we never completely started up, just use the parent implementation
        if self.executable is None:
            return super(ssh_process, self)._close_msg()

        self.info('Stopped remote process %r on %s (pid %i)' \
            % (os.path.basename(self.executable),
               self.host,
               self.pid))


class ssh_connecter(sock):
    def __init__(self, parent, host, port, *a, **kw):
        super(ssh_connecter, self).__init__(*a, **kw)

        # keep the parent from being garbage collected in some cases
        self.parent = parent

        self.host  = parent.host
        self.rhost = host
        self.rport = port

        msg = 'Connecting to %s:%d via SSH to %s' % (self.rhost, self.rport, self.host)
        with self.waitfor(msg) as h:
            try:
                self.sock = parent.transport.open_channel('direct-tcpip', (host, port), ('127.0.0.1', 0))
            except Exception as e:
                self.exception(e.message)
                raise

            try:
                # Iterate all layers of proxying to get to base-level Socket object
                curr = self.sock.get_transport().sock
                while getattr(curr, "get_transport", None):
                    curr = curr.get_transport().sock

                sockname = curr.getsockname()
                self.lhost = sockname[0]
                self.lport = sockname[1]
            except Exception as e:
                self.exception("Could not find base-level Socket object.")
                raise e

            h.success()

    def spawn_process(self, *args, **kwargs):
        self.error("Cannot use spawn_process on an SSH channel.""")

    def _close_msg(self):
        self.info("Closed remote connection to %s:%d via SSH connection to %s" % (self.rhost, self.rport, self.host))


class ssh_listener(sock):
    def __init__(self, parent, bind_address, port, *a, **kw):
        super(ssh_listener, self).__init__(*a, **kw)

        # keep the parent from being garbage collected in some cases
        self.parent = parent

        self.host = parent.host

        try:
            self.port = parent.transport.request_port_forward(bind_address, port)

        except Exception:
            h.failure('Failed create a port forwarding')
            raise

        def accepter():
            msg = 'Waiting on port %d via SSH to %s' % (self.port, self.host)
            h   = self.waitfor(msg)
            try:
                self.sock = parent.transport.accept()
                parent.transport.cancel_port_forward(bind_address, self.port)
            except Exception:
                self.sock = None
                h.failure()
                self.exception('Failed to get a connection')
                return

            self.rhost, self.rport = self.sock.origin_addr
            h.success('Got connection from %s:%d' % (self.rhost, self.rport))

        self._accepter = context.Thread(target = accepter)
        self._accepter.daemon = True
        self._accepter.start()

    def _close_msg(self):
        self.info("Closed remote connection to %s:%d via SSH listener on port %d via %s" % (self.rhost, self.rport, self.port, self.host))

    def spawn_process(self, *args, **kwargs):
        self.error("Cannot use spawn_process on an SSH channel.""")

    def wait_for_connection(self):
        """Blocks until a connection has been established."""
        _ = self.sock
        return self

    @property
    def sock(self):
        try:
            return self.__dict__['sock']
        except KeyError:
            pass
        while self._accepter.is_alive():
            self._accepter.join(timeout=0.1)
        return self.__dict__.get('sock')

    @sock.setter
    def sock(self, s):
        self.__dict__['sock'] = s


class ssh(Timeout, Logger):

    #: Remote host name (``str``)
    host = None

    #: Remote port (``int``)
    port = None

    #: Enable caching of SSH downloads (``bool``)
    cache = True

    #: Paramiko SSHClient which backs this object
    client = None

    #: Paramiko SFTPClient object which is used for file transfers.
    #: Set to :const:`None` to disable ``sftp``.
    sftp = None

    #: PID of the remote ``sshd`` process servicing this connection.
    pid = None

    _cwd = '.'

    def __init__(self, user=None, host=None, port=22, password=None, key=None,
                 keyfile=None, proxy_command=None, proxy_sock=None, level=None,
                 cache=True, ssh_agent=False, ignore_config=False, raw=False, *a, **kw):
        """Creates a new ssh connection.

        Arguments:
            user(str): The username to log in with
            host(str): The hostname to connect to
            port(int): The port to connect to
            password(str): Try to authenticate using this password
            key(str): Try to authenticate using this private key. The string should be the actual private key.
            keyfile(str): Try to authenticate using this private key. The string should be a filename.
            proxy_command(str): Use this as a proxy command. It has approximately the same semantics as ProxyCommand from ssh(1).
            proxy_sock(str): Use this socket instead of connecting to the host.
            timeout: Timeout, in seconds
            level: Log level
            cache: Cache downloaded files (by hash/size/timestamp)
            ssh_agent: If :const:`True`, enable usage of keys via ssh-agent
            ignore_config: If :const:`True`, disable usage of ~/.ssh/config and ~/.ssh/authorized_keys
            raw: If :const:`True`, assume a non-standard shell and don't probe the environment

        NOTE: The proxy_command and proxy_sock arguments is only available if a
        fairly new version of paramiko is used.

        Example proxying:

        .. doctest::
           :skipif: True

            >>> s1 = ssh(host='example.pwnme')
            >>> r1 = s1.remote('localhost', 22)
            >>> s2 = ssh(host='example.pwnme', proxy_sock=r1.sock)
            >>> r2 = s2.remote('localhost', 22) # and so on...
            >>> for x in r2, s2, r1, s1: x.close()
        """
        super(ssh, self).__init__(*a, **kw)

        Logger.__init__(self)
        if level is not None:
            self.setLevel(level)


        self.host            = host
        self.port            = port
        self.user            = user
        self.password        = password
        self.key             = key
        self.keyfile         = keyfile
        self._cachedir       = os.path.join(tempfile.gettempdir(), 'pwntools-ssh-cache')
        self.cache           = cache
        self.raw             = raw

        # Deferred attributes
        self._platform_info = {}
        self._aslr = None
        self._aslr_ulimit = None
        self._cpuinfo_cache = None
        self._user_shstk = None
        self._ibt = None

        misc.mkdir_p(self._cachedir)

        import paramiko

        # Make a basic attempt to parse the ssh_config file
        try:
            config_file = os.path.expanduser('~/.ssh/config')

            if not ignore_config and os.path.exists(config_file):
                ssh_config  = paramiko.SSHConfig()
                ssh_config.parse(open(config_file))
                host_config = ssh_config.lookup(host)
                if 'hostname' in host_config:
                    self.host = host = host_config['hostname']
                if not user and 'user' in host_config:
                    self.user = user = host_config['user']
                if not keyfile and 'identityfile' in host_config:
                    keyfile = host_config['identityfile'][0]
                    if keyfile.lower() == 'none':
                        keyfile = None
        except Exception as e:
            self.debug("An error occurred while parsing ~/.ssh/config:\n%s" % e)

        keyfiles = [os.path.expanduser(keyfile)] if keyfile else []

        msg = 'Connecting to %s on port %d' % (host, port)
        with self.waitfor(msg) as h:
            self.client = paramiko.SSHClient()
            self.client.set_missing_host_key_policy(paramiko.AutoAddPolicy())

            if not ignore_config:
                known_hosts = os.path.expanduser('~/.ssh/known_hosts')
                if os.path.exists(known_hosts):
                    self.client.load_host_keys(known_hosts)

            has_proxy = bool(proxy_sock or proxy_command)
            if has_proxy:
                if 'ProxyCommand' not in dir(paramiko):
                    self.error('This version of paramiko does not support proxies.')

                if proxy_sock and proxy_command:
                    self.error('Cannot have both a proxy command and a proxy sock')

                if proxy_command:
                    proxy_sock = paramiko.ProxyCommand(proxy_command)
            else:
                proxy_sock = None

            try:
                self.client.connect(host, port, user, password, key, keyfiles, self.timeout, allow_agent=ssh_agent, compress=True, sock=proxy_sock, look_for_keys=not ignore_config)
            except paramiko.BadHostKeyException as e:
                self.error("Remote host %(host)s is using a different key than stated in known_hosts\n"
                           "    To remove the existing entry from your known_hosts and trust the new key, run the following commands:\n"
                           "        $ ssh-keygen -R %(host)s\n"
                           "        $ ssh-keygen -R [%(host)s]:%(port)s" % locals())

            self.transport = self.client.get_transport()
            self.transport.use_compression(True)

            h.success()

        if self.raw:
            return

        self._tried_sftp = False

        if self.sftp:
            with context.quiet:
                self.cwd = packing._decode(self.pwd())
        else:
            self.cwd = '.'

        with context.local(log_level='error'):
            def getppid():
                print(os.getppid())
            try:
                self.pid = int(self.process('false', preexec_fn=getppid).recvall())
            except Exception:
                self.pid = None

        try:
            self.info_once(self.checksec())
        except Exception:
            self.warn_once("Couldn't check security settings on %r" % self.host)

    def __repr__(self):
        return "{}(user={!r}, host={!r})".format(self.__class__.__name__, self.user, self.host)

    @property
    def cwd(self):
        return self._cwd

    @cwd.setter
    def cwd(self, cwd):
        self._cwd = cwd
        if self.sftp:
            self.sftp.chdir(cwd)

    @property
    def sftp(self):
        if not self._tried_sftp:
            try:
                self._sftp = self.transport.open_sftp_client()
            except Exception:
                self._sftp = None

        self._tried_sftp = True
        return self._sftp

    @sftp.setter
    def sftp(self, value):
        self._sftp = value
        self._tried_sftp = True

    def __enter__(self, *a):
        return self

    def __exit__(self, *a, **kw):
        self.close()

    def shell(self, shell = None, tty = True, timeout = Timeout.default):
        """shell(shell = None, tty = True, timeout = Timeout.default) -> ssh_channel

        Open a new channel with a shell inside.

        Arguments:
            shell(str): Path to the shell program to run.
                If :const:`None`, uses the default shell for the logged in user.
            tty(bool): If :const:`True`, then a TTY is requested on the remote server.

        Returns:
            Return a :class:`pwnlib.tubes.ssh.ssh_channel` object.

        Examples:
            >>> s =  ssh(host='example.pwnme')
            >>> sh = s.shell('/bin/sh')
            >>> sh.sendline(b'echo Hello; exit')
            >>> print(b'Hello' in sh.recvall())
            True
        """
        return self.run(shell, tty, timeout = timeout)

    def process(self, argv=None, executable=None, tty=True, cwd=None, env=None, ignore_environ=None, timeout=Timeout.default, run=True,
                stdin=0, stdout=1, stderr=2, preexec_fn=None, preexec_args=(), raw=True, aslr=None, setuid=None,
                shell=False):
        r"""
        Executes a process on the remote server, in the same fashion
        as pwnlib.tubes.process.process.

        To achieve this, a Python script is created to call ``os.execve``
        with the appropriate arguments.

        As an added bonus, the ``ssh_channel`` object returned has a
        ``pid`` property for the process pid.

        Arguments:
            argv(list):
                List of arguments to pass into the process
            executable(str):
                Path to the executable to run.
                If :const:`None`, ``argv[0]`` is used.
            tty(bool):
                Request a `tty` from the server.  This usually fixes buffering problems
                by causing `libc` to write data immediately rather than buffering it.
                However, this disables interpretation of control codes (e.g. Ctrl+C)
                and breaks `.shutdown`.
            cwd(str):
                Working directory.  If :const:`None`, uses the working directory specified
                on :attr:`cwd` or set via :meth:`set_working_directory`.
            env(dict):
                Environment variables to add to the environment.
            ignore_environ(bool):
                Ignore default environment.  By default use default environment iff env not specified.
            timeout(int):
                Timeout to set on the `tube` created to interact with the process.
            run(bool):
                Set to :const:`True` to run the program (default).
                If :const:`False`, returns the path to an executable Python script on the
                remote server which, when executed, will do it.
            stdin(int, str):
                If an integer, replace stdin with the numbered file descriptor.
                If a string, a open a file with the specified path and replace
                stdin with its file descriptor.  May also be one of ``sys.stdin``,
                ``sys.stdout``, ``sys.stderr``.  If :const:`None`, the file descriptor is closed.
            stdout(int, str):
                See ``stdin``.
            stderr(int, str):
                See ``stdin``.
            preexec_fn(callable):
                Function which is executed on the remote side before execve().
                This **MUST** be a self-contained function -- it must perform
                all of its own imports, and cannot refer to variables outside
                its scope.
            preexec_args(object):
                Argument passed to ``preexec_fn``.
                This **MUST** only consist of native Python objects.
            raw(bool):
                If :const:`True`, disable TTY control code interpretation.
            aslr(bool):
                See :class:`pwnlib.tubes.process.process` for more information.
            setuid(bool):
                See :class:`pwnlib.tubes.process.process` for more information.
            shell(bool):
                Pass the command-line arguments to the shell.

        Returns:
            A new SSH channel, or a path to a script if ``run=False``.

        Notes:
            Requires Python on the remote server.

        Examples:
            >>> s = ssh(host='example.pwnme')
            >>> sh = s.process('/bin/sh', env={'PS1':''})
            >>> sh.sendline(b'echo Hello; exit')
            >>> sh.recvall()
            b'Hello\n'
            >>> s.process(['/bin/echo', b'\xff']).recvall()
            b'\xff\n'
            >>> s.process(['readlink', '/proc/self/exe']).recvall() # doctest: +ELLIPSIS
            b'.../bin/readlink\n'
            >>> s.process(['LOLOLOL', '/proc/self/exe'], executable='readlink').recvall() # doctest: +ELLIPSIS
            b'.../bin/readlink\n'
            >>> s.process(['LOLOLOL\x00', '/proc/self/cmdline'], executable='cat').recvall()
            b'LOLOLOL\x00/proc/self/cmdline\x00'
            >>> sh = s.process(executable='/bin/sh')
            >>> str(sh.pid).encode() in s.pidof('sh') # doctest: +SKIP
            True
            >>> io = s.process(['pwd'], cwd='/tmp')
            >>> io.recvall()
            b'/tmp\n'
            >>> io.cwd
            '/tmp'
            >>> p = s.process(['python','-c','import os; os.write(1, os.read(2, 1024))'], stderr=0)
            >>> p.send(b'hello')
            >>> p.recv()
            b'hello'
            >>> s.process(['/bin/echo', 'hello']).recvall()
            b'hello\n'
            >>> s.process(['/bin/echo', 'hello'], stdout='/dev/null').recvall()
            b''
            >>> s.process(['/usr/bin/env'], env={}).recvall()
            b''
            >>> s.process('/usr/bin/env', env={'A':'B'}).recvall()
            b'A=B\n'

            >>> s.process('false', preexec_fn=1234)
            Traceback (most recent call last):
            ...
            PwnlibException: preexec_fn must be a function

            >>> s.process('false', preexec_fn=lambda: 1234)
            Traceback (most recent call last):
            ...
            PwnlibException: preexec_fn cannot be a lambda

            >>> def uses_globals():
            ...     foo = bar
            >>> print(s.process('false', preexec_fn=uses_globals).recvall().strip().decode()) # doctest: +ELLIPSIS
            Traceback (most recent call last):
            ...
            NameError: ...name 'bar' is not defined

            >>> s.process('echo hello', shell=True).recvall()
            b'hello\n'

            >>> io = s.process(['cat'], timeout=5)
            >>> io.recvline()
            b''

            >>> # Testing that empty argv works
            >>> io = s.process([], executable='sh')
            >>> io.sendline(b'echo $0')
            >>> io.recvline()
            b'$ \n'
            >>> # Make sure that we have a shell
            >>> io.sendline(b'echo hello')
            >>> io.recvline()
            b'$ hello\n'

            >>> # Testing that empty argv[0] works
            >>> io = s.process([''], executable='sh')
            >>> io.sendline(b'echo $0')
            >>> io.recvline()
            b'$ \n'

        """
<<<<<<< HEAD
        cwd = cwd or self.cwd
        script = misc.create_execve_script(argv=argv, executable=executable,
                cwd=cwd, env=env, stdin=stdin, stdout=stdout, stderr=stderr,
                preexec_fn=preexec_fn, preexec_args=preexec_args,
                aslr=aslr, setuid=setuid, shell=shell)
=======
        if not argv and not executable:
            self.error("Must specify argv or executable")

        aslr      = aslr if aslr is not None else context.aslr

        if ignore_environ is None:
            ignore_environ = env is not None  # compat

        argv, env = misc.normalize_argv_env(argv, env, self)

        if shell:
            if len(argv) != 1:
                self.error('Cannot provide more than 1 argument if shell=True')
            argv = [bytearray(b'/bin/sh'), bytearray(b'-c')] + argv

        executable = executable or argv[0]
        cwd        = cwd or self.cwd

        # Validate, since failures on the remote side will suck.
        if not isinstance(executable, (six.text_type, six.binary_type, bytearray)):
            self.error("executable / argv[0] must be a string: %r" % executable)
        executable = bytearray(packing._need_bytes(executable, min_wrong=0x80))

        # Allow passing in sys.stdin/stdout/stderr objects
        handles = {sys.stdin: 0, sys.stdout:1, sys.stderr:2}
        stdin  = handles.get(stdin, stdin)
        stdout = handles.get(stdout, stdout)
        stderr = handles.get(stderr, stderr)

        # Allow the user to provide a self-contained function to run
        def func(): pass
        func      = preexec_fn or func
        func_args = preexec_args

        if not isinstance(func, types.FunctionType):
            self.error("preexec_fn must be a function")

        func_name = func.__name__
        if func_name == (lambda: 0).__name__:
            self.error("preexec_fn cannot be a lambda")

        func_src  = inspect.getsource(func).strip()
        setuid = True if setuid is None else bool(setuid)

        script = r"""
#!/usr/bin/env python
import os, sys, ctypes, resource, platform, stat
from collections import OrderedDict
try:
    integer_types = int, long
except NameError:
    integer_types = int,
exe   = bytes(%(executable)r)
argv  = [bytes(a) for a in %(argv)r]
env   = %(env)r

os.chdir(%(cwd)r)

if %(ignore_environ)r:
    os.environ.clear()
environ = getattr(os, 'environb', os.environ)

if env is not None:
    env = OrderedDict((bytes(k), bytes(v)) for k,v in env)
    environ.update(env)
else:
    env = environ

def is_exe(path):
    return os.path.isfile(path) and os.access(path, os.X_OK)

PATH = environ.get(b'PATH',b'').split(os.pathsep.encode())

if os.path.sep.encode() not in exe and not is_exe(exe):
    for path in PATH:
        test_path = os.path.join(path, exe)
        if is_exe(test_path):
            exe = test_path
            break

if not is_exe(exe):
    sys.stderr.write('3\n')
    sys.stderr.write("{!r} is not executable or does not exist in $PATH: {!r}".format(exe,PATH))
    sys.exit(-1)

if not %(setuid)r:
    PR_SET_NO_NEW_PRIVS = 38
    result = ctypes.CDLL('libc.so.6').prctl(PR_SET_NO_NEW_PRIVS, 1, 0, 0, 0)

    if result != 0:
        sys.stdout.write('3\n')
        sys.stdout.write("Could not disable setuid: prctl(PR_SET_NO_NEW_PRIVS) failed")
        sys.exit(-1)

try:
    PR_SET_PTRACER = 0x59616d61
    PR_SET_PTRACER_ANY = -1
    ctypes.CDLL('libc.so.6').prctl(PR_SET_PTRACER, PR_SET_PTRACER_ANY, 0, 0, 0)
except Exception:
    pass

# Determine what UID the process will execute as
# This is used for locating apport core dumps
suid = os.getuid()
sgid = os.getgid()
st = os.stat(exe)
if %(setuid)r:
    if (st.st_mode & stat.S_ISUID):
        suid = st.st_uid
    if (st.st_mode & stat.S_ISGID):
        sgid = st.st_gid

if sys.argv[-1] == 'check':
    sys.stdout.write("1\n")
    sys.stdout.write(str(os.getpid()) + "\n")
    sys.stdout.write(str(os.getuid()) + "\n")
    sys.stdout.write(str(os.getgid()) + "\n")
    sys.stdout.write(str(suid) + "\n")
    sys.stdout.write(str(sgid) + "\n")
    getattr(sys.stdout, 'buffer', sys.stdout).write(os.path.realpath(exe) + b'\x00')
    sys.stdout.flush()

for fd, newfd in {0: %(stdin)r, 1: %(stdout)r, 2:%(stderr)r}.items():
    if newfd is None:
        os.close(fd)
    elif isinstance(newfd, (str, bytes)):
        newfd = os.open(newfd, os.O_RDONLY if fd == 0 else (os.O_RDWR|os.O_CREAT))
        os.dup2(newfd, fd)
        os.close(newfd)
    elif isinstance(newfd, integer_types) and newfd != fd:
        os.dup2(fd, newfd)

if not %(aslr)r:
    if platform.system().lower() == 'linux' and %(setuid)r is not True:
        ADDR_NO_RANDOMIZE = 0x0040000
        ctypes.CDLL('libc.so.6').personality(ADDR_NO_RANDOMIZE)

    resource.setrlimit(resource.RLIMIT_STACK, (-1, -1))

# Attempt to dump ALL core file regions
try:
    with open('/proc/self/coredump_filter', 'w') as core_filter:
        core_filter.write('0x3f\n')
except Exception:
    pass

# Assume that the user would prefer to have core dumps.
try:
    resource.setrlimit(resource.RLIMIT_CORE, (-1, -1))
except Exception:
    pass

%(func_src)s
%(func_name)s(*%(func_args)r)

""" % locals()  

        if len(argv) > 0 and len(argv[0]) > 0:
            script += r"os.execve(exe, argv, env) " 

        # os.execve does not allow us to pass empty argv[0]
        # Therefore we use ctypes to call execve directly
        else:
            script += r"""
# Transform envp from dict to list
env_list = [key + b"=" + value for key, value in env.items()]

# ctypes helper to convert a python list to a NULL-terminated C array
def to_carray(py_list):
    py_list += [None] # NULL-terminated
    return (ctypes.c_char_p * len(py_list))(*py_list)

c_argv = to_carray(argv)
c_env = to_carray(env_list)

# Call execve
libc = ctypes.CDLL('libc.so.6')
libc.execve(exe, c_argv, c_env)

# We should never get here, since we sanitized argv and env,
# but just in case, indicate that something went wrong.
libc.perror(b"execve")
raise OSError("execve failed")
""" % locals()

        script = script.strip()
>>>>>>> d10c70fb

        self.debug("Created execve script:\n" + script)

        if not run:
            with context.local(log_level='error'):
                tmpfile = self.mktemp('-t', 'pwnlib-execve-XXXXXXXXXX')
                self.chmod('+x', tmpfile)

            self.info("Uploading execve script to %r" % tmpfile)
            script = packing._encode(script)
            self.upload_data(script, tmpfile)
            return tmpfile

        if self.isEnabledFor(logging.DEBUG):
            execve_repr = "execve(%r, %s, %s)" % (executable,
                                                  argv,
                                                  'os.environ'
                                                  if (env in (None, getattr(os, "environb", os.environ))) 
                                                  else env)
            # Avoid spamming the screen
            if self.isEnabledFor(logging.DEBUG) and len(execve_repr) > 512:
                execve_repr = execve_repr[:512] + '...'
        else:
            execve_repr = repr(executable)

        msg = 'Starting remote process %s on %s' % (execve_repr, self.host)

        if timeout == Timeout.default:
            timeout = self.timeout

        with self.progress(msg) as h:

            script = 'echo PWNTOOLS; for py in python3 python2.7 python2 python; do test -x "$(command -v $py 2>&1)" && echo $py && exec $py -c %s check; done; echo 2' % sh_string(script)
            with context.quiet:
                python = ssh_process(self, script, tty=True, cwd=cwd, raw=True, level=self.level, timeout=timeout)

            try:
                python.recvline_contains(b'PWNTOOLS')        # Magic flag so that any sh/bash initialization errors are swallowed
                python.recvline()                           # Python interpreter that was selected
                result = safeeval.const(python.recvline())  # Status flag from the Python script
            except (EOFError, ValueError):
                h.failure("Process creation failed")
                self.warn_once('Could not find a Python interpreter on %s\n' % self.host
                               + "Use ssh.run() instead of ssh.process()\n"
                                 "The original error message:\n"
                               + python.recvall().decode())
                return None

            # If an error occurred, try to grab as much output
            # as we can.
            if result != 1:
                error_message = python.recvrepeat(timeout=1)

            if result == 0:
                self.error("%r does not exist or is not executable" % executable)
            elif result == 3:
                self.error("%r" % error_message)
            elif result == 2:
                self.error("python is not installed on the remote system %r" % self.host)
            elif result != 1:
                h.failure("something bad happened:\n%s" % error_message)

            python.pid  = safeeval.const(python.recvline())
            python.uid  = safeeval.const(python.recvline())
            python.gid  = safeeval.const(python.recvline())
            python.suid = safeeval.const(python.recvline())
            python.sgid = safeeval.const(python.recvline())
            python.argv = argv
            python.executable = packing._decode(python.recvuntil(b'\x00')[:-1])

            h.success('pid %i' % python.pid)

        if not aslr and setuid and (python.uid != python.suid or python.gid != python.sgid):
            effect = "partial" if self.aslr_ulimit else "no"
            message = "Specfied aslr=False on setuid binary %s\n" % python.executable
            message += "This will have %s effect.  Add setuid=False to disable ASLR for debugging.\n" % effect

            if self.aslr_ulimit:
                message += "Unlimited stack size should de-randomize shared libraries."

            self.warn_once(message)

        elif not aslr:
            self.warn_once("ASLR is disabled for %r!" % python.executable)

        return python

    def which(self, program):
        """which(program) -> str

        Minor modification to just directly invoking ``which`` on the remote
        system which adds the current working directory to the end of ``$PATH``.
        """
        # If name is a path, do not attempt to resolve it.
        if os.path.sep in program:
            return program

        result = self.run('export PATH=$PATH:$PWD; command -v %s' % program).recvall().strip().decode()

        if ('/%s' % program) not in result:
            return None

        return result

    def system(self, process, tty = True, cwd = None, env = None, timeout = None, raw = True, wd = None):
        r"""system(process, tty = True, cwd = None, env = None, timeout = Timeout.default, raw = True) -> ssh_channel

        Open a new channel with a specific process inside. If `tty` is True,
        then a TTY is requested on the remote server.

        If `raw` is True, terminal control codes are ignored and input is not
        echoed back.

        Return a :class:`pwnlib.tubes.ssh.ssh_channel` object.

        Examples:
            >>> s =  ssh(host='example.pwnme')
            >>> py = s.system('python3 -i')
            >>> _ = py.recvuntil(b'>>> ')
            >>> py.sendline(b'print(2+2)')
            >>> py.sendline(b'exit()')
            >>> print(repr(py.recvline()))
            b'4\n'
            >>> s.system('env | grep -a AAAA', env={'AAAA': b'\x90'}).recvall()
            b'AAAA=\x90\n'
            >>> io = s.system('pwd', cwd='/tmp')
            >>> io.recvall()
            b'/tmp\n'
            >>> io.cwd
            '/tmp'
        """
        if wd is not None:
            self.warning_once("The 'wd' argument to ssh.system() is deprecated.  Use 'cwd' instead.")
            if cwd is None:
                cwd = wd
        if cwd is None:
            cwd = self.cwd

        if timeout is None:
            timeout = self.timeout

        return ssh_channel(self, process, tty, cwd, env, timeout = timeout, level = self.level, raw = raw)

    #: Backward compatibility.  Use :meth:`system`
    run = system

    def getenv(self, variable, **kwargs):
        """Retrieve the address of an environment variable on the remote
        system.

        Note:

            The exact address will differ based on what other environment
            variables are set, as well as argv[0].  In order to ensure that
            the path is *exactly* the same, it is recommended to invoke the
            process with ``argv=[]``.
        """
        script = '''
from ctypes import *; libc = CDLL('libc.so.6'); print(libc.getenv(%r))
''' % variable

        with context.local(log_level='error'):
            python = self.which('python') or self.which('python2.7') or self.which('python3')

            if not python:
                self.error("Python is not installed on the remote system.")

            io = self.process(['','-c', script.strip()], executable=python, **kwargs)
            result = io.recvall()

        try:
            return int(result) & context.mask
        except ValueError:
            self.exception("Could not look up environment variable %r" % variable)



    def run_to_end(self, process, tty = False, cwd = None, env = None, wd = None):
        r"""run_to_end(process, tty = False, cwd = None, env = None, timeout = Timeout.default) -> str

        Run a command on the remote server and return a tuple with
        (data, exit_status). If `tty` is True, then the command is run inside
        a TTY on the remote server.

        Examples:
            >>> s =  ssh(host='example.pwnme')
            >>> print(s.run_to_end('echo Hello; exit 17'))
            (b'Hello\n', 17)
            """

        if wd is not None:
            self.warning_once("The 'wd' argument to ssh.run_to_end() is deprecated.  Use 'cwd' instead.")
            if cwd is None:
                cwd = wd

        with context.local(log_level = 'ERROR'):
            c = self.run(process, tty, cwd = cwd, env = env, timeout = Timeout.default)
            data = c.recvall()
            retcode = c.wait()
            c.close()
            return data, retcode

    def connect_remote(self, host, port, timeout = Timeout.default):
        r"""connect_remote(host, port, timeout = Timeout.default) -> ssh_connecter

        Connects to a host through an SSH connection. This is equivalent to
        using the ``-L`` flag on ``ssh``.

        Returns a :class:`pwnlib.tubes.ssh.ssh_connecter` object.

        Examples:
            >>> from pwn import *
            >>> l = listen()
            >>> s =  ssh(host='example.pwnme')
            >>> a = s.connect_remote(s.host, l.lport)
            >>> a=a; b = l.wait_for_connection()  # a=a; prevents hangs
            >>> a.sendline(b'Hello')
            >>> print(repr(b.recvline()))
            b'Hello\n'
        """

        return ssh_connecter(self, host, port, timeout, level=self.level)

    remote = connect_remote

    def listen_remote(self, port = 0, bind_address = '', timeout = Timeout.default):
        r"""listen_remote(port = 0, bind_address = '', timeout = Timeout.default) -> ssh_connecter

        Listens remotely through an SSH connection. This is equivalent to
        using the ``-R`` flag on ``ssh``.

        Returns a :class:`pwnlib.tubes.ssh.ssh_listener` object.

        Examples:

            >>> from pwn import *
            >>> s =  ssh(host='example.pwnme')
            >>> l = s.listen_remote()
            >>> a = remote(s.host, l.port)
            >>> a=a; b = l.wait_for_connection()  # a=a; prevents hangs
            >>> a.sendline(b'Hello')
            >>> print(repr(b.recvline()))
            b'Hello\n'
        """

        return ssh_listener(self, bind_address, port, timeout, level=self.level)

    listen = listen_remote

    def __getitem__(self, attr):
        """Permits indexed access to run commands over SSH

        Examples:

            >>> s =  ssh(host='example.pwnme')
            >>> print(repr(s['echo hello']))
            b'hello'
        """
        return self.run(attr).recvall().strip()

    def __call__(self, attr):
        """Permits function-style access to run commands over SSH

        Examples:

            >>> s =  ssh(host='example.pwnme')
            >>> print(repr(s('echo hello')))
            b'hello'
        """
        return self.run(attr).recvall().strip()

    def __getattr__(self, attr):
        """Permits member access to run commands over SSH

        Examples:

            >>> s =  ssh(host='example.pwnme')
            >>> s.echo('hello')
            b'hello'
            >>> s.whoami()
            b'travis'
            >>> s.echo(['huh','yay','args'])
            b'huh yay args'
        """
        bad_attrs = [
            'trait_names',          # ipython tab-complete
        ]

        if attr in self.__dict__ \
        or attr in bad_attrs \
        or attr.startswith('_'):
            raise AttributeError

        @LocalContext
        def runner(*args):
            if len(args) == 1 and isinstance(args[0], (list, tuple)):
                command = [attr]
                command.extend(args[0])
            else:
                command = [attr]
                command.extend(args)
                command = b' '.join(packing._need_bytes(arg, min_wrong=0x80) for arg in command)

            return self.run(command).recvall().strip()
        return runner

    def connected(self):
        """Returns True if we are connected.

        Example:

            >>> s =  ssh(host='example.pwnme')
            >>> s.connected()
            True
            >>> s.close()
            >>> s.connected()
            False
        """
        return bool(self.client and self.client.get_transport().is_active())

    def close(self):
        """Close the connection."""
        if self.client:
            self.client.close()
            self.client = None
            self.info("Closed connection to %r" % self.host)

    def _libs_remote(self, remote):
        """Return a dictionary of the libraries used by a remote file."""
        escaped_remote = sh_string(remote)
        cmd = ''.join([
            '(',
            'ulimit -s unlimited;',
            'ldd %s > /dev/null &&' % escaped_remote,
            '(',
            'LD_TRACE_LOADED_OBJECTS=1 %s||' % escaped_remote,
            'ldd %s' % escaped_remote,
            '))',
            ' 2>/dev/null'
        ])
        data, status = self.run_to_end(cmd)
        if status != 0:
            self.error('Unable to find libraries for %r' % remote)
            return {}

        return misc.parse_ldd_output(packing._decode(data))

    def _get_fingerprint(self, remote):
        cmd = '(sha256 || sha256sum || openssl sha256) 2>/dev/null < '
        cmd = cmd + sh_string(remote)

        data, status = self.run_to_end(cmd)

        if status != 0:
            return None

        if not isinstance(data, str):
            data = data.decode('ascii')

        data = re.search("([a-fA-F0-9]{64})",data).group()
        return data

    def _get_cachefile(self, fingerprint):
        return os.path.join(self._cachedir, fingerprint)

    def _verify_local_fingerprint(self, fingerprint):
        if not set(fingerprint).issubset(string.hexdigits) or \
           len(fingerprint) != 64:
            self.error('Invalid fingerprint %r' % fingerprint)
            return False

        local = self._get_cachefile(fingerprint)
        if not os.path.isfile(local):
            return False

        if hashes.sha256filehex(local) == fingerprint:
            return True
        else:
            os.unlink(local)
            return False

    def _download_raw(self, remote, local, h):
        def update(has, total):
            h.status("%s/%s" % (misc.size(has), misc.size(total)))

        if self.sftp:
            try:
                self.sftp.get(remote, local, update)
                return
            except IOError:
                pass

        cmd = 'wc -c < ' + sh_string(remote)
        total, exitcode = self.run_to_end(cmd)

        if exitcode != 0:
            h.failure("%r does not exist or is not accessible" % remote)
            return

        total = int(total)

        with context.local(log_level = 'ERROR'):
            cmd = 'cat < ' + sh_string(remote)
            c = self.run(cmd)
        data = b''

        while True:
            try:
                data += c.recv()
            except EOFError:
                break
            update(len(data), total)

        result = c.wait()
        if result != 0:
            h.failure('Could not download file %r (%r)' % (remote, result))
            return

        with open(local, 'wb') as fd:
            fd.write(data)

    def _download_to_cache(self, remote, p, fingerprint=True):

        with context.local(log_level='error'):
            remote = self.readlink('-f',remote)
        if not hasattr(remote, 'encode'):
            remote = remote.decode('utf-8')

        fingerprint = fingerprint and self._get_fingerprint(remote) or None
        if fingerprint is None:
            local = os.path.normpath(remote)
            local = os.path.basename(local)
            local += time.strftime('-%Y-%m-%d-%H:%M:%S')
            local = os.path.join(self._cachedir, local)

            self._download_raw(remote, local, p)
            return local

        local = self._get_cachefile(fingerprint)

        if self.cache and self._verify_local_fingerprint(fingerprint):
            p.success('Found %r in ssh cache' % remote)
        else:
            self._download_raw(remote, local, p)

            if not self._verify_local_fingerprint(fingerprint):
                self.error('Could not download file %r', remote)

        return local

    def download_data(self, remote, fingerprint=True):
        """Downloads a file from the remote server and returns it as a string.

        Arguments:
            remote(str): The remote filename to download.


        Examples:
            >>> with open('/tmp/bar','w+') as f:
            ...     _ = f.write('Hello, world')
            >>> s =  ssh(host='example.pwnme',
            ...         cache=False)
            >>> s.download_data('/tmp/bar')
            b'Hello, world'
            >>> s._sftp = None
            >>> s._tried_sftp = True
            >>> s.download_data('/tmp/bar')
            b'Hello, world'

        """
        with self.progress('Downloading %r' % remote) as p:
            with open(self._download_to_cache(remote, p, fingerprint), 'rb') as fd:
                return fd.read()

    def download_file(self, remote, local = None):
        """Downloads a file from the remote server.

        The file is cached in /tmp/pwntools-ssh-cache using a hash of the file, so
        calling the function twice has little overhead.

        Arguments:
            remote(str/bytes): The remote filename to download
            local(str): The local filename to save it to. Default is to infer it from the remote filename.
        
        Examples:
            >>> with open('/tmp/foobar','w+') as f:
            ...     _ = f.write('Hello, world')
            >>> s =  ssh(host='example.pwnme',
            ...         cache=False)
            >>> _ = s.set_working_directory(wd='/tmp')
            >>> _ = s.download_file('foobar', 'barfoo')
            >>> with open('barfoo','r') as f:
            ...     print(f.read())
            Hello, world
        """


        if not local:
            local = os.path.basename(os.path.normpath(remote))

        with self.progress('Downloading %r to %r' % (remote, local)) as p:
            local_tmp = self._download_to_cache(remote, p)

        # Check to see if an identical copy of the file already exists
        if not os.path.exists(local) or hashes.sha256filehex(local_tmp) != hashes.sha256filehex(local):
            shutil.copy2(local_tmp, local)

    def download_dir(self, remote=None, local=None, ignore_failed_read=False):
        """Recursively downloads a directory from the remote server

        Arguments:
            local: Local directory
            remote: Remote directory
        """
        remote = packing._encode(remote or self.cwd)

        if self.sftp:
            remote = packing._encode(self.sftp.normalize(remote))
        else:
            with context.local(log_level='error'):
                remote = self.system(b'readlink -f ' + sh_string(remote)).recvall().strip()

        local = local or '.'
        local = os.path.expanduser(local)

        self.info("Downloading %r to %r" % (remote, local))

        if ignore_failed_read:
            opts = b" --ignore-failed-read"
        else:
            opts = b""
        with context.local(log_level='error'):
            remote_tar = self.mktemp()
            cmd = b'tar %s -C %s -czf %s .' % \
                  (opts,
                   sh_string(remote),
                   sh_string(remote_tar))
            tar = self.system(cmd)

            if 0 != tar.wait():
                self.error("Could not create remote tar")

            local_tar = tempfile.NamedTemporaryFile(suffix='.tar.gz')
            self.download_file(remote_tar, local_tar.name)

            # Delete temporary tarfile from remote host
            if self.sftp:
                self.unlink(remote_tar)
            else:
                self.system(b'rm ' + sh_string(remote_tar)).wait()
            tar = tarfile.open(local_tar.name)
            tar.extractall(local)


    def upload_data(self, data, remote):
        """Uploads some data into a file on the remote server.

        Arguments:
            data(str): The data to upload.
            remote(str): The filename to upload it to.

        Example:
            >>> s =  ssh(host='example.pwnme')
            >>> s.upload_data(b'Hello, world', '/tmp/upload_foo')
            >>> print(open('/tmp/upload_foo').read())
            Hello, world
            >>> s._sftp = False
            >>> s._tried_sftp = True
            >>> s.upload_data(b'Hello, world', '/tmp/upload_bar')
            >>> print(open('/tmp/upload_bar').read())
            Hello, world
        """
        data = packing._need_bytes(data)
        # If a relative path was provided, prepend the cwd
        if os.path.normpath(remote) == os.path.basename(remote):
            remote = os.path.join(self.cwd, remote)

        if self.sftp:
            with tempfile.NamedTemporaryFile() as f:
                f.write(data)
                f.flush()
                self.sftp.put(f.name, remote)
                return

        with context.local(log_level = 'ERROR'):
            cmd = 'cat > ' + sh_string(remote)
            s = self.run(cmd, tty=False)
            s.send(data)
            s.shutdown('send')
            data   = s.recvall()
            result = s.wait()
            if result != 0:
                self.error("Could not upload file %r (%r)\n%s" % (remote, result, data))

    def upload_file(self, filename, remote = None):
        """Uploads a file to the remote server. Returns the remote filename.

        Arguments:
        filename(str): The local filename to download
        remote(str): The remote filename to save it to. Default is to infer it from the local filename."""


        if remote is None:
            remote = os.path.normpath(filename)
            remote = os.path.basename(remote)
            remote = os.path.join(self.cwd, remote)

        with open(filename, 'rb') as fd:
            data = fd.read()

        self.info("Uploading %r to %r" % (filename,remote))
        self.upload_data(data, remote)

        return remote

    def upload_dir(self, local, remote=None):
        """Recursively uploads a directory onto the remote server

        Arguments:
            local: Local directory
            remote: Remote directory
        """

        remote    = packing._encode(remote or self.cwd)

        local     = os.path.expanduser(local)
        dirname   = os.path.dirname(local)
        basename  = os.path.basename(local)

        if not os.path.isdir(local):
            self.error("%r is not a directory" % local)

        msg = "Uploading %r to %r" % (basename,remote)
        with self.waitfor(msg):
            # Generate a tarfile with everything inside of it
            local_tar  = tempfile.mktemp()
            with tarfile.open(local_tar, 'w:gz') as tar:
                tar.add(local, basename)

            # Upload and extract it
            with context.local(log_level='error'):
                remote_tar = self.mktemp('--suffix=.tar.gz')
                self.upload_file(local_tar, remote_tar)

                untar = self.run(b'cd %s && tar -xzf %s' % (sh_string(remote), sh_string(remote_tar)))
                message = untar.recvrepeat(2)

                if untar.wait() != 0:
                    self.error("Could not untar %r on the remote end\n%s" % (remote_tar, message))

    def upload(self, file_or_directory, remote=None):
        """upload(file_or_directory, remote=None)

        Upload a file or directory to the remote host.

        Arguments:
            file_or_directory(str): Path to the file or directory to download.
            remote(str): Local path to store the data.
                By default, uses the working directory.
        """
        if isinstance(file_or_directory, str):
            file_or_directory = os.path.expanduser(file_or_directory)
            file_or_directory = os.path.expandvars(file_or_directory)

        if os.path.isfile(file_or_directory):
            return self.upload_file(file_or_directory, remote)

        if os.path.isdir(file_or_directory):
            return self.upload_dir(file_or_directory, remote)

        self.error('%r does not exist' % file_or_directory)

    def download(self, file_or_directory, local=None):
        """download(file_or_directory, local=None)

        Download a file or directory from the remote host.

        Arguments:
            file_or_directory(str): Path to the file or directory to download.
            local(str): Local path to store the data.
                By default, uses the current directory.
        

        Examples:
            >>> with open('/tmp/foobar','w+') as f:
            ...     _ = f.write('Hello, world')
            >>> s =  ssh(host='example.pwnme',
            ...         cache=False)
            >>> _ = s.set_working_directory('/tmp')
            >>> _ = s.download('foobar', 'barfoo')
            >>> with open('barfoo','r') as f:
            ...     print(f.read())
            Hello, world
        """
        file_or_directory = packing._encode(file_or_directory)
        with self.system(b'test -d ' + sh_string(file_or_directory)) as io:
            is_dir = io.wait()

        if 0 == is_dir:
            self.download_dir(file_or_directory, local)
        else:
            self.download_file(file_or_directory, local)

    put = upload
    get = download

    def unlink(self, file):
        """unlink(file)

        Delete the file on the remote host

        Arguments:
            file(str): Path to the file
        """
        if not self.sftp:
            self.error("unlink() is only supported if SFTP is supported")

        return self.sftp.unlink(file)

    def libs(self, remote, directory = None):
        """Downloads the libraries referred to by a file.

        This is done by running ldd on the remote server, parsing the output
        and downloading the relevant files.

        The directory argument specified where to download the files. This defaults
        to './$HOSTNAME' where $HOSTNAME is the hostname of the remote server."""

        libs = self._libs_remote(remote)

        remote = packing._decode(self.readlink('-f',remote).strip())
        libs[remote] = 0

        if directory is None:
            directory = self.host

        directory = os.path.realpath(directory)

        res = {}

        seen = set()

        for lib, addr in libs.items():
            local = os.path.realpath(os.path.join(directory, '.' + os.path.sep + lib))
            if not local.startswith(directory):
                self.warning('This seems fishy: %r' % lib)
                continue

            misc.mkdir_p(os.path.dirname(local))

            if lib not in seen:
                self.download_file(lib, local)
                seen.add(lib)
            res[local] = addr

        return res

    def interactive(self, shell=None):
        """Create an interactive session.

        This is a simple wrapper for creating a new
        :class:`pwnlib.tubes.ssh.ssh_channel` object and calling
        :meth:`pwnlib.tubes.ssh.ssh_channel.interactive` on it."""

        s = self.shell(shell)

        if self.cwd != '.':
            cmd = 'cd ' + sh_string(self.cwd)
            s.sendline(packing._need_bytes(cmd, 2, 0x80))

        s.interactive()
        s.close()

    def set_working_directory(self, wd = None, symlink = False):
        """Sets the working directory in which future commands will
        be run (via ssh.run) and to which files will be uploaded/downloaded
        from if no path is provided

        Note:
            This uses ``mktemp -d`` under the covers, sets permissions
            on the directory to ``0700``.  This means that setuid binaries
            will **not** be able to access files created in this directory.

            In order to work around this, we also ``chmod +x`` the directory.

        Arguments:
            wd(string): Working directory.  Default is to auto-generate a directory
                based on the result of running 'mktemp -d' on the remote machine.
            symlink(bool,str): Create symlinks in the new directory.

                The default value, ``False``, implies that no symlinks should be
                created.

                A string value is treated as a path that should be symlinked.
                It is passed directly to the shell on the remote end for expansion,
                so wildcards work.

                Any other value is treated as a boolean, where ``True`` indicates
                that all files in the "old" working directory should be symlinked.

        Examples:
            >>> s =  ssh(host='example.pwnme')
            >>> cwd = s.set_working_directory()
            >>> s.ls()
            b''
            >>> packing._decode(s.pwd()) == cwd
            True

            >>> s =  ssh(host='example.pwnme')
            >>> homedir = s.pwd()
            >>> _=s.touch('foo')

            >>> _=s.set_working_directory()
            >>> assert s.ls() == b''

            >>> _=s.set_working_directory(homedir)
            >>> assert b'foo' in s.ls().split(), s.ls().split()

            >>> _=s.set_working_directory(symlink=True)
            >>> assert b'foo' in s.ls().split(), s.ls().split()
            >>> assert homedir != s.pwd()

            >>> symlink=os.path.join(homedir,b'*')
            >>> _=s.set_working_directory(symlink=symlink)
            >>> assert b'foo' in s.ls().split(), s.ls().split()
            >>> assert homedir != s.pwd()

            >>> _=s.set_working_directory()
            >>> io = s.system('pwd')
            >>> io.recvallS().strip() == io.cwd
            True
            >>> io.cwd == s.cwd
            True
        """
        status = 0

        if symlink and not isinstance(symlink, (six.binary_type, six.text_type)):
            symlink = os.path.join(self.pwd(), b'*')
        if not hasattr(symlink, 'encode') and hasattr(symlink, 'decode'):
            symlink = symlink.decode('utf-8')
            
        if isinstance(wd, six.text_type):
            wd = packing._need_bytes(wd, 2, 0x80)

        if not wd:
            wd, status = self.run_to_end('x=$(mktemp -d) && cd $x && chmod +x . && echo $PWD', cwd='.')
            wd = wd.strip()

            if status:
                self.error("Could not generate a temporary directory (%i)\n%s" % (status, wd))

        else:
            cmd = b'ls ' + sh_string(wd)
            _, status = self.run_to_end(cmd, wd = '.')

            if status:
                self.error("%r does not appear to exist" % wd)

        if not isinstance(wd, str):
            wd = wd.decode('utf-8')
        self.cwd = wd

        self.info("Working directory: %r" % self.cwd)

        if symlink:
            self.ln('-s', symlink, '.')

        return wd

    def write(self, path, data):
        """Wrapper around upload_data to match :func:`pwnlib.util.misc.write`"""
        data = packing._need_bytes(data)
        return self.upload_data(data, path)

    def read(self, path):
        """Wrapper around download_data to match :func:`pwnlib.util.misc.read`"""
        return self.download_data(path)

    def _init_remote_platform_info(self):
        r"""Fills _platform_info, e.g.:

        ::

            {'distro': 'Ubuntu\n',
             'distro_ver': '14.04\n',
             'machine': 'x86_64',
             'node': 'pwnable.kr',
             'processor': 'x86_64',
             'release': '3.11.0-12-generic',
             'system': 'linux',
             'version': '#19-ubuntu smp wed oct 9 16:20:46 utc 2013'}
        """
        if self._platform_info:
            return

        def preexec():
            import platform
            print('\n'.join(platform.uname()))

        with context.quiet:
            with self.process('true', preexec_fn=preexec) as io:

                self._platform_info = {
                    'system': io.recvline().lower().strip().decode(),
                    'node': io.recvline().lower().strip().decode(),
                    'release': io.recvline().lower().strip().decode(),
                    'version': io.recvline().lower().strip().decode(),
                    'machine': io.recvline().lower().strip().decode(),
                    'processor': io.recvline().lower().strip().decode(),
                    'distro': 'Unknown',
                    'distro_ver': ''
                }

            try:
                if not self.which('lsb_release'):
                    return

                with self.process(['lsb_release', '-irs']) as io:
                    lsb_info = io.recvall().strip().decode()
                    self._platform_info['distro'], self._platform_info['distro_ver'] = lsb_info.split()
            except Exception:
                pass

    @property
    def os(self):
        """:class:`str`: Operating System of the remote machine."""
        try:
            self._init_remote_platform_info()
            with context.local(os=self._platform_info['system']):
                return context.os
        except Exception:
            return "Unknown"


    @property
    def arch(self):
        """:class:`str`: CPU Architecture of the remote machine."""
        try:
            self._init_remote_platform_info()
            with context.local(arch=self._platform_info['machine']):
                return context.arch
        except Exception:
            return "Unknown"

    @property
    def bits(self):
        """:class:`str`: Pointer size of the remote machine."""
        try:
            with context.local():
                context.clear()
                context.arch = self.arch
                return context.bits
        except Exception:
            return context.bits

    @property
    def version(self):
        """:class:`tuple`: Kernel version of the remote machine."""
        try:
            self._init_remote_platform_info()
            vers = self._platform_info['release']

            # 3.11.0-12-generic
            expr = r'([0-9]+\.?)+'

            vers = re.search(expr, vers).group()
            return tuple(map(int, vers.split('.')))

        except Exception:
            return (0,0,0)

    @property
    def distro(self):
        """:class:`tuple`: Linux distribution name and release."""
        try:
            self._init_remote_platform_info()
            return (self._platform_info['distro'], self._platform_info['distro_ver'])
        except Exception:
            return ("Unknown", "Unknown")

    @property
    def aslr(self):
        """:class:`bool`: Whether ASLR is enabled on the system.

        Example:

            >>> s = ssh("travis", "example.pwnme")
            >>> s.aslr
            True
        """
        if self._aslr is None:
            if self.os != 'linux':
                self.warn_once("Only Linux is supported for ASLR checks.")
                self._aslr = False

            else:
                with context.quiet:
                    rvs = self.read('/proc/sys/kernel/randomize_va_space')

                self._aslr = not rvs.startswith(b'0')

        return self._aslr

    @property
    def aslr_ulimit(self):
        """:class:`bool`: Whether the entropy of 32-bit processes can be reduced with ulimit."""
        import pwnlib.elf.elf
        import pwnlib.shellcraft

        if self._aslr_ulimit is not None:
            return self._aslr_ulimit

        # This test must run a 32-bit binary, fix the architecture
        arch = {
            'amd64': 'i386',
            'aarch64': 'arm'
        }.get(self.arch, self.arch)

        with context.local(arch=arch, bits=32, os=self.os, aslr=True):
            with context.quiet:
                try:
                    sc = pwnlib.shellcraft.cat('/proc/self/maps') \
                       + pwnlib.shellcraft.exit(0)

                    elf = pwnlib.elf.elf.ELF.from_assembly(sc, shared=True)
                except Exception:
                    self.warn_once("Can't determine ulimit ASLR status")
                    self._aslr_ulimit = False
                    return self._aslr_ulimit

                def preexec():
                    import resource
                    try:
                        resource.setrlimit(resource.RLIMIT_STACK, (-1, -1))
                    except Exception:
                        pass

                # Move to a new temporary directory
                cwd = self.cwd
                tmp = self.set_working_directory()

                try:
                    self.upload(elf.path, './aslr-test')
                except IOError:
                    self.warn_once("Couldn't check ASLR ulimit trick")
                    self._aslr_ulimit = False
                    return False

                self.process(['chmod', '+x', './aslr-test']).wait()
                maps = self.process(['./aslr-test'], preexec_fn=preexec).recvall()

                # Move back to the old directory
                self.cwd = cwd

                # Clean up the files
                self.process(['rm', '-rf', tmp]).wait()

        # Check for 555555000 (1/3 of the address space for PAE)
        # and for 40000000 (1/3 of the address space with 3BG barrier)
        self._aslr_ulimit = bool(b'55555000' in maps or b'40000000' in maps)

        return self._aslr_ulimit

    def _cpuinfo(self):
        if self._cpuinfo_cache is None:
            with context.quiet:
                try:
                    self._cpuinfo_cache = self.download_data('/proc/cpuinfo', fingerprint=False)
                except PwnlibException:
                    self._cpuinfo_cache = b''
        return self._cpuinfo_cache

    @property
    def user_shstk(self):
        """:class:`bool`: Whether userspace shadow stack is supported on the system.

        Example:

            >>> s = ssh("travis", "example.pwnme")
            >>> s.user_shstk
            False
        """
        if self._user_shstk is None:
            if self.os != 'linux':
                self.warn_once("Only Linux is supported for userspace shadow stack checks.")
                self._user_shstk = False

            else:
                cpuinfo = self._cpuinfo()

                self._user_shstk = b' user_shstk' in cpuinfo
        return self._user_shstk

    @property
    def ibt(self):
        """:class:`bool`: Whether kernel indirect branch tracking is supported on the system.

        Example:

            >>> s = ssh("travis", "example.pwnme")
            >>> s.ibt
            False
        """
        if self._ibt is None:
            if self.os != 'linux':
                self.warn_once("Only Linux is supported for kernel indirect branch tracking checks.")
                self._ibt = False

            else:
                cpuinfo = self._cpuinfo()

                self._ibt = b' ibt ' in cpuinfo or b' ibt\n' in cpuinfo
        return self._ibt

    def _checksec_cache(self, value=None):
        path = self._get_cachefile('%s-%s' % (self.host, self.port))

        if value is not None:
            with open(path, 'w+') as f:
                f.write(value)
        elif os.path.exists(path):
            with open(path, 'r+') as f:
                return f.read()

    def checksec(self, banner=True):
        """checksec()

        Prints a helpful message about the remote system.

        Arguments:
            banner(bool): Whether to print the path to the ELF binary.
        """
        cached = self._checksec_cache()
        if cached:
            return cached

        red    = text.red
        green  = text.green
        yellow = text.yellow

        res = [
            "%s@%s:" % (self.user, self.host),
            "Distro".ljust(10) + ' '.join(self.distro),
            "OS:".ljust(10) + self.os,
            "Arch:".ljust(10) + self.arch,
            "Version:".ljust(10) + '.'.join(map(str, self.version)),

            "ASLR:".ljust(10) + {
                True: green("Enabled"),
                False: red("Disabled")
            }[self.aslr],
            "SHSTK:".ljust(10) + {
                True: green("Enabled"),
                False: red("Disabled")
            }[self.user_shstk],
            "IBT:".ljust(10) + {
                True: green("Enabled"),
                False: red("Disabled")
            }[self.ibt],
        ]

        if self.aslr_ulimit:
            res += [ "Note:".ljust(10) + red("Susceptible to ASLR ulimit trick (CVE-2016-3672)")]

        cached = '\n'.join(res)
        self._checksec_cache(cached)
        return cached<|MERGE_RESOLUTION|>--- conflicted
+++ resolved
@@ -905,13 +905,12 @@
             b'$ \n'
 
         """
-<<<<<<< HEAD
         cwd = cwd or self.cwd
         script = misc.create_execve_script(argv=argv, executable=executable,
                 cwd=cwd, env=env, stdin=stdin, stdout=stdout, stderr=stderr,
                 preexec_fn=preexec_fn, preexec_args=preexec_args,
                 aslr=aslr, setuid=setuid, shell=shell)
-=======
+
         if not argv and not executable:
             self.error("Must specify argv or executable")
 
@@ -1098,7 +1097,6 @@
 """ % locals()
 
         script = script.strip()
->>>>>>> d10c70fb
 
         self.debug("Created execve script:\n" + script)
 
