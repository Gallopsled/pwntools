import os, string, base64, paramiko, time, tempfile, sys, shutil, re, logging

from .. import term
from ..context import context
from ..util import hashes, misc
<<<<<<< HEAD
from . import sock, tube
from .process import process
=======
from .sock    import sock
from .process import process

log = logging.getLogger(__name__)

# Kill the warning line:
# No handlers could be found for logger "paramiko.transport"
paramiko_log = logging.getLogger("paramiko.transport")
h = logging.StreamHandler(file('/dev/null','w+'))
h.setFormatter(logging.Formatter())
paramiko_log.addHandler(h)

>>>>>>> 69e84b79

class ssh_channel(sock):
    def __init__(self, parent, process = None, tty = False, wd = None, env = None, timeout = None):
        super(ssh_channel, self).__init__(timeout)

        # keep the parent from being garbage collected in some cases
        self.parent = parent

        self.returncode = None
        self.host = parent.host
        self.tty  = tty

        env = env or {}

        msg = 'Opening new channel: %r' % ((process,) or 'shell')
        with log.waitfor(msg) as h:
            if isinstance(process, (list, tuple)):
                process = ' '.join(misc.sh_string(s) for s in process)

            if process and wd:
                process = "cd %s 2>/dev/null >/dev/null; %s" % (misc.sh_string(wd), process)

            if process and env:
                for name, value in env.items():
                    if not re.match('^[a-zA-Z_][a-zA-Z0-9_]*$', name):
                        log.error('run(): Invalid environment key $r' % name)
                    process = '%s=%s %s' % (name, misc.sh_string(value), process)

            self.sock = parent.transport.open_session()
            if self.tty:
                self.sock.get_pty('xterm', term.width, term.height)

                def resizer():
                    if self.sock:
                        self.sock.resize_pty(term.width, term.height)

                self.resizer = resizer
                term.term.on_winch.append(self.resizer)
            else:
                self.resizer = None

            # Put stderr on stdout. This might not always be desirable,
            # but our API does not support multiple streams
            self.sock.set_combine_stderr(True)

            self.settimeout(self.timeout)

            if process:
                self.sock.exec_command(process)
            else:
                self.sock.invoke_shell()

            h.success()

    def kill(self):
        """kill()

        Kills the process.
        """

        self.close()

    def wait(self):
        return self.poll(block=True)

    def poll(self, block=False):
        """poll() -> int

        Poll the exit code of the process. Will return None, if the
        process has not yet finished and the exit code otherwise.
        """

        if self.returncode == None:
            if block or (self.sock and self.sock.exit_status_ready()):
                self.returncode = self.sock.recv_exit_status()

        return self.returncode

    def can_recv_raw(self, timeout):
        end = time.time() + timeout
        while time.time() < end:
            if self.sock.recv_ready():
                return True
            time.sleep(0.05)
        return False

    def interactive(self, prompt = term.text.bold_red('$') + ' '):
        """interactive(prompt = pwnlib.term.text.bold_red('$') + ' ')

        If not in TTY-mode, this does exactly the same as
        meth:`pwnlib.tubes.tube.tube.interactive`, otherwise
        it does mostly the same.

        An SSH connection in TTY-mode will typically supply its own prompt,
        thus the prompt argument is ignored in this case.
        We also have a few SSH-specific hacks that will ideally be removed
        once the :mod:`pwnlib.term` is more mature.
        """

        if not self.tty:
            return super(ssh_channel, self).interactive(prompt)

        log.info('Switching to interactive mode')

        # We would like a cursor, please!
        term.term.show_cursor()

        go = [True]
        def recv_thread(go):
            while go[0]:
                try:
                    cur = self.recv(timeout = 0.05)
                    if cur == None:
                        continue
                    elif cur == '\a':
                        # Ugly hack until term unstands bell characters
                        continue
                    sys.stdout.write(cur)
                    sys.stdout.flush()
                except EOFError:
                    log.info('Got EOF while reading in interactive')
                    go[0] = False
                    break

        t = context.thread(target = recv_thread, args = (go,))
        t.daemon = True
        t.start()

        while go[0]:
            if term.term_mode:
                try:
                    data = term.key.getraw(0.1)
                except KeyboardInterrupt:
                    data = [3] # This is ctrl-c
                except IOError:
                    if go[0]:
                        raise
            else:
                data = sys.stdin.read(1)
                if not data:
                    go[0] = False

            if data:
                try:
                    self.send(''.join(chr(c) for c in data))
                except EOFError:
                    go[0] = False
                    log.info('Got EOF while sending in interactive')

        while t.is_alive():
            t.join(timeout = 0.1)

        # Restore
        term.term.hide_cursor()

    def close(self):
        self.poll()
        while self.resizer in term.term.on_winch:
            term.term.on_winch.remove(self.resizer)
        super(ssh_channel, self).close()

    def spawn_process(self, *args, **kwargs):
        log.error("Cannot use spawn_process on an SSH channel.""")

    def _close_msg(self):
        log.info('Closed SSH channel with %s' % self.host)

class ssh_connecter(sock):
    def __init__(self, parent, host, port, timeout = None):
        super(ssh_connecter, self).__init__(timeout)

        # keep the parent from being garbage collected in some cases
        self.parent = parent

        self.host  = parent.host
        self.rhost = host
        self.rport = port

        msg = 'Connecting to %s:%d via SSH to %s' % (self.rhost, self.rport, self.host)
        with log.waitfor(msg) as h:
            try:
                self.sock = parent.transport.open_channel('direct-tcpip', (host, port), ('127.0.0.1', 0))
            except:
                h.failure()
                raise

            sockname = self.sock.get_transport().sock.getsockname()
            self.lhost = sockname[0]
            self.lport = sockname[1]

<<<<<<< HEAD
        sockname = self.sock.get_transport().sock.getsockname()
        self.lhost = sockname[0]
        self.lport = sockname[1]

        h.success()
=======
            h.success()
>>>>>>> 69e84b79

    def spawn_process(self, *args, **kwargs):
        log.error("Cannot use spawn_process on an SSH channel.""")

    def _close_msg(self):
        log.info("Closed remote connection to %s:%d via SSH connection to %s" % (self.rhost, self.rport, self.host))


class ssh_listener(sock):
    def __init__(self, parent, bind_address, port, timeout = None):
        super(ssh_listener, self).__init__(timeout)

        # keep the parent from being garbage collected in some cases
        self.parent = parent

        self.host = parent.host
        self.port = port

        msg = 'Waiting on port %d via SSH to %s' % (self.port, self.host)
        h   = log.waitfor(msg)
        try:
            parent.transport.request_port_forward(bind_address, self.port)
        except:
            h.failure('Failed create a port forwarding')
            raise

        def accepter():
            try:
                self.sock = parent.transport.accept()
                parent.transport.cancel_port_forward(bind_address, self.port)
            except:
                self.sock = None
                h.failure('Failed to get a connection')
                return

            self.rhost, self.rport = self.sock.origin_addr
            h.success('Got connection from %s:%d' % (self.rhost, self.rport))

        self._accepter = context.thread(target = accepter)
        self._accepter.daemon = True
        self._accepter.start()

    def _close_msg(self):
        log.info("Closed remote connection to %s:%d via SSH listener on port %d via %s" % (self.rhost, self.rport, self.port, self.host))

    def spawn_process(self, *args, **kwargs):
        log.error("Cannot use spawn_process on an SSH channel.""")

    def wait_for_connection(self):
        """Blocks until a connection has been established."""
        _ = self.sock
        return self

    def __getattr__(self, key):
        if key == 'sock':
            while self._accepter.is_alive():
                self._accepter.join(timeout = 0.1)
            return self.sock
        else:
            return getattr(super(ssh_listener, self), key)


class ssh(object):
    def __init__(self, user, host, port = 22, password = None, key = None, keyfile = None, proxy_command = None, proxy_sock = None, timeout = None):
        """Creates a new ssh connection.

        Args:
          user(str): The username to log in with
          host(str): The hostname to connect to
          port(int): The port to connect to
          password(str): Try to authenticate using this password
          key(str): Try to authenticate using this private key. The string should be the actual private key.
          keyfile(str): Try to authenticate using this private key. The string should be a filename.
          proxy_command(str): Use this as a proxy command. It has approximately the same semantics as ProxyCommand from ssh(1).
          proxy_sock(str): Use this socket instead of connecting to the host.

        NOTE: The proxy_command and proxy_sock arguments is only available if a
        fairly new version of paramiko is used."""

        self.host            = host
        self.port            = port
        self.timeout         = timeout
        self._cachedir       = os.path.join(tempfile.gettempdir(), 'pwntools-ssh-cache')
        self._wd             = None
        misc.mkdir_p(self._cachedir)

        keyfiles = [os.path.expanduser(keyfile)] if keyfile else []

        msg = 'Connecting to %s on port %d' % (host, port)
        with log.waitfor(msg) as h:
            self.client = paramiko.SSHClient()

            class IgnorePolicy(paramiko.MissingHostKeyPolicy):
                """Policy for what happens when an unknown ssh-fingerprint is encountered"""
                def __init__(self):
                    self.do_warning = False

            self.client.set_missing_host_key_policy(IgnorePolicy())

            has_proxy = (proxy_sock or proxy_command) and True
            if has_proxy:
                if 'ProxyCommand' not in dir(paramiko):
                    log.error('This version of paramiko does not support proxies.')

                if proxy_sock and proxy_command:
                    log.error('Cannot have both a proxy command and a proxy sock')

                if proxy_command:
                    proxy_sock = paramiko.ProxyCommand(proxy_command)
                self.client.connect(host, port, user, password, key, keyfiles, self.timeout, compress = True, sock = proxy_sock)
            else:
                self.client.connect(host, port, user, password, key, keyfiles, self.timeout, compress = True)

            self.transport = self.client.get_transport()

            h.success()

    def shell(self, tty = True, timeout = None):
        """shell(tty = False, timeout = None) -> ssh_channel

        Open a new channel with a shell inside. If `tty` is True, then a TTY
        is requested on the remote server.

        Return a :class:`pwnlib.tubes.ssh.ssh_channel` object.
        """
        return self.run(None, tty, timeout = timeout)

    def run(self, process, tty = False, wd = None, env = None, timeout = None):
        """run(process, tty = False, wd = None, env = None, timeout = None) -> ssh_channel

        Open a new channel with a specific process inside. If `tty` is True,
        then a TTY is requested on the remote server.

        Return a :class:`pwnlib.tubes.ssh.ssh_channel` object."""

        if wd is None:
            wd = self._wd

        return ssh_channel(self, process, tty, wd, env, timeout)

    def run_to_end(self, process, tty = False, wd = None, env = None):
        """run_to_end(process, tty = False, timeout = None, env = None) -> str

        Run a command on the remote server and return a tuple with
        (data, exit_status). If `tty` is True, then the command is run inside
        a TTY on the remote server."""

        with context.local(log_level = 'ERROR'):
            c = self.run(process, tty, wd = wd, timeout = None)
            data = c.recvall()
            retcode = c.wait()
            c.close()
            return data, retcode

    def connect_remote(self, host, port, timeout = None):
        """connect_remote(host, port, timeout = None) -> ssh_connecter

        Connects to a host through an SSH connection. This is equivalent to
        using the ``-L`` flag on ``ssh``.

        Returns a :class:`pwnlib.tubes.ssh.ssh_connecter` object."""

        return ssh_connecter(self, host, port, timeout)

    def listen_remote(self, port, bind_address = '', timeout = None):
        """listen_remote(port, bind_address = '', timeout = None) -> ssh_connecter

        Listens remotely through an SSH connection. This is equivalent to
        using the ``-R`` flag on ``ssh``.

        Returns a :class:`pwnlib.tubes.ssh.ssh_listener` object."""

        return ssh_listener(self, bind_address, port, timeout)

    def __getitem__(self, attr):
        """Permits indexed access to run commands over SSH

        >>> s = ssh(host='bandit.labs.overthewire.org', # doctest: +SKIP
        ...         user='bandit0',
        ...         password='bandit0')
        >>> s['echo hello'] # doctest: +SKIP
        'hello'
        """
        return self.__getattr__(attr)()

    def __getattr__(self, attr):
        """Permits member access to run commands over SSH

        >>> s = ssh(host='bandit.labs.overthewire.org', # doctest: +SKIP
        ...         user='bandit0',
        ...         password='bandit0')
        >>> s.echo('hello') # doctest: +SKIP
        'hello'
        >>> s.whoami() # doctest: +SKIP
        'bandit0'
        >>> s.echo(['huh','yay','args']) # doctest: +SKIP
        'huh yay args'
        """
        bad_attrs = [
            'trait_names',          # ipython tab-complete
            'download',             # frequent typo
            'upload',               # frequent typo
        ]

        if attr in self.__dict__ \
        or attr in bad_attrs \
        or attr.startswith('_'):
            raise AttributeError

        def runner(*args):
            if len(args) == 1 and isinstance(args[0], (list, tuple)):
                command = [attr] + args[0]
            else:
                command = ' '.join((attr,) + args)

            return self.run(command).recvall().strip()
        return runner

    def connected(self):
        """Returns True if we are connected."""
        return self.client != None

    def close(self):
        """Close the connection."""
        if self.client:
            self.client.close()
            self.client = None
            log.info("Closed connection to %r" % self.host)

    def _libs_remote(self, remote):
        """Return a dictionary of the libraries used by a remote file."""
        data, status = self.run_to_end('ulimit -s unlimited; ldd ' + misc.sh_string(remote))
        if status != 0:
            log.failure('Unable to find libraries for %r' % remote)
            return {}

        return misc.parse_ldd_output(data)

    def _get_fingerprint(self, remote):
        arg = misc.sh_string(remote)
        cmd = '(sha256sum %s||sha1sum %s||md5sum %s||shasum %s) 2>/dev/null' % (arg, arg, arg, arg)
        data, status = self.run_to_end(cmd)
        if status == 0:
            return data.split()[0]
        else:
            return None

    def _get_cachefile(self, fingerprint):
        return os.path.join(self._cachedir, fingerprint)

    def _verify_local_fingerprint(self, fingerprint):
        if not isinstance(fingerprint, str) or \
           len(fingerprint) not in [32, 40, 64] or \
           not set(fingerprint).issubset('abcdef0123456789'):
            log.failure('Invalid fingerprint %r' % fingerprint)
            return False

        local = self._get_cachefile(fingerprint)
        if not os.path.isfile(local):
            return False

        func = {32: hashes.md5filehex, 40: hashes.sha1filehex, 64: hashes.sha256filehex}[len(fingerprint)]

        if func(local) == fingerprint:
            return True
        else:
            os.unlink(local)
            return False

    def _download_raw(self, remote, local):
        total, _ = self.run_to_end('wc -c ' + misc.sh_string(remote))
        total = misc.size(int(total.split()[0]))


        with log.waitfor('Downloading %r' % remote) as h:

            def update(has):
                h.status("%s/%s" % (misc.size(has), total))

            with context.local(log_level = 'ERROR'):
                c = self.run('cat ' + misc.sh_string(remote))
            data = ''

            while True:
                try:
                    data += c.recv()
                except EOFError:
                    break
                update(len(data))

            if c.wait() != 0:
                h.failure('Could not download file %r (%r)' % (remote, result))
            else:
                with open(local, 'w') as fd:
                    fd.write(data)
                h.success()

    def _download_to_cache(self, remote):
        fingerprint = self._get_fingerprint(remote)
        if fingerprint == None:
            local = os.path.normpath(remote)
            local = os.path.basename(local)
            local += time.strftime('-%Y-%m-%d-%H:%M:%S')
            local = os.path.join(self._cachedir, local)

            self._download_raw(remote, local)
            return local

        local = self._get_cachefile(fingerprint)

        if self._verify_local_fingerprint(fingerprint):
            log.success('Found %r in ssh cache' % remote)
        else:
            self._download_raw(remote, local)

            if not self._verify_local_fingerprint(fingerprint):
                log.error('Could not download file %r' % remote)

        return local

    def download_data(self, remote):
        """Downloads a file from the remote server and returns it as a string.

        Args:
          remote(str): The remote filename to download."""

        with open(self._download_to_cache(remote)) as fd:
            return fd.read()

    def download_file(self, remote, local = None):
        """Downloads a file from the remote server.

        The file is cached in /tmp/pwntools-ssh-cache using a hash of the file, so
        calling the function twice has little overhead.

        Args:
          remote(str): The remote filename to download
          local(str): The local filename to save it to. Default is to infer it from the remote filename."""

        if not local:
            local = os.path.basename(os.path.normpath(remote))

        if self._wd and os.path.basename(remote) == remote:
            remote = os.path.join(self._wd, remote)

        local_tmp = self._download_to_cache(remote)
        shutil.copy2(local_tmp, local)

    def download_dir(self, local, remote=None):
        """Recursively uploads a directory onto the remote server

        Args:
            local: Local directory
            remote: Remote directory
        """
        remote   = remote or '.'

        local_wd = os.path.dirname(local) or self._wd
        local    = os.path.basename(local)

        log.info("Downloading %r to %r" % (local,remote))

        source = self.run(['sh', '-c', 'tar -C %s -czf- %s' % (local_wd, local)])
        sink   = process(['sh', '-c', 'tar -C %s -xzf-' % remote])

        source >> sink

        sink.wait_for_close()

    def upload_data(self, data, remote):
        """Uploads some data into a file on the remote server.

        Args:
          data(str): The data to upload.
          remote(str): The filename to upload it to."""

        with context.local(log_level = 'ERROR'):
            s = self.run('cat>' + misc.sh_string(remote))
            s.send(data)
            s.shutdown('send')
            s.recvall()
            if s.wait() != 0:
                log.error("Could not upload file %r" % remote)

    def upload_file(self, filename, remote = None):
        """Uploads a file to the remote server.

        Args:
        remote(str): The local filename to download
        local(str): The remote filename to save it to. Default is to infer it from the local filename."""


        if remote == None:
            remote = os.path.normpath(filename)
            remote = os.path.basename(remote)

            if self._wd:
                remote = os.path.join(self._wd, remote)

        with open(filename) as fd:
            data = fd.read()

        log.info("Uploading %r to %r" % (filename,remote))
        self.upload_data(data, remote)

        return misc.parse_ldd_output(remote)

    def upload_dir(self, local, remote=None):
        """Recursively uploads a directory onto the remote server

        Args:
            local: Local directory
            remote: Remote directory
        """
        remote   = remote or self._wd

        local_wd = os.path.dirname(local)
        local    = os.path.basename(local)

        log.info("Uploading %r to %r" % (local,remote))

        source  = process(['sh', '-c', 'tar -C %s -czf- %s' % (local_wd, local)])
        sink    = self.run(['sh', '-c', 'tar -C %s -xzf-' % remote])

        source <> sink

        sink.wait_for_close()

    def libs(self, remote, directory = None):
        """Downloads the libraries referred to by a file.

        This is done by running ldd on the remote server, parsing the output
        and downloading the relevant files.

        The directory argument specified where to download the files. This defaults
        to './$HOSTNAME' where $HOSTNAME is the hostname of the remote server."""

        libs = self._libs_remote(remote)

        if directory == None:
            directory = self.host

        directory = os.path.realpath(directory)

        res = {}

        seen = set()

        for lib, addr in libs.items():
            local = os.path.realpath(os.path.join(directory, '.' + os.path.sep + lib))
            if not local.startswith(directory):
                log.warning('This seems fishy: %r' % lib)
                continue

            misc.mkdir_p(os.path.dirname(local))

            if lib not in seen:
                self.download_file(lib, local)
                seen.add(lib)
            res[local] = addr

        return res

    def interactive(self):
        """Create an interactive session.

        This is a simple wrapper for creating a new
        :class:`pwnlib.tubes.ssh.ssh_channel` object and calling
        :meth:`pwnlib.tubes.ssh.ssh_channel.interactive` on it."""

        s = self.shell()

        if self._wd:
            s.sendline('cd %r' % self._wd)

        s.interactive()
        s.close()

    def set_working_directory(self, wd = None):
        """Sets the working directory in which future commands will
        be run (via ssh.run) and to which files will be uploaded/downloaded
        from if no path is provided

        Args:
            wd(string): Working directory.  Default is to auto-generate a directory
                based on the result of running 'mktemp -d' on the remote machine.
        """
        status = 0

        if not wd:
            wd, status = self.run_to_end('mktemp -d', wd = None)
            wd = wd.strip()

        if status:
            log.failure("Could not generate a temporary directory")
            return

        _, status = self.run_to_end('ls ' + misc.sh_string(wd), wd = None)

        if status:
            log.failure("%r does not appear to exist" % wd)
            return

        log.info("Working directory: %r" % wd)
        self._wd = wd
        return self._wd<|MERGE_RESOLUTION|>--- conflicted
+++ resolved
@@ -3,10 +3,6 @@
 from .. import term
 from ..context import context
 from ..util import hashes, misc
-<<<<<<< HEAD
-from . import sock, tube
-from .process import process
-=======
 from .sock    import sock
 from .process import process
 
@@ -18,8 +14,6 @@
 h = logging.StreamHandler(file('/dev/null','w+'))
 h.setFormatter(logging.Formatter())
 paramiko_log.addHandler(h)
-
->>>>>>> 69e84b79
 
 class ssh_channel(sock):
     def __init__(self, parent, process = None, tty = False, wd = None, env = None, timeout = None):
@@ -210,15 +204,7 @@
             self.lhost = sockname[0]
             self.lport = sockname[1]
 
-<<<<<<< HEAD
-        sockname = self.sock.get_transport().sock.getsockname()
-        self.lhost = sockname[0]
-        self.lport = sockname[1]
-
-        h.success()
-=======
             h.success()
->>>>>>> 69e84b79
 
     def spawn_process(self, *args, **kwargs):
         log.error("Cannot use spawn_process on an SSH channel.""")
