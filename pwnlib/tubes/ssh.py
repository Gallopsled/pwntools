--- conflicted
+++ resolved
@@ -2027,10 +2027,6 @@
         if self.aslr_ulimit:
             res += [ "Note:".ljust(10) + red("Susceptible to ASLR ulimit trick (CVE-2016-3672)")]
 
-<<<<<<< HEAD
-        return '\n'.join(res)
-=======
         cached = '\n'.join(res)
         self._checksec_cache(cached)
-        return cached
->>>>>>> ac386877
+        return cached