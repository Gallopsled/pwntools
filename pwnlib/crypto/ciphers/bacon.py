import re

class CipherBacon:
    def __init__(self):
<<<<<<< HEAD
        self.code_table = self.generate_code_table()
=======
        codetable = self.code_table()

>>>>>>> 3edd060f

    def generate_code_table(self):
        bacon_dict = {}

        for i in range(0, 26):
            tmp = bin(i)[2:].zfill(5)
            tmp = tmp.replace('0', 'a')
            tmp = tmp.replace('1', 'b')
            bacon_dict[tmp] = chr(65 + i)

        return bacon_dict


    def encrypt(self, cleartext):
        cipher = ''
        bacon_dict = {v: k for k, v in self.code_table.items()}  # hack to get key from value - reverse dict
        #cleartext = normalize('NFKD', cleartext).encode('ascii', 'ignore')  # replace national characters to ASCII equivalents
        cleartext = cleartext.upper()
        cleartext = re.sub(r'[^A-Z]+', '', cleartext)

        for i in cleartext:
            cipher += bacon_dict.get(i).upper()
        return cipher


    def decrypt(self, ciphertext):
        cleartext = ''
        ciphertext = ciphertext.lower()
        ciphertext = re.sub(r'[^ab]+', '', ciphertext)

        for i in range(0, int(len(ciphertext) / 5)):
            cleartext += self.code_table.get(ciphertext[i * 5:i * 5 + 5], ' ')
        return cleartext<|MERGE_RESOLUTION|>--- conflicted
+++ resolved
@@ -2,12 +2,8 @@
 
 class CipherBacon:
     def __init__(self):
-<<<<<<< HEAD
         self.code_table = self.generate_code_table()
-=======
-        codetable = self.code_table()
 
->>>>>>> 3edd060f
 
     def generate_code_table(self):
         bacon_dict = {}
