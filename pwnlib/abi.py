# -*- coding: utf-8 -*-
from __future__ import absolute_import
from __future__ import division

from pwnlib.context import LocalContext
from pwnlib.context import context


class ABI(object):
    """
    Encapsulates information about a calling convention.
    """
    #: List or registers which should be filled with arguments before
    #: spilling onto the stack.
    register_arguments = []

    #: Minimum alignment of the stack.
    #: The value used is min(context.bytes, stack_alignment)
    #: This is necessary as Windows x64 frames must be 32-byte aligned.
    #: "Alignment" is considered with respect to the last argument on the stack.
    arg_alignment    = 1

    #: Minimum number of stack slots used by a function call
    #: This is necessary as Windows x64 requires using 4 slots on the stack
    stack_minimum      = 0

    #: Indicates that this ABI returns to the next address on the slot
    returns            = True

    def __init__(self, stack, regs, align, minimum):
        self.stack              = stack
        self.register_arguments = regs
        self.arg_alignment      = align
        self.stack_minimum      = minimum

    @staticmethod
    @LocalContext
    def default():
        if context.os == 'android':
            context.os = 'linux'

        return {
        (32, 'i386', 'linux'):  linux_i386,
        (64, 'aarch64', 'linux'): linux_aarch64,
        (64, 'amd64', 'linux'): linux_amd64,
        (32, 'arm', 'linux'):   linux_arm,
        (32, 'thumb', 'linux'):   linux_arm,
        (32, 'mips', 'linux'):   linux_mips,
        (32, 'powerpc', 'linux'): linux_ppc,
        (64, 'powerpc', 'linux'): linux_ppc64,
<<<<<<< HEAD
=======
        (32, 'riscv32', 'linux'): linux_riscv32,
>>>>>>> 9e4b11ad
        (64, 'riscv64', 'linux'): linux_riscv64,
        (32, 'i386', 'freebsd'):  freebsd_i386,
        (64, 'aarch64', 'freebsd'): freebsd_aarch64,
        (64, 'amd64', 'freebsd'): freebsd_amd64,
        (32, 'arm', 'freebsd'):   freebsd_arm,
        (32, 'thumb', 'freebsd'):   freebsd_arm,
        (32, 'mips', 'freebsd'):   freebsd_mips,
        (32, 'powerpc', 'freebsd'): freebsd_ppc,
        (64, 'powerpc', 'freebsd'): freebsd_ppc64,
        (32, 'i386', 'windows'):  windows_i386,
        (64, 'amd64', 'windows'): windows_amd64,
        (64, 'amd64', 'darwin'): darwin_amd64,
        (64, 'aarch64', 'darwin'): darwin_aarch64,
        }[(context.bits, context.arch, context.os)]

    @staticmethod
    @LocalContext
    def syscall():
        if context.os == 'android':
            context.os = 'linux'

        return {
        (32, 'i386', 'linux'):  linux_i386_syscall,
        (64, 'amd64', 'linux'): linux_amd64_syscall,
        (64, 'aarch64', 'linux'): linux_aarch64_syscall,
        (32, 'arm', 'linux'):   linux_arm_syscall,
        (32, 'thumb', 'linux'):   linux_arm_syscall,
        (32, 'mips', 'linux'):   linux_mips_syscall,
        (64, 'aarch64', 'linux'):   linux_aarch64_syscall,
        (32, 'powerpc', 'linux'): linux_ppc_syscall,
        (64, 'powerpc', 'linux'): linux_ppc64_syscall,
<<<<<<< HEAD
=======
        (32, 'riscv32', 'linux'): linux_riscv32_syscall,
>>>>>>> 9e4b11ad
        (64, 'riscv64', 'linux'): linux_riscv64_syscall,
        (32, 'i386', 'freebsd'):  freebsd_i386_syscall,
        (64, 'amd64', 'freebsd'): freebsd_amd64_syscall,
        (64, 'aarch64', 'freebsd'): freebsd_aarch64_syscall,
        (32, 'arm', 'freebsd'):   freebsd_arm_syscall,
        (32, 'thumb', 'freebsd'):   freebsd_arm_syscall,
        (32, 'mips', 'freebsd'):   freebsd_mips_syscall,
        (64, 'aarch64', 'freebsd'):   freebsd_aarch64_syscall,
        (32, 'powerpc', 'freebsd'): freebsd_ppc_syscall,
        (64, 'powerpc', 'freebsd'): freebsd_ppc64_syscall,
        (64, 'amd64', 'darwin'): darwin_amd64_syscall,
        (64, 'aarch64', 'darwin'): darwin_aarch64_syscall,
        }[(context.bits, context.arch, context.os)]

    @staticmethod
    @LocalContext
    def sigreturn():
        if context.os == 'android':
            context.os = 'linux'

        return {
        (32, 'i386', 'linux'):  linux_i386_sigreturn,
        (64, 'amd64', 'linux'): linux_amd64_sigreturn,
        (32, 'arm', 'linux'):   linux_arm_sigreturn,
        (32, 'thumb', 'linux'):   linux_arm_sigreturn,
        (64, 'aarch64', 'linux'):   linux_aarch64_sigreturn,
        (32, 'riscv32', 'linux'):   linux_riscv32_sigreturn,
        (64, 'riscv64', 'linux'):   linux_riscv64_sigreturn,
        (32, 'i386', 'freebsd'):  freebsd_i386_sigreturn,
        (64, 'amd64', 'freebsd'): freebsd_amd64_sigreturn,
        (32, 'arm', 'freebsd'):   freebsd_arm_sigreturn,
        (32, 'thumb', 'freebsd'):   freebsd_arm_sigreturn,
        (64, 'aarch64', 'freebsd'):   freebsd_aarch64_sigreturn,
        (64, 'amd64', 'darwin'):   darwin_amd64_sigreturn,
        (64, 'aarch64', 'darwin'):   darwin_aarch64_sigreturn,
        }[(context.bits, context.arch, context.os)]


class SyscallABI(ABI):
    """
    The syscall ABI treats the syscall number as the zeroth argument,
    which must be loaded into the specified register.
    """
    def __init__(self, *a, **kw):
        super(SyscallABI, self).__init__(*a, **kw)
        self.syscall_register = self.register_arguments[0]


class SigreturnABI(SyscallABI):
    """
    The sigreturn ABI is similar to the syscall ABI, except that
    both PC and SP are loaded from the stack.  Because of this, there
    is no 'return' slot necessary on the stack.
    """
    returns = False


# System V ABI used by many UNIXes
linux_i386   = ABI('esp', [], 4, 0)
linux_amd64  = ABI('rsp', ['rdi','rsi','rdx','rcx','r8','r9'], 8, 0)
linux_arm    = ABI('sp', ['r0', 'r1', 'r2', 'r3'], 8, 0)
linux_aarch64 = ABI('sp', ['x0', 'x1', 'x2', 'x3'], 16, 0)
linux_mips  = ABI('$sp', ['$a0','$a1','$a2','$a3'], 4, 0)
linux_ppc = ABI('sp', ['r3', 'r4', 'r5', 'r6', 'r7', 'r8', 'r9', 'r10'], 4, 0)
linux_ppc64 = ABI('sp', ['r3', 'r4', 'r5', 'r6', 'r7', 'r8', 'r9', 'r10'], 8, 0)
<<<<<<< HEAD
=======
linux_riscv32 = ABI('sp', ['a0', 'a1', 'a2', 'a3', 'a4', 'a5', 'a6', 'a7'], 8, 0)
>>>>>>> 9e4b11ad
linux_riscv64 = ABI('sp', ['a0', 'a1', 'a2', 'a3', 'a4', 'a5', 'a6', 'a7'], 8, 0)

sysv_i386 = linux_i386
sysv_amd64 = linux_amd64
sysv_arm = linux_arm
sysv_aarch64 = linux_aarch64
sysv_mips = linux_mips
sysv_ppc = linux_ppc
sysv_ppc64 = linux_ppc64
<<<<<<< HEAD
=======
sysv_riscv32 = linux_riscv32
>>>>>>> 9e4b11ad
sysv_riscv64 = linux_riscv64

# Docs: https://man7.org/linux/man-pages/man2/syscall.2.html
linux_i386_syscall = SyscallABI('esp', ['eax', 'ebx', 'ecx', 'edx', 'esi', 'edi', 'ebp'], 4, 0)
linux_amd64_syscall = SyscallABI('rsp', ['rax', 'rdi', 'rsi', 'rdx', 'r10', 'r8', 'r9'],   8, 0)
linux_arm_syscall = SyscallABI('sp', ['r7', 'r0', 'r1', 'r2', 'r3', 'r4', 'r5', 'r6'], 4, 0)
linux_aarch64_syscall = SyscallABI('sp', ['x8', 'x0', 'x1', 'x2', 'x3', 'x4', 'x5'], 16, 0)
linux_mips_syscall  = SyscallABI('$sp', ['$v0','$a0','$a1','$a2','$a3'], 4, 0)
linux_ppc_syscall = SyscallABI('sp', ['r0', 'r3', 'r4', 'r5', 'r6', 'r7', 'r8', 'r9'], 4, 0)
<<<<<<< HEAD
linux_ppc64_syscall = SyscallABI('sp', ['r0', 'r3', 'r4', 'r5', 'r6', 'r7', 'r8', 'r9'], 8, 0)
linux_riscv64_syscall = SyscallABI('sp', ['a7', 'a0', 'a1', 'a2', 'a3', 'a4', 'a5', 'a6'], 8, 0)
=======
linux_ppc64_syscall = SyscallABI('sp', ['r0', 'r3', 'r4', 'r5', 'r6', 'r7', 'r8'], 8, 0)
linux_riscv32_syscall = SyscallABI('sp', ['a7', 'a0', 'a1', 'a2', 'a3', 'a4', 'a5'], 4, 0)
linux_riscv64_syscall = SyscallABI('sp', ['a7', 'a0', 'a1', 'a2', 'a3', 'a4', 'a5'], 8, 0)
>>>>>>> 9e4b11ad

linux_i386_sigreturn = SigreturnABI('esp', ['eax'], 4, 0)
linux_amd64_sigreturn = SigreturnABI('rsp', ['rax'], 8, 0)
linux_arm_sigreturn = SigreturnABI('sp', ['r7'], 4, 0)
linux_aarch64_sigreturn = SigreturnABI('sp', ['x8'], 16, 0)
linux_riscv32_sigreturn = SigreturnABI('sp', ['a7'], 4, 0)
linux_riscv64_sigreturn = SigreturnABI('sp', ['a7'], 8, 0)

sysv_i386_sigreturn = linux_i386_sigreturn
sysv_amd64_sigreturn = linux_amd64_sigreturn
sysv_arm_sigreturn = linux_arm_sigreturn
sysv_aarch64_sigreturn = linux_aarch64_sigreturn
sysv_riscv32_sigreturn = linux_riscv32_sigreturn
sysv_riscv64_sigreturn = linux_riscv64_sigreturn

freebsd_i386 = sysv_i386
freebsd_amd64 = sysv_amd64
freebsd_arm = sysv_arm
freebsd_aarch64 = sysv_aarch64
freebsd_mips = sysv_mips
freebsd_ppc = sysv_ppc
freebsd_ppc64 = sysv_ppc64

freebsd_i386_syscall   = SyscallABI('esp', ['eax'], 4, 0)
freebsd_amd64_syscall  = SyscallABI('rsp', ['rax','rdi','rsi','rdx','r10','r8','r9'], 8, 0)
freebsd_arm_syscall    = SyscallABI('sp', ['r7', 'r0', 'r1', 'r2', 'r3'], 8, 0)
freebsd_aarch64_syscall = SyscallABI('sp', ['x8', 'x0', 'x1', 'x2', 'x3'], 16, 0)
freebsd_mips_syscall  = SyscallABI('$sp', ['$v0','$a0','$a1','$a2','$a3'], 4, 0)
freebsd_ppc_syscall = SyscallABI('sp', ['r0', 'r3', 'r4', 'r5', 'r6', 'r7', 'r8', 'r9', 'r10'], 4, 0)
freebsd_ppc64_syscall = SyscallABI('sp', ['r0', 'r3', 'r4', 'r5', 'r6', 'r7', 'r8', 'r9', 'r10'], 8, 0)

freebsd_i386_sigreturn = sysv_i386_sigreturn
freebsd_amd64_sigreturn = sysv_amd64_sigreturn
freebsd_arm_sigreturn = sysv_arm_sigreturn
freebsd_aarch64_sigreturn = sysv_aarch64_sigreturn

windows_i386  = ABI('esp', [], 4, 0)
windows_amd64 = ABI('rsp', ['rcx','rdx','r8','r9'], 32, 32)

darwin_aarch64 = sysv_aarch64
darwin_aarch64_syscall = SyscallABI('sp', ['x16', 'x0', 'x1', 'x2', 'x3', 'x4', 'x5'], 16, 0)
darwin_aarch64_sigreturn = SigreturnABI('sp', ['x16'], 16, 0)

darwin_amd64 = sysv_amd64
darwin_amd64_syscall = SyscallABI('rsp', ['rax', 'rdi', 'rsi', 'rdx', 'r10', 'r8', 'r9'], 8, 0)
darwin_amd64_sigreturn = SigreturnABI('rsp', ['rax'], 8, 0)<|MERGE_RESOLUTION|>--- conflicted
+++ resolved
@@ -48,10 +48,7 @@
         (32, 'mips', 'linux'):   linux_mips,
         (32, 'powerpc', 'linux'): linux_ppc,
         (64, 'powerpc', 'linux'): linux_ppc64,
-<<<<<<< HEAD
-=======
         (32, 'riscv32', 'linux'): linux_riscv32,
->>>>>>> 9e4b11ad
         (64, 'riscv64', 'linux'): linux_riscv64,
         (32, 'i386', 'freebsd'):  freebsd_i386,
         (64, 'aarch64', 'freebsd'): freebsd_aarch64,
@@ -83,10 +80,7 @@
         (64, 'aarch64', 'linux'):   linux_aarch64_syscall,
         (32, 'powerpc', 'linux'): linux_ppc_syscall,
         (64, 'powerpc', 'linux'): linux_ppc64_syscall,
-<<<<<<< HEAD
-=======
         (32, 'riscv32', 'linux'): linux_riscv32_syscall,
->>>>>>> 9e4b11ad
         (64, 'riscv64', 'linux'): linux_riscv64_syscall,
         (32, 'i386', 'freebsd'):  freebsd_i386_syscall,
         (64, 'amd64', 'freebsd'): freebsd_amd64_syscall,
@@ -152,10 +146,7 @@
 linux_mips  = ABI('$sp', ['$a0','$a1','$a2','$a3'], 4, 0)
 linux_ppc = ABI('sp', ['r3', 'r4', 'r5', 'r6', 'r7', 'r8', 'r9', 'r10'], 4, 0)
 linux_ppc64 = ABI('sp', ['r3', 'r4', 'r5', 'r6', 'r7', 'r8', 'r9', 'r10'], 8, 0)
-<<<<<<< HEAD
-=======
 linux_riscv32 = ABI('sp', ['a0', 'a1', 'a2', 'a3', 'a4', 'a5', 'a6', 'a7'], 8, 0)
->>>>>>> 9e4b11ad
 linux_riscv64 = ABI('sp', ['a0', 'a1', 'a2', 'a3', 'a4', 'a5', 'a6', 'a7'], 8, 0)
 
 sysv_i386 = linux_i386
@@ -165,10 +156,7 @@
 sysv_mips = linux_mips
 sysv_ppc = linux_ppc
 sysv_ppc64 = linux_ppc64
-<<<<<<< HEAD
-=======
 sysv_riscv32 = linux_riscv32
->>>>>>> 9e4b11ad
 sysv_riscv64 = linux_riscv64
 
 # Docs: https://man7.org/linux/man-pages/man2/syscall.2.html
@@ -178,14 +166,9 @@
 linux_aarch64_syscall = SyscallABI('sp', ['x8', 'x0', 'x1', 'x2', 'x3', 'x4', 'x5'], 16, 0)
 linux_mips_syscall  = SyscallABI('$sp', ['$v0','$a0','$a1','$a2','$a3'], 4, 0)
 linux_ppc_syscall = SyscallABI('sp', ['r0', 'r3', 'r4', 'r5', 'r6', 'r7', 'r8', 'r9'], 4, 0)
-<<<<<<< HEAD
-linux_ppc64_syscall = SyscallABI('sp', ['r0', 'r3', 'r4', 'r5', 'r6', 'r7', 'r8', 'r9'], 8, 0)
-linux_riscv64_syscall = SyscallABI('sp', ['a7', 'a0', 'a1', 'a2', 'a3', 'a4', 'a5', 'a6'], 8, 0)
-=======
 linux_ppc64_syscall = SyscallABI('sp', ['r0', 'r3', 'r4', 'r5', 'r6', 'r7', 'r8'], 8, 0)
 linux_riscv32_syscall = SyscallABI('sp', ['a7', 'a0', 'a1', 'a2', 'a3', 'a4', 'a5'], 4, 0)
 linux_riscv64_syscall = SyscallABI('sp', ['a7', 'a0', 'a1', 'a2', 'a3', 'a4', 'a5'], 8, 0)
->>>>>>> 9e4b11ad
 
 linux_i386_sigreturn = SigreturnABI('esp', ['eax'], 4, 0)
 linux_amd64_sigreturn = SigreturnABI('rsp', ['rax'], 8, 0)
