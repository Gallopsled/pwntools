--- conflicted
+++ resolved
@@ -35,7 +35,6 @@
 
 To be released on Feb 4, 2017.
 
-<<<<<<< HEAD
 - [#800][800] Add `shell=` option to `ssh.process()`
 - [5d9792f][5d9792f] Add `context.buffer_size` for fine-tuning `tube` performance
     + Also adds `buffer_fill_size=` argument for all tubes
@@ -47,7 +46,7 @@
 [5d9792f]: https://github.com/Gallopsled/pwntools/commit/5d9792f
 [b83a6c7]: https://github.com/Gallopsled/pwntools/commit/b83a6c7
 [546061e]: https://github.com/Gallopsled/pwntools/commit/546061e
-=======
+
 ## 3.3.4
 
 - [#850][850] and [#846][846] fix issues with `hexdump` and the `phd` command-line utility, when using pipes (e.g. `echo foo | phd`)
@@ -58,7 +57,6 @@
 [850]: https://github.com/gallopsled/pwntools/pull/850
 [852]: https://github.com/gallopsled/pwntools/pull/852
 [853]: https://github.com/gallopsled/pwntools/pull/853
->>>>>>> 2f7f0de9
 
 ## 3.3.3
 
