# Changelog

This changelog only includes added major features and changes. Bugfixes and
minor changes are omitted.

## Release History

The table below shows which release corresponds to each branch, and what date the version was released.

| Version          | Branch   | Release Date           |
| ---------------- | -------- | ---------------------- |
| [4.10.0](#4100)  | `dev`    |
| [4.9.0](#490)    | `beta`   |
| [4.8.0](#480)    | `stable` | Apr 21, 2022
| [4.7.1](#471)    |          | Apr 20, 2022
| [4.7.0](#470)    |          | Nov 15, 2021
| [4.6.0](#460)    |          | Jul 12, 2021
| [4.5.1](#451)    |          | May 30, 2021
| [4.5.0](#450)    |          | Apr 30, 2021
| [4.4.0](#440)    |          | Mar 29, 2021
| [4.3.1](#431)    |          | Nov 29, 2020
| [4.3.0](#430)    |          | Oct 20, 2020
| [4.2.0](#420)    |          | Jul 3, 2020
| [4.1.7](#417)    |          | Jun 30, 2020
| [4.1.5](#415)    |          | Jun 27, 2020
| [4.1.4](#414)    |          | Jun 26, 2020
| [4.1.3](#413)    |          | Jun 23, 2020
| [4.1.2](#412)    |          | Jun 5, 2020
| [4.1.1](#411)    |          | Jun 3, 2020
| [4.1.0](#410)    |          | May 8, 2020
| [4.0.1](#401)    |          | Jan 22, 2020
| [4.0.0](#400)    |          | Jan 09, 2020
| [3.13.0](#3130)  |          | Nov 5, 2019
| [3.12.2](#3122)  |          | Jan 8, 2019
| [3.12.1](#3121)  |          | Sept 17, 2018
| [3.12.0](#3120)  |          | Feb 22, 2018
| [3.11.0](#3110)  |          | Jan 3, 2018
| [3.10.0](#3100)  |          | Oct 25, 2017
| [3.9.2](#392)    |          | Oct 5, 2017
| [3.9.1](#391)    |          | Sep 28, 2017
| [3.9.0](#390)    |          | Sep 11, 2017
| [3.8.0](#380)    |          | Jul 29, 2017
| [3.7.1](#371)    |          | Jul 14, 2017
| [3.7.0](#370)    |          | Jun 19, 2017
| [3.6.1](#361)    |          | May 12, 2017
| [3.6.0](#360)    |          | May 8, 2017
| [3.5.1](#351)    |          | Apr 15, 2017
| [3.5.0](#350)    |          | Mar 26, 2017
| [3.4.1](#341)    |          | Feb 17, 2017
| [3.4.0](#340)    |          | Feb 13, 2017
| [3.3.4](#334)    |          | Jan 12, 2016
| [3.3.3](#333)    |          | Jan 10, 2016
| [3.3.2](#332)    |          | Jan 10, 2016
| [3.3.1](#331)    |          | Jan 10, 2016
| [3.3.0](#330)    |          | Dec 24, 2016
| [3.2.1](#321)    |          | Dec 24, 2016
| [3.2.0](#320)    |          | Nov 12, 2016
| [3.1.1](#311)    |          | Oct 23, 2016
| [3.1.0](#310)    |          | Oct 2, 2016
| [3.0.4](#304)    |          | Sept 19, 2016
| [3.0.3](#303)    |          | Sept 18, 2016
| [3.0.2](#302)    |          | Sept 6, 2016
| [3.0.1](#301)    |          | Aug 20, 2016
| [3.0.0](#300)    |          | Aug 20, 2016
| [2.2.0](#220)    |          | Jan 5, 2015

## 4.10.0 (`dev`)

<<<<<<< HEAD
- [#2092][2092] shellcraft: dup() is now called dupio() consistently across all supported arches

[2092]: https://github.com/Gallopsled/pwntools/pull/2092
=======
- [#2062][2062] make pwn cyclic -l work with entry larger than 4 bytes

[2062]: https://github.com/Gallopsled/pwntools/pull/2062
>>>>>>> 01df19d3

## 4.9.0 (`beta`)

- [#1975][1975] Add libcdb commandline tool
- [#1979][1979] Add `js_escape()` and `js_unescape()` to `util.fiddling`
- [#2011][2011] Fix tube's debug output of same byte compression
- [#2023][2023] Support KDE Konsole in run_in_new_terminal function
- [#2027][2027] Fix ELF.libc_start_main_return with glibc 2.34
- [#2033][2033] Quote file and core path in generated GDB script
- [#2035][2035] Change Buffer's parent class to object
- [#2037][2037] Allow SSH tunnel to be treated like a TCP socket (with 'raw=True')

[1975]: https://github.com/Gallopsled/pwntools/pull/1975
[1979]: https://github.com/Gallopsled/pwntools/pull/1979
[2011]: https://github.com/Gallopsled/pwntools/pull/2011
[2023]: https://github.com/Gallopsled/pwntools/pull/2023
[2027]: https://github.com/Gallopsled/pwntools/pull/2027
[2033]: https://github.com/Gallopsled/pwntools/pull/2033
[2035]: https://github.com/Gallopsled/pwntools/pull/2035
[2037]: https://github.com/Gallopsled/pwntools/pull/2037

## 4.8.0 (`stable`)

- [#1922][1922] Fix logic in `wait_for_debugger`
- [#1828][1828] libcdb: Load debug info and unstrip libc binary
- [#1939][1939] Fix error in validating log levels
- [#1981][1981] Fix `cyclic_find()` to make it work with large int values

[1922]: https://github.com/Gallopsled/pwntools/pull/1922
[1828]: https://github.com/Gallopsled/pwntools/pull/1828
[1939]: https://github.com/Gallopsled/pwntools/pull/1939
[1981]: https://github.com/Gallopsled/pwntools/pull/1981

## 4.7.1

- [#1784][1784] Use temporary cache directory when persistent cache cannot be used
- [#1973][1973] ELF symbols can be looked up by bytes values
- several bugfixes ([#2012][2012], [#2031][2031], [#1912][1912], [#1961][1961],
[#2007][2007], [#2040][2040], [#2051][2051])

[1784]: https://github.com/Gallopsled/pwntools/pull/1784
[1912]: https://github.com/Gallopsled/pwntools/pull/1912
[1961]: https://github.com/Gallopsled/pwntools/pull/1961
[1973]: https://github.com/Gallopsled/pwntools/pull/1973
[2007]: https://github.com/Gallopsled/pwntools/pull/2007
[2012]: https://github.com/Gallopsled/pwntools/pull/2012
[2031]: https://github.com/Gallopsled/pwntools/pull/2031
[2040]: https://github.com/Gallopsled/pwntools/pull/2040
[2051]: https://github.com/Gallopsled/pwntools/pull/2051

## 4.7.0

- [#1733][1733] Update libc headers -> more syscalls available!
- [#1876][1876] add `self.message` and change `sys.exc_type` to `sys.exec_info()` in PwnlibException
- [#1877][1877] encoders error message handles when `avoid` is bytes in python3
- [#1891][1891] Keep ROP gadgets when setting registers via setattr/call
- [#1892][1892] Silence SIGPIPE error for "pwn phd"
- [#1893][1893] Fix bytes warning in "pwn cyclic"
- [#1897][1897] Add basic support for RISC-V
- [#1903][1903] Add zsh completion script
- [#1904][1904] Add bash completion script
- [#1906][1906] Defer import of several modules to save on startup time
- [#1921][1921] Add basic support for the bare-metal ARM specific toolchain
- [#1995][1995] Add `shellcraft.*.linux.cat2`, which uses alloc+read+write instead of sendfile

[1733]: https://github.com/Gallopsled/pwntools/pull/1733
[1876]: https://github.com/Gallopsled/pwntools/pull/1876
[1877]: https://github.com/Gallopsled/pwntools/pull/1877
[1891]: https://github.com/Gallopsled/pwntools/pull/1891
[1892]: https://github.com/Gallopsled/pwntools/pull/1892
[1893]: https://github.com/Gallopsled/pwntools/pull/1893
[1897]: https://github.com/Gallopsled/pwntools/pull/1897
[1903]: https://github.com/Gallopsled/pwntools/pull/1903
[1904]: https://github.com/Gallopsled/pwntools/pull/1904
[1906]: https://github.com/Gallopsled/pwntools/pull/1906
[1921]: https://github.com/Gallopsled/pwntools/pull/1921
[1995]: https://github.com/Gallopsled/pwntools/pull/1995

## 4.6.0

- [#1429][1429] Add a mechanism for ret2csu (originally #1138)
- [#1566][1566] Add `ignore_config` argument to `pwnlib.tubes.ssh` and improve `allow_agent` implementation
- [#1652][1652] Add `process.readmem` and `process.writemem`
- [#1739][1739] Add/fix shellcraft.linux.kill() / shellcraft.linux.killparent()
- [#1746][1746] Prefer Python3 over Python2 for spawning remote processes over SSH
- [#1751][1751] Fix process() with executable relative to cwd
- [#1753][1753] major change: less unconditional imports in pwnlib
- [#1776][1776] mips: do not use $t0 temporary variable in dupio
- [#1846][1846] support launching GDB in more different terminals

[1429]: https://github.com/Gallopsled/pwntools/pull/1429
[1566]: https://github.com/Gallopsled/pwntools/pull/1566
[1652]: https://github.com/Gallopsled/pwntools/pull/1652
[1739]: https://github.com/Gallopsled/pwntools/pull/1739
[1746]: https://github.com/Gallopsled/pwntools/pull/1746
[1751]: https://github.com/Gallopsled/pwntools/pull/1751
[1753]: https://github.com/Gallopsled/pwntools/pull/1753
[1776]: https://github.com/Gallopsled/pwntools/pull/1776
[1846]: https://github.com/Gallopsled/pwntools/pull/1846

## 4.5.1

- [#1902][1902] Always specify -F and -P for tmux in `run_in_new_terminal`

[1902]: https://github.com/Gallopsled/pwntools/pull/1902

## 4.5.0

- [#1261][1261] Misc `run_in_new_terminal` improvements (notably gdb terminated by default)
- [#1695][1695] Allow using GDB Python API
- [#1735][1735] Python 3.9 support in safeeval
- [#1738][1738] Which function support custom search path
  - process also looks now at `env['PATH']` to find the path for the executable
- [#1742][1742] New `baremetal` os to debug binaries executed with qemu-system-$(arch)
- [#1757][1757] update cache directories
- [#1758][1758] Remove eval from cli
- [#1780][1780] Re-add Python2 to the official Dockerfile
- [#1941][1941] Disable all Android tests, `pwnlib.adb` is no longer supported in CI
- [#1811][1811] Remove unnecessary `pwn.toplevel.__all__`
- [#1827][1827] Support `$XDG_CONFIG_HOME` dir for `pwn.conf`
- [#1841][1841] Add colored_traceback
- [#1839][1839] run_in_new_terminal now creates a runner script if given a list or tuple
- [#1833][1833] Add pwnlib.filesystem module
- [#1852][1852] Fix `atexit` on Python 3
- [#1883][1883] ROP gadget verifier accounts for 2 character registers

[1261]: https://github.com/Gallopsled/pwntools/pull/1261
[1695]: https://github.com/Gallopsled/pwntools/pull/1695
[1735]: https://github.com/Gallopsled/pwntools/pull/1735
[1738]: https://github.com/Gallopsled/pwntools/pull/1738
[1742]: https://github.com/Gallopsled/pwntools/pull/1742
[1757]: https://github.com/Gallopsled/pwntools/pull/1757
[1758]: https://github.com/Gallopsled/pwntools/pull/1758
[1780]: https://github.com/Gallopsled/pwntools/pull/1780
[1941]: https://github.com/Gallopsled/pwntools/pull/1941
[1811]: https://github.com/Gallopsled/pwntools/pull/1811
[1827]: https://github.com/Gallopsled/pwntools/pull/1827
[1841]: https://github.com/Gallopsled/pwntools/pull/1841
[1839]: https://github.com/Gallopsled/pwntools/pull/1839
[1833]:  https://github.com/Gallopsled/pwntools/pull/1833
[1852]: https://github.com/Gallopsled/pwntools/pull/1852
[1883]: https://github.com/Gallopsled/pwntools/pull/1883

## 4.4.0

- [#1541][1541] Use `context.newline` for tubes by default
- [#1602][1602] Fix bytes handling in ssh tubes
- [#1606][1606] Fix `asm()` and `disasm()` for MSP430, S390
- [#1616][1616] Fix `cyclic` cli for 64 bit integers
- [#1632][1632] Enable usage of Pwntools in jupyter
- [#1633][1633] Open a shell if `pwn template` cannot download the remote file
- [#1644][1644] Enable and support SNI for SSL-wrapped tubes
- [#1651][1651] Make `pwn shellcraft` faster
- [#1654][1654] Docker images (`pwntools/pwntools:stable` etc) now use Python3 by default, and includes assemblers for a few common architectures
- [#1667][1667] Add i386 encoder `ascii_shellcode` (Fixed docs in #1693)
- Fix syscall instruction lists for SROP on `i386` and `amd64`
- Fix migration to another ROP
- [#1673][1673] Add `base=` argument to `ROP.chain()` and `ROP.dump()`
- [#1675][1675] Gdbserver now correctly accepts multiple libraries in `LD_PRELOAD` and `LD_LIBRARY_PATH`
- [#1678][1678] ROPGadget multibr
- [#1682][1682] ROPGadget multibr fix
- [#1687][1687] Actually import `requests` when doing `from pwn import *`
- [#1688][1688] Add `__setattr__` and `__call__` interfaces to `ROP` for setting registers
- [#1692][1692] Remove python2 shebangs where appropriate
- [#1703][1703] Update libcdb buildid offsets for amd64 and i386
- [#1704][1704] Try https://libc.rip/ for libcdb lookup

[1541]: https://github.com/Gallopsled/pwntools/pull/1541
[1602]: https://github.com/Gallopsled/pwntools/pull/1602
[1606]: https://github.com/Gallopsled/pwntools/pull/1606
[1616]: https://github.com/Gallopsled/pwntools/pull/1616
[1632]: https://github.com/Gallopsled/pwntools/pull/1632
[1633]: https://github.com/Gallopsled/pwntools/pull/1633
[1644]: https://github.com/Gallopsled/pwntools/pull/1644
[1651]: https://github.com/Gallopsled/pwntools/pull/1651
[1654]: https://github.com/Gallopsled/pwntools/pull/1654
[1667]: https://github.com/Gallopsled/pwntools/pull/1667
[1673]: https://github.com/Gallopsled/pwntools/pull/1673
[1675]: https://github.com/Gallopsled/pwntools/pull/1675
[1678]: https://github.com/Gallopsled/pwntools/pull/1678
[1682]: https://github.com/Gallopsled/pwntools/pull/1679
[1687]: https://github.com/Gallopsled/pwntools/pull/1687
[1688]: https://github.com/Gallopsled/pwntools/pull/1688
[1692]: https://github.com/Gallopsled/pwntools/pull/1692
[1703]: https://github.com/Gallopsled/pwntools/pull/1703
[1704]: https://github.com/Gallopsled/pwntools/pull/1704

## 4.3.1

- [#1732][1732] Fix shellcraft SSTI vulnerability (first major pwntools vuln!)

[1732]: https://github.com/Gallopsled/pwntools/pull/1732

## 4.3.0

- [#1576][1576] Add `executable=` argument to `ELF.search`
- [#1584][1584] Add `jmp_esp`/`jmp_rsp` attribute to `ROP`
- [#1592][1592] Fix over-verbose logging of process() environment
- [#1593][1593] Colorize output of `pwn template`
- [#1601][1601] Add `pwn version` command line tool
- [#1605][1605] Add to `fiddling.hexdump` a way to suppress the total at the end
- [#1613][1613] Permit `--password` for `pwn template`
- [#1616][1616] Fix `cyclic` cli for 64 bit integers
- [#1564][1564] Fix `asm()` and `disasm()` for PowerPC64, MIPS64, Sparc64
- [#1621][1621] Permit negative values in flat() and fit()

[1576]: https://github.com/Gallopsled/pwntools/pull/1576
[1584]: https://github.com/Gallopsled/pwntools/pull/1584
[1592]: https://github.com/Gallopsled/pwntools/pull/1592
[1593]: https://github.com/Gallopsled/pwntools/pull/1593
[1601]: https://github.com/Gallopsled/pwntools/pull/1601
[1605]: https://github.com/Gallopsled/pwntools/pull/1605
[1613]: https://github.com/Gallopsled/pwntools/pull/1613
[1616]: https://github.com/Gallopsled/pwntools/pull/1616
[1564]: https://github.com/Gallopsled/pwntools/pull/1564
[1621]: https://github.com/Gallopsled/pwntools/pull/1621

## 4.2.1

- [#1625][1625] GDB now properly loads executables with QEMU
- [#1663][1663] Change lookup algorithm of `adb.which`
- [#1699][1699] Fix broken linux shellcraft templates

[1625]: https://github.com/Gallopsled/pwntools/pull/1625
[1699]: https://github.com/Gallopsled/pwntools/pull/1699

## 4.2.0

- [#1436][1436] Add ret2dlresolve automation
- [fecf9f] tubes.ssh.process() no longer requires python 2 installed on remote (still requires python, though)
- Miscellanous improvements to DynElf and fmtstr leaker (see examples/fmtstr/exploit2.py)
- [#1454][1454] Support for windows console colors

[1436]: https://github.com/Gallopsled/pwntools/pull/1436
[fecf9f]: http://github.com/Gallopsled/pwntools/commit/fecf9f
[1454]: https://github.com/Gallopsled/pwntools/pull/1454

## 4.1.7 (`stable`)

- [#1615][1615] Fix aarch64 pushstr and pushstr_array

[1615]: https://github.com/Gallopsled/pwntools/pull/1454

## 4.1.5

- [#1517][1517] flat(..., filler=) is fixed for `str` values and Python2 `bytes`

[1517]: https://github.com/Gallopsled/pwntools/pull/1517

## 4.1.4

- [#1698][1609] Fix issues in `packing.flat` with mis-ordred fields

[1609]: https://github.com/Gallopsled/pwntools/pull/1609

## 4.1.3

- [#1590][1590] Fix `gdb.attach()` for `remote`, `listen`, `ssh` tubes
  - Also fix `run_in_new_terminal` for Py2 unicode strings
- [#1595][1595] Fix ssh.process(timeout=)

[1590]: https://github.com/Gallopsled/pwntools/pull/1590
[1595]: https://github.com/Gallopsled/pwntools/pull/1595

## 4.1.2

- Pwntools requires `six` v.1.12.0 or higher

## 4.1.1

- Fix PLT resolution by locking unicorn <1.0.2rc4 (#1538)
- Fix wrong ELF/context unpack handling (c4c11a37)
- Fix updating of ELF.functions addresses after changing ELF.address #1512 (#1513)
- Update Corefile warnings and replace asserts with normal checks (#1526)
- several py2-py3 issues (#1451)
- Fix cyclic command

## 4.1.0

- [#1316][1316] Fix connect shellcraft in python 3
- [#1323][1323] Fix issues related with debugging
- [#1001][1001] Enhance `unlock_bootloader` with better status messages
- [#1389][1389] remove old dependencies
- [#1241][1241] Launch QEMU with sysroot if specified
- [#1218][1218] Support for FileStructure exploitation

[1316]: https://github.com/Gallopsled/pwntools/pull/1316
[1323]: https://github.com/Gallopsled/pwntools/pull/1323
[1001]: https://github.com/Gallopsled/pwntools/pull/1001
[1389]: https://github.com/Gallopsled/pwntools/pull/1389
[1241]: https://github.com/Gallopsled/pwntools/pull/1241
[1218]: https://github.com/Gallopsled/pwntools/pull/1218

## 4.0.1

- [#1412][1412] `recvline_pred()` and similar do not reorder data
- Bypass unicorn-engine/unicorn#1100 and unicorn-engine/unicorn#1170 requiring unstable package

[1412]: https://github.com/Gallopsled/pwntools/pull/1412

## 4.0.0

- **Python 3 support! <3**
- [#1402][1402] Fix serialtube in python 3
- [#1391][1391] Fix process.libs
- [#1317][1317] Tubes with `context.encoding`
- [#1216][1216] Improve format string generator
- [#1285][1285] Add freebsd generic syscall templates
- [76413f][76413f] Add pwnlib.adb.bootimg for 'ANDROID!' format boot.img images
- [#1202][1202] Docker: Kill 14 layers in pwntools base images
- [#1182][1182] shellcraft.dupio() for mips

[1402]: https://github.com/Gallopsled/pwntools/pull/1402
[1391]: https://github.com/Gallopsled/pwntools/pull/1391
[1317]: https://github.com/Gallopsled/pwntools/pull/1317
[1285]: https://github.com/Gallopsled/pwntools/pull/1285
[1216]: https://github.com/Gallopsled/pwntools/pull/1216
[1202]: https://github.com/Gallopsled/pwntools/pull/1202
[1182]: https://github.com/Gallopsled/pwntools/pull/1182
[76413f]: https://github.com/Gallopsled/pwntools/commit/76413f

## 3.13.0

- [#1204][1204] Reduce ROP cache filename length
- [#1175][1175] Fix nested SSH connectors
- [#1355][1355] Fix 'break' syscall
- [#1277][1277] Fix timeout parameter passing in sendlineafter and other similar functions
- [#1292][1292] Provide correct arch name to gdb for sparc64

[1175]: https://github.com/Gallopsled/pwntools/pull/1175
[1204]: https://github.com/Gallopsled/pwntools/pull/1204
[1277]: https://github.com/Gallopsled/pwntools/pull/1277
[1292]: https://github.com/Gallopsled/pwntools/pull/1292
[1355]: https://github.com/Gallopsled/pwntools/pull/1355

## 3.12.2

- [#1242][1242] Use IntervalTree 2.xx, disallow use of 3.xx
- [#1243][1243] Fix a typo that caused an exception when executing a binary with `process()` which returns `-ENOEXEC` and the system does not have `qemu-user` binaries installed.

[1242]: https://github.com/Gallopsled/pwntools/pull/1242
[1243]: https://github.com/Gallopsled/pwntools/pull/1243

## 3.12.1

- [#1198][1198] More compatibility fixes for pyelftools==0.25, and pin Sphinx<1.8.0 since it causes testing errors
- [#1191][1191] Fix compatibility with pyelftools==0.25
- [#1159][1159] Fix check for `/proc/.../status`
- [#1162][1162] Fix broken package versions
- [#1150][1150] Fix exception raised when a cache file is missing
- [#1156][1156] Fix ROP gadget selection logic involving `int` and `syscall` instructions
- [#1152][1152] Fix QEMU LD_PREFIX calculation (wrong parameter passed)
- [#1155][1155] Use Ubuntu Trusty for all CI builds
- [#1131][1131] Add "libc-" to libc prefixes in `process` tubes
- [#1125][1125] Fix a typo
- [#1121][1121] Fix tests which were broken by an upstream Sphinx change
- [#1104][1104] Add `DynELF.dump()` for dumping remote ELF files
- [#1101][1101] Set `context.os` via `context.binary`, useful for Android exploitation
- [5fdc08][5fdc08] Work around broken `pidof` on Android
- [63dfed][63dfed] Print warning when Corefile deletion fails instead of throwing an exception
- [#1094][1094] Make hexdump output alignment more consistent
- [#1096][1096] `flat()` and `fit()` are now the same function

[1198]: https://github.com/Gallopsled/pwntools/pull/1198
[1191]: https://github.com/Gallopsled/pwntools/pull/1191
[1159]: https://github.com/Gallopsled/pwntools/pull/1159
[1162]: https://github.com/Gallopsled/pwntools/pull/1162
[1150]: https://github.com/Gallopsled/pwntools/pull/1150
[1156]: https://github.com/Gallopsled/pwntools/pull/1156
[1152]: https://github.com/Gallopsled/pwntools/pull/1152
[1155]: https://github.com/Gallopsled/pwntools/pull/1155
[1131]: https://github.com/Gallopsled/pwntools/pull/1131
[1125]: https://github.com/Gallopsled/pwntools/pull/1125
[1121]: https://github.com/Gallopsled/pwntools/pull/1121
[1104]: https://github.com/Gallopsled/pwntools/pull/1104
[1101]: https://github.com/Gallopsled/pwntools/pull/1101
[1094]: https://github.com/Gallopsled/pwntools/pull/1094
[1096]: https://github.com/Gallopsled/pwntools/pull/1096
[5fdc08]: https://github.com/Gallopsled/pwntools/commit/5fdc08
[63dfed]: https://github.com/Gallopsled/pwntools/commit/63dfed

## 3.12.0

- [#1083][1083] Better error messages for `gdb` when `LD_PRELOAD` is incorrect
- [#1085][1085] Add support for extracting Android `BOOTLDR!` images
- [#1075][1075] Add support for detecting GNU Screen for `run_in_new_terminal`
- [#1074][1074] Add support for running `pwntools-gdb` wrapper script instead of `gdb`
- [#1068][1068] Work around very old OpenSSL versions which don't have sha256 support *AND* don't exit with an error code when trying to use it
- [#1067][1067] Add `pwnlib.tubes.server` module, which adds a reusable `server` listener
- [#1063][1063] Add support for labels in `fit()`, allowing dynamic contents to be injected.  (This feature is really cool, check out the pull request!)

[1083]: https://github.com/Gallopsled/pwntools/pull/1083
[1085]: https://github.com/Gallopsled/pwntools/pull/1085
[1075]: https://github.com/Gallopsled/pwntools/pull/1075
[1074]: https://github.com/Gallopsled/pwntools/pull/1074
[1068]: https://github.com/Gallopsled/pwntools/pull/1068
[1067]: https://github.com/Gallopsled/pwntools/pull/1067
[1063]: https://github.com/Gallopsled/pwntools/pull/1063

## 3.11.0

- [#1044][1044] Enhancements to ROP
    + Much better support for 64-bit Intel (amd64) ROP
    + ROP gadget selection is optimized to favor multi-pops instead of multiple single-pop gadgets
    + Added support for blacklisting byte values in ROP gadget addresses
- [#1049][1049] Enhancements to `cyclic`
    + `context` now has two additional attributes, `cyclic_alphabet` and `cyclic_length`, which correspond to the arguments `alphabet` and `n` to `cyclic()` and `cyclic_find()` and related routines.
    + The motivation for this change is to allow setting the `alphabet` globally, so that any padding / patterns generated internally to pwntools can be controlled.  The specific motivation is blacklisting values in ROP padding.
- [#1052][1052] Enhancements for detecting `QEMU_LD_PREFIX` used by QEMU user-mode emulation for sysroots
- [#1035][1035] Minor documentation changes
- [#1032][1032] Enhancements to `pwn template`
- [#1031][1031] More accurate `Coredump.fault_addr` on amd64
- [#1084][1084] Fix broken tests due to `ftp.debian.org` going down

[1044]: https://github.com/Gallopsled/pwntools/pull/1044
[1049]: https://github.com/Gallopsled/pwntools/pull/1049
[1052]: https://github.com/Gallopsled/pwntools/pull/1052
[1035]: https://github.com/Gallopsled/pwntools/pull/1035
[1032]: https://github.com/Gallopsled/pwntools/pull/1032
[1031]: https://github.com/Gallopsled/pwntools/pull/1031
[1084]: https://github.com/Gallopsled/pwntools/pull/1084

## 3.10.0

- [#1007][1007] Add support for setting a `gdbinit` file in the context
- [#1055][1055] Fixes for `Corefile` stack parsing, speed up `ELF.string()`
- [#1057][1057] Fix a variable name typo in `DynELF` logging which results in an exception being thrown
- [#1058][1058] Fix an edge case in `ssh_process.exe`

[1007]: https://github.com/Gallopsled/pwntools/pull/1007
[1055]: https://github.com/Gallopsled/pwntools/pull/1055
[1057]: https://github.com/Gallopsled/pwntools/pull/1057
[1058]: https://github.com/Gallopsled/pwntools/pull/1058

## 3.9.2

- [#1043][1043] Do not attempt to populate the libraries used by statically-linked binaries

[1043]: https://github.com/Gallopsled/pwntools/pull/1043

## 3.9.1

- [#1038][1038] Fix an issue with `process()` where glibc would buffer data internally, causing a hang on `select()`
- [#1036][1036] Fix Travis CI logging verbosity
- [#1029][1029] Fix some `unicode` issues when using the `readline` command history in `tube.interactive()`

[1038]: https://github.com/Gallopsled/pwntools/pull/1038
[1036]: https://github.com/Gallopsled/pwntools/pull/1036
[1029]: https://github.com/Gallopsled/pwntools/pull/1029

## 3.9.0

- [#1003][1003] Make `concat_all` faster while also simplifying it's logic
- [#1014][1014] Fix for overwritten env when parsing core file
- [#1023][1023] Fixes to Travis CI

[1003]: https://github.com/Gallopsled/pwntools/pull/1003
[1014]: https://github.com/Gallopsled/pwntools/pull/1014
[1023]: https://github.com/Gallopsled/pwntools/pull/1023

## 3.8.0

- [#981][981] Fixed RELRO detection logic
- [#986][986] Enhancements to DynELF for controlling usage of LibcDB
- A few documentation fixes
- A few fixes for the Docker image

[981]: https://github.com/Gallopsled/pwntools/pull/981
[986]: https://github.com/Gallopsled/pwntools/pull/986

## 3.7.1

- [#998][998] Fix a bug where integer values could not be set in `.pwn.conf`.

[998]: https://github.com/Gallopsled/pwntools/pull/998

## 3.7.0

- [#933][933] DynELF works better with different base addresses
- [#952][952] A few small fixes were made to `pwn template`, and the CRC database was updated.
- [5c72d62c][5c72d62c] Updated the CRC database

[933]: https://github.com/Gallopsled/pwntools/pull/933
[952]: https://github.com/Gallopsled/pwntools/pull/952
[5c72d62c]: https://github.com/Gallopsled/pwntools/commit/5c72d62c

## 3.6.1

- [#979][979]+[1a4a1e1][1a4a1e1] Fixed [#974][974], a bug related to the terminal handling and numlock.
- [#980][980] Fixed the `pwn template` command.

[974]: https://github.com/Gallopsled/pwntools/issues/974
[979]: https://github.com/Gallopsled/pwntools/pull/979
[980]: https://github.com/Gallopsled/pwntools/pull/980
[1a4a1e1]: https://github.com/Gallopsled/pwntools/commit/1a4a1e1

## 3.6.0

- [#895][895] Added a Dockerfile to simplify testing setup and allow testing on OSX
- [#897][897] Fixed some incorrect AArch64 syscals
- [#893][893] Added the `pwnlib.config` module
    + Configuration options can now be set in `~/.pwn.conf`
    + This replaces the old, **undocumented** mechanism for changing logging colors.  Only @br0ns and @ebeip90 were likely using this.
    + More information is available in the documentation [here](http://docs.pwntools.com/en/dev/config.html).
- [#899][899] Pwntools now uses Unicorn Engine to emulate PLT instructions to ensure correct mapping of PIE / RELRO binaries.
- [#904][904] Enhancements to the accuracy of the `pwn checksec` command.
- [#905][905] Added a `pwn debug` command-line utility which automates the process of `gdb.attach(process(...))` to spawn GDB
    + More information is available in the documentation [here](http://docs.pwntools.com/en/dev/commandline.html#pwn-debug)
- [#919][919] Added a `pwn template` command-line utility to simplify the process of bootstrapping a new exploit.
    + More information is available in the documentation [here](http://docs.pwntools.com/en/dev/commandline.html#pwn-template).
- [#948][948] Fix unnecessary warning for Core files
- [#954][954] Fix list processing in `~/.pwn.conf`
- [#967][967] Respect `TERM_PROGRAM` for `run_in_new_terminal`
- [#970][970] Fix overly-aggressive corefile caching

[947]: https://github.com/Gallopsled/pwntools/pull/947
[948]: https://github.com/Gallopsled/pwntools/pull/948
[954]: https://github.com/Gallopsled/pwntools/pull/954
[960]: https://github.com/Gallopsled/pwntools/pull/960
[967]: https://github.com/Gallopsled/pwntools/pull/967
[968]: https://github.com/Gallopsled/pwntools/pull/968
[970]: https://github.com/Gallopsled/pwntools/pull/970

[895]: https://github.com/Gallopsled/pwntools/pull/895
[897]: https://github.com/Gallopsled/pwntools/pull/897
[893]: https://github.com/Gallopsled/pwntools/pull/893
[899]: https://github.com/Gallopsled/pwntools/pull/899
[904]: https://github.com/Gallopsled/pwntools/pull/904
[905]: https://github.com/Gallopsled/pwntools/pull/905
[919]: https://github.com/Gallopsled/pwntools/pull/919

## 3.5.1

- [#945][945] Speed up ssh via caching checksec results (fixes [#944][944])
- [#950][950] Fixes a bug where setting `context.arch` does not have an effect on `adb.compile()` output architecture

[944]: https://github.com/Gallopsled/pwntools/issues/944
[945]: https://github.com/Gallopsled/pwntools/pull/945
[950]: https://github.com/Gallopsled/pwntools/pull/950

## 3.5.0

- [b584ca3][b584ca3] Fixed an issue running `setup.py` on ARM
- [#822][822] Enabled relative leaks with `MemLeak`
    + This should be useful for e.g. heap-relative leaks
- [#832][832] Changed all internal imports to use absolute imports (no functional changes)
- [a12d0b6][a12d0b6] Move `STDOUT`, `PIPE`, `PTY` constants to globals
    + `process(..., stdin=process.PTY)` --> `process(..., stdin=PTY)`
- [#828][828] Use `PR_SET_PTRACER` for all `process()` and `ssh.process()` instances
    + This simplifies debugging on systems with YAMA ptrace enabled
- Various documentation enhancements
    + In particular, the [gdb][gdb], [elf][elf], and [ssh][ssh] docs are much better
- [#833][833] Performance enhancements for `adb` module
- [d0267f3][d0267f3] `packing.fit()` now treats large offsets as cyclic patterns (e.g. `0x61616161` behaves the same as `"aaaa"`)
- [#835][835] Added `ssh.checksec`
    + Reports the kernel version and other relevant information on connection
- [#857][857] Slightly shortened `execve` shellcode
- [300f8e0][300f8e0] Slightly speed up processing of large ELF files
- [#861][861] Adds support for extracting `IKCONFIG` configs from Linux kernel images, and extends `checksec` to report on any insecure configurations discovered
- [#871][871] Moves all of the basic syscall templates to `shellcraft/common` and exposes them via symlinks.  Closed [#685][685]
    + Should not have any visible effects from any documented APIs
    + `shellcraft.arch.os.syscall_function()` still works the same
    + We now have the ability to differentiate between the `connect` syscall, and a TCP `connect` helper
- [#887][887] `sh_string` now returns a quoted empty string `''` rather than just an empty string
- [#839][839] Exposes a huge amount of functionality via corefiles which was not previously availble.  See the [docs][corefile_docs] for examples.
    + `process().corefile` will automatically instantiate a Corefile for the process
    + QEMU-emulated processes are supported
    + Native processes are supported, including extraction of coredumps from `apport` crash logs
    + Native processes can be dumped *while running*, in a manner similar to `GDB`'s `gcore` script
- [#875][857] Added [documentation][aarch64] (and tests) for AArch64 shellcode
- [#882][882] The `ROP` class now respects `context.bytes` instead of using the hard-coded value of `4` (fixed [#879][879])
- [#869][869] Added several fields to the `process` class (`uid`, `gid`, `suid`, `sgid`) which are recorded at execution time, based on the file permissions
- [#868][868] Changed the way that `ssh.process()` works internally, and it now returns a more specialized class, `ssh_process`.
    + Added `ssh_process.corefile` for fetching remote corefiles
    + Added `ssh_process.ELF` for getting an ELF of the remote executable
    + The `uid`, `gid`, and `suid`, and `sgid` which are recorded at execution time, based on the file permissions
- [#865][865] Fixes `ELF.read` to support contiguous memory reads across non-contiguous file-backed segments
- [#862][862] Adds a `symlink=` argument to `ssh.set_working_directory`, which will automatically symlink all of the files in the "old" working directory into the "new" working directory

[ssh]: http://docs.pwntools.com/en/dev/tubes/ssh.html
[gdb]: http://docs.pwntools.com/en/dev/gdb.html
[elf]: http://docs.pwntools.com/en/dev/elf.html
[corefile_docs]: http://docs.pwntools.com/en/dev/elf/corefile.html
[aarch64]: http://docs.pwntools.com/en/dev/shellcraft/aarch64.html

[685]: https://github.com/Gallopsled/pwntools/pull/685
[822]: https://github.com/Gallopsled/pwntools/pull/822
[828]: https://github.com/Gallopsled/pwntools/pull/828
[832]: https://github.com/Gallopsled/pwntools/pull/832
[833]: https://github.com/Gallopsled/pwntools/pull/833
[835]: https://github.com/Gallopsled/pwntools/pull/835
[839]: https://github.com/Gallopsled/pwntools/pull/839
[857]: https://github.com/Gallopsled/pwntools/pull/857
[861]: https://github.com/Gallopsled/pwntools/pull/861
[862]: https://github.com/Gallopsled/pwntools/pull/862
[865]: https://github.com/Gallopsled/pwntools/pull/865
[868]: https://github.com/Gallopsled/pwntools/pull/868
[869]: https://github.com/Gallopsled/pwntools/pull/869
[871]: https://github.com/Gallopsled/pwntools/pull/871
[875]: https://github.com/Gallopsled/pwntools/pull/857
[879]: https://github.com/Gallopsled/pwntools/issues/879
[882]: https://github.com/Gallopsled/pwntools/pull/882
[887]: https://github.com/Gallopsled/pwntools/pull/887


[b584ca3]: https://github.com/Gallopsled/pwntools/commit/b584ca3
[a12d0b6]: https://github.com/Gallopsled/pwntools/commit/a12d0b6
[d0267f3]: https://github.com/Gallopsled/pwntools/commit/d0267f3
[300f8e0]: https://github.com/Gallopsled/pwntools/commit/300f8e0

## 3.4.1

- [#894][894] Fix a bug when using `gdb.debug()` over ssh.
- [e021f57][e021f57] Fix a bug ([#891][891]) in `rop` when needing to insert padding to fix alignment

[e021f57]: https://github.com/Gallopsled/pwntools/commit/e021f57
[894]: https://github.com/Gallopsled/pwntools/pull/894
[891]: https://github.com/Gallopsled/pwntools/issues/891

## 3.4.0

- [#800][800] Add `shell=` option to `ssh.process()`
- [#806][806] Add `context.buffer_size` for fine-tuning `tube` performance
    + Also adds `buffer_fill_size=` argument for all tubes
- [b83a6c7][b83a6c7] Fix undocumented `process.leak` function
- [546061e][546061e] Modify `coredump_filter` of all spawned processes, so that core dumps are more complete
- [#809][809] Add several functions to `adb` (`unlink`, `mkdir`, `makedirs`, `isdir`, `exists`)
- [#817][817] Make disconnection detection more robust

[800]: https://github.com/Gallopsled/pwntools/pull/800
[806]: https://github.com/Gallopsled/pwntools/pull/806
[809]: https://github.com/Gallopsled/pwntools/pull/809
[817]: https://github.com/Gallopsled/pwntools/pull/817
[5d9792f]: https://github.com/Gallopsled/pwntools/commit/5d9792f
[b83a6c7]: https://github.com/Gallopsled/pwntools/commit/b83a6c7
[546061e]: https://github.com/Gallopsled/pwntools/commit/546061e

## 3.3.4

- [#850][850] and [#846][846] fix issues with `hexdump` and the `phd` command-line utility, when using pipes (e.g. `echo foo | phd`)
- [#852][852] Fixes register ordering in `regsort`
- [#853][853] Fixes the registers restored in `shellcraft.amd64.popad`

[846]: https://github.com/gallopsled/pwntools/pull/846
[850]: https://github.com/gallopsled/pwntools/pull/850
[852]: https://github.com/gallopsled/pwntools/pull/852
[853]: https://github.com/gallopsled/pwntools/pull/853

## 3.3.3

- [#843][843] fixed a bug in `amd64.mov`.

[843]: https://github.com/gallopsled/pwntools/pull/843

## 3.3.2

- [#840][840] fixed a regression introduced by [#837][837].

[840]: https://github.com/gallopsled/pwntools/pull/840

## 3.3.1

- [#833][833] Fixed a performance-impacting bug in the adb module.
- [#837][837] Fixed a bug([#836][836]) causing `hexdump(cyclic=True)` to throw an exception.

[833]: https://github.com/Gallopsled/pwntools/pull/833
[837]: https://github.com/Gallopsled/pwntools/pull/837
[836]: https://github.com/Gallopsled/pwntools/issues/836

## 3.3.0

- [b198ec8][b198ec8] Added `tube.stream()` function, which is like `tube.interact()` without a prompt or keyboard input.
    + Effectively, this is similar to `cat file` and just prints data as fast as it is received.
- [aec3fa6][aec3fa6] Disable update checks against GitHub
    + These checks frequently broke due to GitHub query limits
- [#757][757] Fixed `adb.wait_for_device()` re-use of the same connection
- [f9133b1][f9133b1] Add a `STDERR` magic argument to make logging go to `stderr` instead of `stdout`
    + Usage is e.g. `python foo.py STDERR` or `PWNLIB_STDERR=1 python foo.py`
    + Also adds `context.log_console` to log to any file or terminal
- [67e11a9][67e11a9] Add faster error checking to `cyclic()` when provided very large values
- [5fda658][5fda658] Expose BitPolynom in `globals()`
- [#765][765] Added `-d` option for hex-escaped output for `shellcraft` command-line tool
- [#772][772] Fixed bash completion regressions
- [30c34b7][30c34b7] Fix `ROP.call()` with `Function` objects from `ELF.functions`
- [fa402ce][fa402ce] Add `adb.uptime` and `adb.boot_time`
- [82312ba][82312ba] Add `cyclic_metasploit` and `cyclic_metasploit_find`

[757]: https://github.com/Gallopsled/pwntools/pull/757
[765]: https://github.com/Gallopsled/pwntools/pull/765
[772]: https://github.com/Gallopsled/pwntools/pull/772
[b198ec8]: https://github.com/Gallopsled/pwntools/commit/b198ec8
[aec3fa6]: https://github.com/Gallopsled/pwntools/commit/aec3fa6
[f9133b1]: https://github.com/Gallopsled/pwntools/commit/f9133b1
[67e11a9]: https://github.com/Gallopsled/pwntools/commit/67e11a9
[5fda658]: https://github.com/Gallopsled/pwntools/commit/5fda658
[30c34b7]: https://github.com/Gallopsled/pwntools/commit/30c34b7
[fa402ce]: https://github.com/Gallopsled/pwntools/commit/fa402ce
[82312ba]: https://github.com/Gallopsled/pwntools/commit/82312ba

## 3.2.1

Multiple bug fixes.

- [#783][783] Fix `adb.uninstall` typo
- [#787][787] Added error handling for `ssh.process` argument `preexec_fn`
- [#793][793] Fixed progress message in `remote()` when connections failed
- [#802][802] Fixed partition listing in `adb.partitions`, which accidentally shelled out to the `adb` binary
- [#804][804] Fix error message for 32-bit distributions
- [#805][805] Fix exception in `Core.segments` when a segment has no name
- [#811][811] Fixes and performance improvements for `adb.wait_for_device()`
- [#813][813] Fixed a release script
- [#814][814] Fixed exceptions thrown if the `$HOME` directory is not writable
- [#815][815] Properly handle `None` in `MemLeak`

[783]: https://github.com/Gallopsled/pwntools/pull/783
[787]: https://github.com/Gallopsled/pwntools/pull/787
[793]: https://github.com/Gallopsled/pwntools/pull/793
[802]: https://github.com/Gallopsled/pwntools/pull/802
[804]: https://github.com/Gallopsled/pwntools/pull/804
[805]: https://github.com/Gallopsled/pwntools/pull/805
[811]: https://github.com/Gallopsled/pwntools/pull/811
[813]: https://github.com/Gallopsled/pwntools/pull/813
[814]: https://github.com/Gallopsled/pwntools/pull/814
[815]: https://github.com/Gallopsled/pwntools/pull/815

## 3.2.0

- [#695][695] Fixed a performance regression in `phd`.
- [452605e][452605e] Fixed [#629][629] related to correct removal of temporary files.
- [ea94ee4][ea94ee4] Disallows semi-colons in for the `run_in_terminal` function, since it did not work properly in all cases.
- [6376d07][6376d07] Added the mips shellcode `pushstr_array`.
- [#700][700] Added missing MIPS shellcode documentation to readthedocs, and enabled unit tests
- [#701][701] Command line tools refactored to have a common `pwn` entry point.
    + Added an option to *not* install the traditional `asm`, `disasm`, `checksec`, etc scripts
    + All existing tools can be accessed from the `pwn` command (e.g. `pwn asm nop`).
- [#704][704] The `process` object has a new, optional argument `alarm` for setting a `SIGALRM` timeout for processes.
- [#705][705] Added the Android Emulator to the test suite and Travis CI.
    + Android Emulator is now required for the full test suite
    + Android Emulator tests are skipped if no Android-related changes are detected
- [#711][711] `DynELF` has a new attribute, `heap`, which leaks the current `brk` address (heap base).  This is useful for finding heap allocations with dlmalloc-derived allocators like those used by Glibc.
- [#717][717] `sh_string` was rewritten to emit more compact and compatible strings
    + This was achieved by embedding single-quoted non-printable literals
    + Much more testing was added
    + Emitted strings are no longer copy-paste compatible, but work fine with e.g. `tubes` module and the default `subprocess` module
- [#709][709] The `adb` module now directly talks to the `adb` server process via a new module, `adb.protocol`
    + Removes the need to shell out to `adb`
    + Avoids version-compatibility issues with `adb` server vs. client
- [#703][703] Added new methods to `adb`
    + `install` - Installs an APK
    + `uninstall` - Uninstalls a package
    + `packages` - Lists installed packages
- [4893819][4893819] Modified `shellcraft.sh` on all platforms to provide `argv[0]` and set `argc==1`
    + This is needed for systems which have Busybox or other minimal shell for `/bin/sh` which does not behave well with `argc==0` or `argv[0]==NULL`.
- [1e414af][1e414af] Added `connect()` alias for `remote()`
    + For example, `io=connect('google.com', 80)`
    + This also works with `tcp(...)` and `udp(...)` aliases
- [869ec42][869ec42] Added `ssh.read()` and `ssh.write()` aliases
- [2af55c9][2af55c9] `AdbDevice` objects exposed via e.g. `adb.devices()` now offer scoped access to all `adb` module properties
    + It is now possible to e.g. `map(lambda d: d.process(['id']).recvall(), adb.devices())`


[629]: https://github.com/Gallopsled/pwntools/issues/629
[695]: https://github.com/Gallopsled/pwntools/pull/695
[700]: https://github.com/Gallopsled/pwntools/pull/700
[701]: https://github.com/Gallopsled/pwntools/pull/701
[704]: https://github.com/Gallopsled/pwntools/pull/704
[711]: https://github.com/Gallopsled/pwntools/pull/711
[717]: https://github.com/Gallopsled/pwntools/pull/717
[709]: https://github.com/Gallopsled/pwntools/pull/709
[705]: https://github.com/Gallopsled/pwntools/pull/705
[703]: https://github.com/Gallopsled/pwntools/pull/703
[452605e]: https://github.com/Gallopsled/pwntools/commit/452605e854f4870ef5ccfdf7fb110dfd75c50feb
[ea94ee4]: https://github.com/Gallopsled/pwntools/commit/ea94ee4ca5a8060567cc9bd0dc33796a89ad0b95
[6376d07]: https://github.com/Gallopsled/pwntools/commit/6376d072660fb2250f48bd22629bbd7e3c61c758
[1e414af]: https://github.com/Gallopsled/pwntools/commit/1e414afbeb3a01242f4918f111febaa63b640eb7
[869ec42]: https://github.com/Gallopsled/pwntools/commit/869ec42082b4b98958dfe85103da9b101dde7daa
[4893819]: https://github.com/Gallopsled/pwntools/commit/4893819b4c23182da570e2f4ea4c14d73af2c0df
[2af55c9]: https://github.com/Gallopsled/pwntools/commit/2af55c9bc382eca23f89bc0abc7a07c075521f94

## 3.1.1

Fixed a bug in `MemLeak.struct` (PR: #768).

## 3.1.0

A number of smaller bugfixes and documentation tweaks.

## 3.0.4

- Fixed a bug that made 3.0.3 uninstallable (Issue: #751, PR: #752)

## 3.0.3

- Fixed some performance and usability problems with the update system (Issues:
  #723, #724, #736. PRs: #729, #738, #747).
- Fixed a bug related to internals in pyelftools (PRs: #730, #746).
- Fixed an issue with travis (Issue: #741, PRs: #743, #744, #745).

## 3.0.2

- Cherry-pick #695, as this was a regression-fix.
- Added a fix for the update checker, as it would suggest prereleases as updates to stable releases.
- Various documentation fixes.

## 3.0.1

A small bugfix release. There were a lot of references to the `master`-branch, however after 3.0.0 we use the names `stable`, `beta` and `dev` for our branches.

## 3.0.0

This was a large release (1305 commits since 2.2.0) with a lot of bugfixes and changes.  The Binjitsu project, a fork of Pwntools, was merged back into Pwntools.  As such, its features are now available here.

As always, the best source of information on specific features is the comprehensive docs at https://pwntools.readthedocs.org.

This list of changes is non-complete, but covers all of the significant changes which were appropriately documented.

#### Android

Android support via a new `adb` module, `context.device`, `context.adb_host`, and `context.adb_port`.

#### Assembly and Shellcode

- Assembly module enhancements for making ELF modules from assembly or pre-assembled shellcode.  See `asm.make_elf` and `asm.make_elf_from_assembly`.
- `asm` and `shellcraft` command-line tools support flags for the new shellcode encoders
- `asm` and `shellcraft` command-line tools support `--debug` flag for automatically launching GDB on the result
- Added MIPS, PowerPC, and AArch64 support to the `shellcraft` module
- Added Cyber Grand Challenge (CGC) support to the `shellcraft` module
- Added syscall wrappers for every Linux syscall for all supported architectures to the `shellcraft` module
    + e.g. `shellcraft.<arch>.gettimeofday`
- (e.g. `shellcraft.i386.linux.`)
- Added in-memory ELF loaders for most supported architectures
    + Only supports statically-linked binaries
    + `shellcraft.<arch>.linux.loader`

#### Context Module

- Added `context.aslr` which controls ASLR on launched processes.  This works with both `process()` and `ssh.process()`, and can be specified per-process with the `aslr=` keyword argument.
- Added `context.binary` which automatically sets all `context` variables from an ELF file.
- Added `context.device`, `context.adb`, `context.adb_port`, and `context.adb_host` for connecting to Android devices.
- Added `context.kernel` setting for SigReturn-Oriented-Programming (SROP).
- Added `context.log_file` setting for sending logs to a file.  This can be set with the `LOG_FILE` magic command-line option.
- Added `context.noptrace` setting for disabling actions which require `ptrace` support.  This is useful for turning all `gdb.debug` and `gdb.attach` options into no-ops, and can be set via the `NOPTRACE` magic command-line option.
- Added `context.proxy` which hooks all connections and sends them to a SOCKS4/SOCKS5.  This can be set via the `PROXY` magic command-line option.
- Added `context.randomize` to control randomization of settings like XOR keys and register ordering (default off).
- Added `context.terminal` for setting how to launch commands in a new terminal.

#### DynELF and MemLeak Module

- Added a `DynELF().libc` property which attempt to find the remote libc and download the ELF from LibcDB.
- Added a `DynELF().stack` property which leaks the `__environ` pointer from libc, making it easy to leak stack addresses.
- Added `MemLeak.String` and `MemLeak.NoNewlines` and other related helpers for handling special leakers which cannot e.g. handle newlines in the leaked addresses and which leak a C string (e.g. auto-append a `'\x00'`).
- Enhancements for leaking speed via `MemLeak.compare` to avoid leaking an entire field if we can tell from a partial leak that it does not match what we are searching for.

#### Encoders Module

- Added a `pwnlib.encoders` module for assembled-shellcode encoders/decoders
- Includes position-independent basic XOR encoders
- Includes position-independent delta encoders
- Includes non-position-independent alphanumeric encoders for Intel
- Includes position-independent alphanumeric encoders for ARM/Thumb

#### ELF Module

- Added a `Core` object which can parse core-files, in order to extract / search for memory contents, and extract register states (e.g. `Core('./corefile').eax`).

#### Format Strings

- Added a basic `fmtstr` module for assisting with Format String exploitation

#### GDB Module

- Added support for debugging Android devices when `context.os=='android'`
- Added helpers for debugging shellcode snippets with `gdb.debug_assembly()` and `gdb.debug_shellcode()`

#### ROP Module

- Added support for SigReturn via `pwnlib.rop.srop`
    + Occurs automatically when syscalls are invoked and a function cannot be found
    + SigReturn frames can be constructed manually with `SigreturnFrame()` objects
- Added functional doctests for ROP and SROP

#### Tubes Process Module

- `process()` has many new options, check out the documentation
    + `aslr` controls ASLR
    + `setuid` can disable the effect of setuid, allowing core dumps (useful for extracting crash state via the new `Core()` object)
    + TTY echo and control characters can be enabled via `raw` argument
- `stdout` and `stderr` are now PTYs by default
    + `stdin` can be set to a PTY also via setting `stdin=process.PTY`

#### Tubes SSH Module

- Massive enhancements all over
- `ssh` objects now have a `ssh.process()` method which avoids the need to handle shell expansion via the old `ssh.run()` method
- Files are downloaded via SFTP if available
- New `download` and `upload` methods auto-detect whether the target is a file or directory and acts accordingly
- Added `listen()` method alias for `listen_remote()`
- Added `remote()` method alias for `connect_remote()`

#### Utilities

- Added `fit()` method to combine the functionality of `flat()` with the functionality of `cyclic()`
- Added `negative()` method to negate the value of an integer via two's complement, with respect to the current integer size (`context.bytes`).
- Added `xor_key()` method to generate an XOR key which avoids undesirable bytes over a given input.
- Added a multi-threaded `bruteforce()` implementation, `mbruteforce()`.
- Added `dealarm_shell()` helper to remove the effects of `alarm()` after you've popped a shell.

## 2.2.0

This was a large release with a lot of bugfixes and changes. Only the most significant
are mentioned here.

- Added shellcodes
- Added phd
- Re-added our expansion of itertools
- Added replacements for some semi-broken python standard library modules
- Re-implemented the rop module
- Added a serial tube
- Huge performance gains in the buffering for tubes
- Re-added user agents
- Begun using Travis CI with lots of test
- Removed bundled binutils in favor of documenting how to build them yourselves
- Added support for port forwarding though our SSH module
- Added dependency for capstone and ropgadget
- Added a lots of shellcodes
- Stuff we forgot
- Lots of documentation fixes
- Lots of bugfixes<|MERGE_RESOLUTION|>--- conflicted
+++ resolved
@@ -66,15 +66,11 @@
 
 ## 4.10.0 (`dev`)
 
-<<<<<<< HEAD
+- [#2062][2062] make pwn cyclic -l work with entry larger than 4 bytes
 - [#2092][2092] shellcraft: dup() is now called dupio() consistently across all supported arches
 
+[2062]: https://github.com/Gallopsled/pwntools/pull/2062
 [2092]: https://github.com/Gallopsled/pwntools/pull/2092
-=======
-- [#2062][2062] make pwn cyclic -l work with entry larger than 4 bytes
-
-[2062]: https://github.com/Gallopsled/pwntools/pull/2062
->>>>>>> 01df19d3
 
 ## 4.9.0 (`beta`)
 
