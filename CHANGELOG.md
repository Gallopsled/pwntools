--- conflicted
+++ resolved
@@ -29,12 +29,9 @@
 | [2.2.0](#220)    |          | Jan 5, 2015
 
 
-<<<<<<< HEAD
-=======
 ## 3.6.0
 
 To be released on May 6, 2017.
->>>>>>> 4ebcbee3
 
 ## 3.5.0
 
