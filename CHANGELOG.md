--- conflicted
+++ resolved
@@ -57,16 +57,11 @@
 
 ## 4.4.0 (`dev`)
 
-<<<<<<< HEAD
 - [#1541][1541] Use `context.newline` for tubes by default
+- [#1616][1616] Fix `cyclic` cli for 64 bit integers
 
 [1541]: https://github.com/Gallopsled/pwntools/pull/1541
-
-=======
-- [#1616][1616] Fix `cyclic` cli for 64 bit integers
-
 [1616]: https://github.com/Gallopsled/pwntools/pull/1616
->>>>>>> 55552cd6
 
 ## 4.3.0 (`beta`)
 
