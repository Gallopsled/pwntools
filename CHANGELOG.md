--- conflicted
+++ resolved
@@ -61,17 +61,13 @@
 
 ## 4.7.0 (`dev`)
 
-<<<<<<< HEAD
 - [#1733][1733] Update libc headers -> more syscalls available!
-
-[1733]: https://github.com/Gallopsled/pwntools/pull/1733
-=======
 - [#1876][1876] add `self.message` and change `sys.exc_type` to `sys.exec_info()` in PwnlibException
 - [#1877][1877] encoders error message handles when `avoid` is bytes in python3
 
+[1733]: https://github.com/Gallopsled/pwntools/pull/1733
 [1876]: https://github.com/Gallopsled/pwntools/pull/1876
 [1877]: https://github.com/Gallopsled/pwntools/pull/1877
->>>>>>> cdc36a85
 
 ## 4.6.0 (`beta`)
 
