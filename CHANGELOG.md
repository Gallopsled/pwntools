--- conflicted
+++ resolved
@@ -57,17 +57,13 @@
 
 ## 4.4.0 (`dev`)
 
-<<<<<<< HEAD
 - [#1602][1602] Fix bytes handling in ssh tubes
-
-[1602]: https://github.com/Gallopsled/pwntools/pull/1602
-=======
 - [#1606][1606] Fix `asm()` and `disasm()` for MSP430, S390
 - [#1616][1616] Fix `cyclic` cli for 64 bit integers
 
+[1602]: https://github.com/Gallopsled/pwntools/pull/1602
 [1606]: https://github.com/Gallopsled/pwntools/pull/1606
 [1616]: https://github.com/Gallopsled/pwntools/pull/1616
->>>>>>> 2c33601a
 
 ## 4.3.0 (`beta`)
 
