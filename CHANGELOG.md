--- conflicted
+++ resolved
@@ -67,39 +67,28 @@
 | [3.0.0](#300)    |          | Aug 20, 2016
 | [2.2.0](#220)    |          | Jan 5, 2015
 
-<<<<<<< HEAD
-## 4.12.0 (`dev`)
-
-=======
 ## 4.13.0 (`dev`)
 
-
+- [#2242][2242] Term module revamp: activating special handling of terminal only when necessary
+
+[2242]: https://github.com/Gallopsled/pwntools/pull/2242
 
 ## 4.12.0 (`beta`)
->>>>>>> 81d17c70
 - [#2202][2202] Fix `remote` and `listen` in sagemath
 - [#2117][2117] Add -p (--prefix) and -s (--separator) arguments to `hex` command
 - [#2221][2221] Add shellcraft.sleep template wrapping SYS_nanosleep
 - [#2219][2219] Fix passing arguments on the stack in shellcraft syscall template
 - [#2212][2212] Add `--libc libc.so` argument to `pwn template` command
-<<<<<<< HEAD
-- [#2242][2242] Term module revamp: activating special handling of terminal only when necessary
-=======
 - [#2257][2257] Allow creation of custom templates for `pwn template` command
 - [#2225][2225] Allow empty argv in ssh.process()
->>>>>>> 81d17c70
 
 [2202]: https://github.com/Gallopsled/pwntools/pull/2202
 [2117]: https://github.com/Gallopsled/pwntools/pull/2117
 [2221]: https://github.com/Gallopsled/pwntools/pull/2221
 [2219]: https://github.com/Gallopsled/pwntools/pull/2219
 [2212]: https://github.com/Gallopsled/pwntools/pull/2212
-<<<<<<< HEAD
-[2242]: https://github.com/Gallopsled/pwntools/pull/2242
-=======
 [2257]: https://github.com/Gallopsled/pwntools/pull/2257
 [2225]: https://github.com/Gallopsled/pwntools/pull/2225
->>>>>>> 81d17c70
 
 ## 4.11.0 (`stable`)
 
