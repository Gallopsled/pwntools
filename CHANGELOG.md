--- conflicted
+++ resolved
@@ -72,19 +72,13 @@
 
 - [#2277][2277] elf: Resolve more relocations into GOT entries
 - [#2281][2281] FIX: Getting right amount of data for search fix
-<<<<<<< HEAD
+- [#2293][2293] Add x86 CET status to checksec output
 - [#1763][1763] Allow to add to the existing environment in `process` instead of replacing it
-=======
-- [#2293][2293] Add x86 CET status to checksec output
->>>>>>> 4ef47462
 
 [2277]: https://github.com/Gallopsled/pwntools/pull/2277
 [2281]: https://github.com/Gallopsled/pwntools/pull/2281
-<<<<<<< HEAD
+[2293]: https://github.com/Gallopsled/pwntools/pull/2293
 [1763]: https://github.com/Gallopsled/pwntools/pull/1763
-=======
-[2293]: https://github.com/Gallopsled/pwntools/pull/2293
->>>>>>> 4ef47462
 
 ## 4.12.0 (`beta`)
 
