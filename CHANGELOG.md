# Changelog

This changelog only includes added major features and changes. Bugfixes and
minor changes are omitted.

## Release History

The table below shows which release corresponds to each branch, and what date the version was released.

| Version          | Branch   | Release Date           |
| ---------------- | -------- | ---------------------- |
| [4.13.0](#4130-dev)  | `dev`    |
| [4.12.0](#4120-beta)  | `beta`   |
| [4.11.1](#4111-stable)  | `stable` | Nov 14, 2023
| [4.11.0](#4110)  |          | Sep 15, 2023
| [4.10.0](#4100)  |          | May 21, 2023
| [4.9.0](#490)    |          | Dec 29, 2022
| [4.8.0](#480)    |          | Apr 21, 2022
| [4.7.1](#471)    |          | Apr 20, 2022
| [4.7.0](#470)    |          | Nov 15, 2021
| [4.6.0](#460)    |          | Jul 12, 2021
| [4.5.1](#451)    |          | May 30, 2021
| [4.5.0](#450)    |          | Apr 30, 2021
| [4.4.0](#440)    |          | Mar 29, 2021
| [4.3.1](#431)    |          | Nov 29, 2020
| [4.3.0](#430)    |          | Oct 20, 2020
| [4.2.0](#420)    |          | Jul 3, 2020
| [4.1.7](#417)    |          | Jun 30, 2020
| [4.1.5](#415)    |          | Jun 27, 2020
| [4.1.4](#414)    |          | Jun 26, 2020
| [4.1.3](#413)    |          | Jun 23, 2020
| [4.1.2](#412)    |          | Jun 5, 2020
| [4.1.1](#411)    |          | Jun 3, 2020
| [4.1.0](#410)    |          | May 8, 2020
| [4.0.1](#401)    |          | Jan 22, 2020
| [4.0.0](#400)    |          | Jan 09, 2020
| [3.13.0](#3130)  |          | Nov 5, 2019
| [3.12.2](#3122)  |          | Jan 8, 2019
| [3.12.1](#3121)  |          | Sept 17, 2018
| [3.12.0](#3120)  |          | Feb 22, 2018
| [3.11.0](#3110)  |          | Jan 3, 2018
| [3.10.0](#3100)  |          | Oct 25, 2017
| [3.9.2](#392)    |          | Oct 5, 2017
| [3.9.1](#391)    |          | Sep 28, 2017
| [3.9.0](#390)    |          | Sep 11, 2017
| [3.8.0](#380)    |          | Jul 29, 2017
| [3.7.1](#371)    |          | Jul 14, 2017
| [3.7.0](#370)    |          | Jun 19, 2017
| [3.6.1](#361)    |          | May 12, 2017
| [3.6.0](#360)    |          | May 8, 2017
| [3.5.1](#351)    |          | Apr 15, 2017
| [3.5.0](#350)    |          | Mar 26, 2017
| [3.4.1](#341)    |          | Feb 17, 2017
| [3.4.0](#340)    |          | Feb 13, 2017
| [3.3.4](#334)    |          | Jan 12, 2016
| [3.3.3](#333)    |          | Jan 10, 2016
| [3.3.2](#332)    |          | Jan 10, 2016
| [3.3.1](#331)    |          | Jan 10, 2016
| [3.3.0](#330)    |          | Dec 24, 2016
| [3.2.1](#321)    |          | Dec 24, 2016
| [3.2.0](#320)    |          | Nov 12, 2016
| [3.1.1](#311)    |          | Oct 23, 2016
| [3.1.0](#310)    |          | Oct 2, 2016
| [3.0.4](#304)    |          | Sept 19, 2016
| [3.0.3](#303)    |          | Sept 18, 2016
| [3.0.2](#302)    |          | Sept 6, 2016
| [3.0.1](#301)    |          | Aug 20, 2016
| [3.0.0](#300)    |          | Aug 20, 2016
| [2.2.0](#220)    |          | Jan 5, 2015

## 4.13.0 (`dev`)

- [#2277][2277] elf: Resolve more relocations into GOT entries
- [#2281][2281] FIX: Getting right amount of data for search fix
- [#2293][2293] Add x86 CET status to checksec output
- [#1763][1763] Allow to add to the existing environment in `process` instead of replacing it
<<<<<<< HEAD
- [#2310][2310] Add support to start a process on Windows
=======
- [#2307][2307] Fix `pwn libcdb file` crashing if "/bin/sh" string was not found
>>>>>>> a8f40936

[2277]: https://github.com/Gallopsled/pwntools/pull/2277
[2281]: https://github.com/Gallopsled/pwntools/pull/2281
[2293]: https://github.com/Gallopsled/pwntools/pull/2293
[1763]: https://github.com/Gallopsled/pwntools/pull/1763
<<<<<<< HEAD
[2310]: https://github.com/Gallopsled/pwntools/pull/2310
=======
[2307]: https://github.com/Gallopsled/pwntools/pull/2307
>>>>>>> a8f40936

## 4.12.0 (`beta`)

- [#2202][2202] Fix `remote` and `listen` in sagemath
- [#2117][2117] Add -p (--prefix) and -s (--separator) arguments to `hex` command
- [#2221][2221] Add shellcraft.sleep template wrapping SYS_nanosleep
- [#2219][2219] Fix passing arguments on the stack in shellcraft syscall template
- [#2212][2212] Add `--libc libc.so` argument to `pwn template` command
- [#2257][2257] Allow creation of custom templates for `pwn template` command
- [#2225][2225] Allow empty argv in ssh.process()

[2202]: https://github.com/Gallopsled/pwntools/pull/2202
[2117]: https://github.com/Gallopsled/pwntools/pull/2117
[2221]: https://github.com/Gallopsled/pwntools/pull/2221
[2219]: https://github.com/Gallopsled/pwntools/pull/2219
[2212]: https://github.com/Gallopsled/pwntools/pull/2212
[2257]: https://github.com/Gallopsled/pwntools/pull/2257
[2225]: https://github.com/Gallopsled/pwntools/pull/2225

## 4.11.1 (`stable`)

- [#2271][2271] FIX: Generated shebang with path to python invalid if path contains spaces
- [#2272][2272] Fix `tube.clean_and_log` not logging buffered data
- [#2281][2281] FIX: Getting right amount of data for search fix
- [#2287][2287] Fix `_countdown_handler` not invoking `timeout_change`
- [#2294][2294] Fix atexit SEGV in aarch64 loader

[2271]: https://github.com/Gallopsled/pwntools/pull/2271
[2272]: https://github.com/Gallopsled/pwntools/pull/2272
[2281]: https://github.com/Gallopsled/pwntools/pull/2281
[2287]: https://github.com/Gallopsled/pwntools/pull/2287
[2294]: https://github.com/Gallopsled/pwntools/pull/2294

## 4.11.0

- [#2185][2185] make fmtstr module able to create payload without $ notation 
- [#2103][2103] Add search for libc binary by leaked function addresses `libcdb.search_by_symbol_offsets()`
- [#2177][2177] Support for RISC-V 64-bit architecture
- [#2186][2186] Enhance `ELF.nx` and `ELF.execstack`
- [#2129][2129] Handle `context.newline` correctly when typing in `tube.interactive()`
- [#2214][2214] Fix bug at ssh.py:`download` and `download_file` with relative paths
- [#2241][2241] Fix ssh.process not setting ssh_process.cwd attribute
- [#2261][2261] Fix corefile module after pyelftools update

[2185]: https://github.com/Gallopsled/pwntools/pull/2185
[2103]: https://github.com/Gallopsled/pwntools/pull/2103
[2177]: https://github.com/Gallopsled/pwntools/pull/2177
[2186]: https://github.com/Gallopsled/pwntools/pull/2186
[2129]: https://github.com/Gallopsled/pwntools/pull/2129
[2214]: https://github.com/Gallopsled/pwntools/pull/2214
[2241]: https://github.com/Gallopsled/pwntools/pull/2241
[2261]: https://github.com/Gallopsled/pwntools/pull/2261

## 4.10.0

In memoriam — [Zach Riggle][zach] — long time contributor and maintainer of Pwntools.

- [#2062][2062] make pwn cyclic -l work with entry larger than 4 bytes
- [#2092][2092] shellcraft: dup() is now called dupio() consistently across all supported arches
- [#2093][2093] setresuid() in shellcraft uses current euid by default
- [#2125][2125] Allow tube.recvregex to return capture groups
- [#2144][2144] Removes `p2align 2` `asm()` headers from `x86-32`, `x86-64` and `mips` architectures to avoid inconsistent instruction length when patching binaries

[2062]: https://github.com/Gallopsled/pwntools/pull/2062
[2092]: https://github.com/Gallopsled/pwntools/pull/2092
[2093]: https://github.com/Gallopsled/pwntools/pull/2093
[2125]: https://github.com/Gallopsled/pwntools/pull/2125
[2144]: https://github.com/Gallopsled/pwntools/pull/2144
[zach]: https://github.com/zachriggle

## 4.9.0

- [#1975][1975] Add libcdb commandline tool
- [#1979][1979] Add `js_escape()` and `js_unescape()` to `util.fiddling`
- [#2011][2011] Fix tube's debug output of same byte compression
- [#2023][2023] Support KDE Konsole in run_in_new_terminal function
- [#2027][2027] Fix ELF.libc_start_main_return with glibc 2.34
- [#2033][2033] Quote file and core path in generated GDB script
- [#2035][2035] Change Buffer's parent class to object
- [#2037][2037] Allow SSH tunnel to be treated like a TCP socket (with 'raw=True')
- [#2123][2123] Fix ROP without a writeable cache directory
- [#2124][2124] Fix `tube.recvpred()` timeout argument

[1975]: https://github.com/Gallopsled/pwntools/pull/1975
[1979]: https://github.com/Gallopsled/pwntools/pull/1979
[2011]: https://github.com/Gallopsled/pwntools/pull/2011
[2023]: https://github.com/Gallopsled/pwntools/pull/2023
[2027]: https://github.com/Gallopsled/pwntools/pull/2027
[2033]: https://github.com/Gallopsled/pwntools/pull/2033
[2035]: https://github.com/Gallopsled/pwntools/pull/2035
[2037]: https://github.com/Gallopsled/pwntools/pull/2037
[2123]: https://github.com/Gallopsled/pwntools/pull/2123
[2124]: https://github.com/Gallopsled/pwntools/pull/2124

## 4.8.0

- [#1922][1922] Fix logic in `wait_for_debugger`
- [#1828][1828] libcdb: Load debug info and unstrip libc binary
- [#1939][1939] Fix error in validating log levels
- [#1981][1981] Fix `cyclic_find()` to make it work with large int values

[1922]: https://github.com/Gallopsled/pwntools/pull/1922
[1828]: https://github.com/Gallopsled/pwntools/pull/1828
[1939]: https://github.com/Gallopsled/pwntools/pull/1939
[1981]: https://github.com/Gallopsled/pwntools/pull/1981

## 4.7.1

- [#1784][1784] Use temporary cache directory when persistent cache cannot be used
- [#1973][1973] ELF symbols can be looked up by bytes values
- several bugfixes ([#2012][2012], [#2031][2031], [#1912][1912], [#1961][1961],
[#2007][2007], [#2040][2040], [#2051][2051])

[1784]: https://github.com/Gallopsled/pwntools/pull/1784
[1912]: https://github.com/Gallopsled/pwntools/pull/1912
[1961]: https://github.com/Gallopsled/pwntools/pull/1961
[1973]: https://github.com/Gallopsled/pwntools/pull/1973
[2007]: https://github.com/Gallopsled/pwntools/pull/2007
[2012]: https://github.com/Gallopsled/pwntools/pull/2012
[2031]: https://github.com/Gallopsled/pwntools/pull/2031
[2040]: https://github.com/Gallopsled/pwntools/pull/2040
[2051]: https://github.com/Gallopsled/pwntools/pull/2051

## 4.7.0

- [#1733][1733] Update libc headers -> more syscalls available!
- [#1876][1876] add `self.message` and change `sys.exc_type` to `sys.exec_info()` in PwnlibException
- [#1877][1877] encoders error message handles when `avoid` is bytes in python3
- [#1891][1891] Keep ROP gadgets when setting registers via setattr/call
- [#1892][1892] Silence SIGPIPE error for "pwn phd"
- [#1893][1893] Fix bytes warning in "pwn cyclic"
- [#1897][1897] Add basic support for RISC-V
- [#1903][1903] Add zsh completion script
- [#1904][1904] Add bash completion script
- [#1906][1906] Defer import of several modules to save on startup time
- [#1921][1921] Add basic support for the bare-metal ARM specific toolchain
- [#1995][1995] Add `shellcraft.*.linux.cat2`, which uses alloc+read+write instead of sendfile

[1733]: https://github.com/Gallopsled/pwntools/pull/1733
[1876]: https://github.com/Gallopsled/pwntools/pull/1876
[1877]: https://github.com/Gallopsled/pwntools/pull/1877
[1891]: https://github.com/Gallopsled/pwntools/pull/1891
[1892]: https://github.com/Gallopsled/pwntools/pull/1892
[1893]: https://github.com/Gallopsled/pwntools/pull/1893
[1897]: https://github.com/Gallopsled/pwntools/pull/1897
[1903]: https://github.com/Gallopsled/pwntools/pull/1903
[1904]: https://github.com/Gallopsled/pwntools/pull/1904
[1906]: https://github.com/Gallopsled/pwntools/pull/1906
[1921]: https://github.com/Gallopsled/pwntools/pull/1921
[1995]: https://github.com/Gallopsled/pwntools/pull/1995

## 4.6.0

- [#1429][1429] Add a mechanism for ret2csu (originally #1138)
- [#1566][1566] Add `ignore_config` argument to `pwnlib.tubes.ssh` and improve `allow_agent` implementation
- [#1652][1652] Add `process.readmem` and `process.writemem`
- [#1739][1739] Add/fix shellcraft.linux.kill() / shellcraft.linux.killparent()
- [#1746][1746] Prefer Python3 over Python2 for spawning remote processes over SSH
- [#1751][1751] Fix process() with executable relative to cwd
- [#1753][1753] major change: less unconditional imports in pwnlib
- [#1776][1776] mips: do not use $t0 temporary variable in dupio
- [#1846][1846] support launching GDB in more different terminals

[1429]: https://github.com/Gallopsled/pwntools/pull/1429
[1566]: https://github.com/Gallopsled/pwntools/pull/1566
[1652]: https://github.com/Gallopsled/pwntools/pull/1652
[1739]: https://github.com/Gallopsled/pwntools/pull/1739
[1746]: https://github.com/Gallopsled/pwntools/pull/1746
[1751]: https://github.com/Gallopsled/pwntools/pull/1751
[1753]: https://github.com/Gallopsled/pwntools/pull/1753
[1776]: https://github.com/Gallopsled/pwntools/pull/1776
[1846]: https://github.com/Gallopsled/pwntools/pull/1846

## 4.5.1

- [#1902][1902] Always specify -F and -P for tmux in `run_in_new_terminal`

[1902]: https://github.com/Gallopsled/pwntools/pull/1902

## 4.5.0

- [#1261][1261] Misc `run_in_new_terminal` improvements (notably gdb terminated by default)
- [#1695][1695] Allow using GDB Python API
- [#1735][1735] Python 3.9 support in safeeval
- [#1738][1738] Which function support custom search path
  - process also looks now at `env['PATH']` to find the path for the executable
- [#1742][1742] New `baremetal` os to debug binaries executed with qemu-system-$(arch)
- [#1757][1757] update cache directories
- [#1758][1758] Remove eval from cli
- [#1780][1780] Re-add Python2 to the official Dockerfile
- [#1941][1941] Disable all Android tests, `pwnlib.adb` is no longer supported in CI
- [#1811][1811] Remove unnecessary `pwn.toplevel.__all__`
- [#1827][1827] Support `$XDG_CONFIG_HOME` dir for `pwn.conf`
- [#1841][1841] Add colored_traceback
- [#1839][1839] run_in_new_terminal now creates a runner script if given a list or tuple
- [#1833][1833] Add pwnlib.filesystem module
- [#1852][1852] Fix `atexit` on Python 3
- [#1883][1883] ROP gadget verifier accounts for 2 character registers

[1261]: https://github.com/Gallopsled/pwntools/pull/1261
[1695]: https://github.com/Gallopsled/pwntools/pull/1695
[1735]: https://github.com/Gallopsled/pwntools/pull/1735
[1738]: https://github.com/Gallopsled/pwntools/pull/1738
[1742]: https://github.com/Gallopsled/pwntools/pull/1742
[1757]: https://github.com/Gallopsled/pwntools/pull/1757
[1758]: https://github.com/Gallopsled/pwntools/pull/1758
[1780]: https://github.com/Gallopsled/pwntools/pull/1780
[1941]: https://github.com/Gallopsled/pwntools/pull/1941
[1811]: https://github.com/Gallopsled/pwntools/pull/1811
[1827]: https://github.com/Gallopsled/pwntools/pull/1827
[1841]: https://github.com/Gallopsled/pwntools/pull/1841
[1839]: https://github.com/Gallopsled/pwntools/pull/1839
[1833]:  https://github.com/Gallopsled/pwntools/pull/1833
[1852]: https://github.com/Gallopsled/pwntools/pull/1852
[1883]: https://github.com/Gallopsled/pwntools/pull/1883

## 4.4.0

- [#1541][1541] Use `context.newline` for tubes by default
- [#1602][1602] Fix bytes handling in ssh tubes
- [#1606][1606] Fix `asm()` and `disasm()` for MSP430, S390
- [#1616][1616] Fix `cyclic` cli for 64 bit integers
- [#1632][1632] Enable usage of Pwntools in jupyter
- [#1633][1633] Open a shell if `pwn template` cannot download the remote file
- [#1644][1644] Enable and support SNI for SSL-wrapped tubes
- [#1651][1651] Make `pwn shellcraft` faster
- [#1654][1654] Docker images (`pwntools/pwntools:stable` etc) now use Python3 by default, and includes assemblers for a few common architectures
- [#1667][1667] Add i386 encoder `ascii_shellcode` (Fixed docs in #1693)
- Fix syscall instruction lists for SROP on `i386` and `amd64`
- Fix migration to another ROP
- [#1673][1673] Add `base=` argument to `ROP.chain()` and `ROP.dump()`
- [#1675][1675] Gdbserver now correctly accepts multiple libraries in `LD_PRELOAD` and `LD_LIBRARY_PATH`
- [#1678][1678] ROPGadget multibr
- [#1682][1682] ROPGadget multibr fix
- [#1687][1687] Actually import `requests` when doing `from pwn import *`
- [#1688][1688] Add `__setattr__` and `__call__` interfaces to `ROP` for setting registers
- [#1692][1692] Remove python2 shebangs where appropriate
- [#1703][1703] Update libcdb buildid offsets for amd64 and i386
- [#1704][1704] Try https://libc.rip/ for libcdb lookup

[1541]: https://github.com/Gallopsled/pwntools/pull/1541
[1602]: https://github.com/Gallopsled/pwntools/pull/1602
[1606]: https://github.com/Gallopsled/pwntools/pull/1606
[1616]: https://github.com/Gallopsled/pwntools/pull/1616
[1632]: https://github.com/Gallopsled/pwntools/pull/1632
[1633]: https://github.com/Gallopsled/pwntools/pull/1633
[1644]: https://github.com/Gallopsled/pwntools/pull/1644
[1651]: https://github.com/Gallopsled/pwntools/pull/1651
[1654]: https://github.com/Gallopsled/pwntools/pull/1654
[1667]: https://github.com/Gallopsled/pwntools/pull/1667
[1673]: https://github.com/Gallopsled/pwntools/pull/1673
[1675]: https://github.com/Gallopsled/pwntools/pull/1675
[1678]: https://github.com/Gallopsled/pwntools/pull/1678
[1682]: https://github.com/Gallopsled/pwntools/pull/1679
[1687]: https://github.com/Gallopsled/pwntools/pull/1687
[1688]: https://github.com/Gallopsled/pwntools/pull/1688
[1692]: https://github.com/Gallopsled/pwntools/pull/1692
[1703]: https://github.com/Gallopsled/pwntools/pull/1703
[1704]: https://github.com/Gallopsled/pwntools/pull/1704

## 4.3.1

- [#1732][1732] Fix shellcraft SSTI vulnerability (first major pwntools vuln!)

[1732]: https://github.com/Gallopsled/pwntools/pull/1732

## 4.3.0

- [#1576][1576] Add `executable=` argument to `ELF.search`
- [#1584][1584] Add `jmp_esp`/`jmp_rsp` attribute to `ROP`
- [#1592][1592] Fix over-verbose logging of process() environment
- [#1593][1593] Colorize output of `pwn template`
- [#1601][1601] Add `pwn version` command line tool
- [#1605][1605] Add to `fiddling.hexdump` a way to suppress the total at the end
- [#1613][1613] Permit `--password` for `pwn template`
- [#1616][1616] Fix `cyclic` cli for 64 bit integers
- [#1564][1564] Fix `asm()` and `disasm()` for PowerPC64, MIPS64, Sparc64
- [#1621][1621] Permit negative values in flat() and fit()

[1576]: https://github.com/Gallopsled/pwntools/pull/1576
[1584]: https://github.com/Gallopsled/pwntools/pull/1584
[1592]: https://github.com/Gallopsled/pwntools/pull/1592
[1593]: https://github.com/Gallopsled/pwntools/pull/1593
[1601]: https://github.com/Gallopsled/pwntools/pull/1601
[1605]: https://github.com/Gallopsled/pwntools/pull/1605
[1613]: https://github.com/Gallopsled/pwntools/pull/1613
[1616]: https://github.com/Gallopsled/pwntools/pull/1616
[1564]: https://github.com/Gallopsled/pwntools/pull/1564
[1621]: https://github.com/Gallopsled/pwntools/pull/1621

## 4.2.1

- [#1625][1625] GDB now properly loads executables with QEMU
- [#1663][1663] Change lookup algorithm of `adb.which`
- [#1699][1699] Fix broken linux shellcraft templates

[1625]: https://github.com/Gallopsled/pwntools/pull/1625
[1699]: https://github.com/Gallopsled/pwntools/pull/1699

## 4.2.0

- [#1436][1436] Add ret2dlresolve automation
- [fecf9f] tubes.ssh.process() no longer requires python 2 installed on remote (still requires python, though)
- Miscellanous improvements to DynElf and fmtstr leaker (see examples/fmtstr/exploit2.py)
- [#1454][1454] Support for windows console colors

[1436]: https://github.com/Gallopsled/pwntools/pull/1436
[fecf9f]: http://github.com/Gallopsled/pwntools/commit/fecf9f
[1454]: https://github.com/Gallopsled/pwntools/pull/1454

## 4.1.7 (`stable`)

- [#1615][1615] Fix aarch64 pushstr and pushstr_array

[1615]: https://github.com/Gallopsled/pwntools/pull/1454

## 4.1.5

- [#1517][1517] flat(..., filler=) is fixed for `str` values and Python2 `bytes`

[1517]: https://github.com/Gallopsled/pwntools/pull/1517

## 4.1.4

- [#1698][1609] Fix issues in `packing.flat` with mis-ordred fields

[1609]: https://github.com/Gallopsled/pwntools/pull/1609

## 4.1.3

- [#1590][1590] Fix `gdb.attach()` for `remote`, `listen`, `ssh` tubes
  - Also fix `run_in_new_terminal` for Py2 unicode strings
- [#1595][1595] Fix ssh.process(timeout=)

[1590]: https://github.com/Gallopsled/pwntools/pull/1590
[1595]: https://github.com/Gallopsled/pwntools/pull/1595

## 4.1.2

- Pwntools requires `six` v.1.12.0 or higher

## 4.1.1

- Fix PLT resolution by locking unicorn <1.0.2rc4 (#1538)
- Fix wrong ELF/context unpack handling (c4c11a37)
- Fix updating of ELF.functions addresses after changing ELF.address #1512 (#1513)
- Update Corefile warnings and replace asserts with normal checks (#1526)
- several py2-py3 issues (#1451)
- Fix cyclic command

## 4.1.0

- [#1316][1316] Fix connect shellcraft in python 3
- [#1323][1323] Fix issues related with debugging
- [#1001][1001] Enhance `unlock_bootloader` with better status messages
- [#1389][1389] remove old dependencies
- [#1241][1241] Launch QEMU with sysroot if specified
- [#1218][1218] Support for FileStructure exploitation

[1316]: https://github.com/Gallopsled/pwntools/pull/1316
[1323]: https://github.com/Gallopsled/pwntools/pull/1323
[1001]: https://github.com/Gallopsled/pwntools/pull/1001
[1389]: https://github.com/Gallopsled/pwntools/pull/1389
[1241]: https://github.com/Gallopsled/pwntools/pull/1241
[1218]: https://github.com/Gallopsled/pwntools/pull/1218

## 4.0.1

- [#1412][1412] `recvline_pred()` and similar do not reorder data
- Bypass unicorn-engine/unicorn#1100 and unicorn-engine/unicorn#1170 requiring unstable package

[1412]: https://github.com/Gallopsled/pwntools/pull/1412

## 4.0.0

- **Python 3 support! <3**
- [#1402][1402] Fix serialtube in python 3
- [#1391][1391] Fix process.libs
- [#1317][1317] Tubes with `context.encoding`
- [#1216][1216] Improve format string generator
- [#1285][1285] Add freebsd generic syscall templates
- [76413f][76413f] Add pwnlib.adb.bootimg for 'ANDROID!' format boot.img images
- [#1202][1202] Docker: Kill 14 layers in pwntools base images
- [#1182][1182] shellcraft.dupio() for mips

[1402]: https://github.com/Gallopsled/pwntools/pull/1402
[1391]: https://github.com/Gallopsled/pwntools/pull/1391
[1317]: https://github.com/Gallopsled/pwntools/pull/1317
[1285]: https://github.com/Gallopsled/pwntools/pull/1285
[1216]: https://github.com/Gallopsled/pwntools/pull/1216
[1202]: https://github.com/Gallopsled/pwntools/pull/1202
[1182]: https://github.com/Gallopsled/pwntools/pull/1182
[76413f]: https://github.com/Gallopsled/pwntools/commit/76413f

## 3.13.0

- [#1204][1204] Reduce ROP cache filename length
- [#1175][1175] Fix nested SSH connectors
- [#1355][1355] Fix 'break' syscall
- [#1277][1277] Fix timeout parameter passing in sendlineafter and other similar functions
- [#1292][1292] Provide correct arch name to gdb for sparc64

[1175]: https://github.com/Gallopsled/pwntools/pull/1175
[1204]: https://github.com/Gallopsled/pwntools/pull/1204
[1277]: https://github.com/Gallopsled/pwntools/pull/1277
[1292]: https://github.com/Gallopsled/pwntools/pull/1292
[1355]: https://github.com/Gallopsled/pwntools/pull/1355

## 3.12.2

- [#1242][1242] Use IntervalTree 2.xx, disallow use of 3.xx
- [#1243][1243] Fix a typo that caused an exception when executing a binary with `process()` which returns `-ENOEXEC` and the system does not have `qemu-user` binaries installed.

[1242]: https://github.com/Gallopsled/pwntools/pull/1242
[1243]: https://github.com/Gallopsled/pwntools/pull/1243

## 3.12.1

- [#1198][1198] More compatibility fixes for pyelftools==0.25, and pin Sphinx<1.8.0 since it causes testing errors
- [#1191][1191] Fix compatibility with pyelftools==0.25
- [#1159][1159] Fix check for `/proc/.../status`
- [#1162][1162] Fix broken package versions
- [#1150][1150] Fix exception raised when a cache file is missing
- [#1156][1156] Fix ROP gadget selection logic involving `int` and `syscall` instructions
- [#1152][1152] Fix QEMU LD_PREFIX calculation (wrong parameter passed)
- [#1155][1155] Use Ubuntu Trusty for all CI builds
- [#1131][1131] Add "libc-" to libc prefixes in `process` tubes
- [#1125][1125] Fix a typo
- [#1121][1121] Fix tests which were broken by an upstream Sphinx change
- [#1104][1104] Add `DynELF.dump()` for dumping remote ELF files
- [#1101][1101] Set `context.os` via `context.binary`, useful for Android exploitation
- [5fdc08][5fdc08] Work around broken `pidof` on Android
- [63dfed][63dfed] Print warning when Corefile deletion fails instead of throwing an exception
- [#1094][1094] Make hexdump output alignment more consistent
- [#1096][1096] `flat()` and `fit()` are now the same function

[1198]: https://github.com/Gallopsled/pwntools/pull/1198
[1191]: https://github.com/Gallopsled/pwntools/pull/1191
[1159]: https://github.com/Gallopsled/pwntools/pull/1159
[1162]: https://github.com/Gallopsled/pwntools/pull/1162
[1150]: https://github.com/Gallopsled/pwntools/pull/1150
[1156]: https://github.com/Gallopsled/pwntools/pull/1156
[1152]: https://github.com/Gallopsled/pwntools/pull/1152
[1155]: https://github.com/Gallopsled/pwntools/pull/1155
[1131]: https://github.com/Gallopsled/pwntools/pull/1131
[1125]: https://github.com/Gallopsled/pwntools/pull/1125
[1121]: https://github.com/Gallopsled/pwntools/pull/1121
[1104]: https://github.com/Gallopsled/pwntools/pull/1104
[1101]: https://github.com/Gallopsled/pwntools/pull/1101
[1094]: https://github.com/Gallopsled/pwntools/pull/1094
[1096]: https://github.com/Gallopsled/pwntools/pull/1096
[5fdc08]: https://github.com/Gallopsled/pwntools/commit/5fdc08
[63dfed]: https://github.com/Gallopsled/pwntools/commit/63dfed

## 3.12.0

- [#1083][1083] Better error messages for `gdb` when `LD_PRELOAD` is incorrect
- [#1085][1085] Add support for extracting Android `BOOTLDR!` images
- [#1075][1075] Add support for detecting GNU Screen for `run_in_new_terminal`
- [#1074][1074] Add support for running `pwntools-gdb` wrapper script instead of `gdb`
- [#1068][1068] Work around very old OpenSSL versions which don't have sha256 support *AND* don't exit with an error code when trying to use it
- [#1067][1067] Add `pwnlib.tubes.server` module, which adds a reusable `server` listener
- [#1063][1063] Add support for labels in `fit()`, allowing dynamic contents to be injected.  (This feature is really cool, check out the pull request!)

[1083]: https://github.com/Gallopsled/pwntools/pull/1083
[1085]: https://github.com/Gallopsled/pwntools/pull/1085
[1075]: https://github.com/Gallopsled/pwntools/pull/1075
[1074]: https://github.com/Gallopsled/pwntools/pull/1074
[1068]: https://github.com/Gallopsled/pwntools/pull/1068
[1067]: https://github.com/Gallopsled/pwntools/pull/1067
[1063]: https://github.com/Gallopsled/pwntools/pull/1063

## 3.11.0

- [#1044][1044] Enhancements to ROP
    + Much better support for 64-bit Intel (amd64) ROP
    + ROP gadget selection is optimized to favor multi-pops instead of multiple single-pop gadgets
    + Added support for blacklisting byte values in ROP gadget addresses
- [#1049][1049] Enhancements to `cyclic`
    + `context` now has two additional attributes, `cyclic_alphabet` and `cyclic_length`, which correspond to the arguments `alphabet` and `n` to `cyclic()` and `cyclic_find()` and related routines.
    + The motivation for this change is to allow setting the `alphabet` globally, so that any padding / patterns generated internally to pwntools can be controlled.  The specific motivation is blacklisting values in ROP padding.
- [#1052][1052] Enhancements for detecting `QEMU_LD_PREFIX` used by QEMU user-mode emulation for sysroots
- [#1035][1035] Minor documentation changes
- [#1032][1032] Enhancements to `pwn template`
- [#1031][1031] More accurate `Coredump.fault_addr` on amd64
- [#1084][1084] Fix broken tests due to `ftp.debian.org` going down

[1044]: https://github.com/Gallopsled/pwntools/pull/1044
[1049]: https://github.com/Gallopsled/pwntools/pull/1049
[1052]: https://github.com/Gallopsled/pwntools/pull/1052
[1035]: https://github.com/Gallopsled/pwntools/pull/1035
[1032]: https://github.com/Gallopsled/pwntools/pull/1032
[1031]: https://github.com/Gallopsled/pwntools/pull/1031
[1084]: https://github.com/Gallopsled/pwntools/pull/1084

## 3.10.0

- [#1007][1007] Add support for setting a `gdbinit` file in the context
- [#1055][1055] Fixes for `Corefile` stack parsing, speed up `ELF.string()`
- [#1057][1057] Fix a variable name typo in `DynELF` logging which results in an exception being thrown
- [#1058][1058] Fix an edge case in `ssh_process.exe`

[1007]: https://github.com/Gallopsled/pwntools/pull/1007
[1055]: https://github.com/Gallopsled/pwntools/pull/1055
[1057]: https://github.com/Gallopsled/pwntools/pull/1057
[1058]: https://github.com/Gallopsled/pwntools/pull/1058

## 3.9.2

- [#1043][1043] Do not attempt to populate the libraries used by statically-linked binaries

[1043]: https://github.com/Gallopsled/pwntools/pull/1043

## 3.9.1

- [#1038][1038] Fix an issue with `process()` where glibc would buffer data internally, causing a hang on `select()`
- [#1036][1036] Fix Travis CI logging verbosity
- [#1029][1029] Fix some `unicode` issues when using the `readline` command history in `tube.interactive()`

[1038]: https://github.com/Gallopsled/pwntools/pull/1038
[1036]: https://github.com/Gallopsled/pwntools/pull/1036
[1029]: https://github.com/Gallopsled/pwntools/pull/1029

## 3.9.0

- [#1003][1003] Make `concat_all` faster while also simplifying it's logic
- [#1014][1014] Fix for overwritten env when parsing core file
- [#1023][1023] Fixes to Travis CI

[1003]: https://github.com/Gallopsled/pwntools/pull/1003
[1014]: https://github.com/Gallopsled/pwntools/pull/1014
[1023]: https://github.com/Gallopsled/pwntools/pull/1023

## 3.8.0

- [#981][981] Fixed RELRO detection logic
- [#986][986] Enhancements to DynELF for controlling usage of LibcDB
- A few documentation fixes
- A few fixes for the Docker image

[981]: https://github.com/Gallopsled/pwntools/pull/981
[986]: https://github.com/Gallopsled/pwntools/pull/986

## 3.7.1

- [#998][998] Fix a bug where integer values could not be set in `.pwn.conf`.

[998]: https://github.com/Gallopsled/pwntools/pull/998

## 3.7.0

- [#933][933] DynELF works better with different base addresses
- [#952][952] A few small fixes were made to `pwn template`, and the CRC database was updated.
- [5c72d62c][5c72d62c] Updated the CRC database

[933]: https://github.com/Gallopsled/pwntools/pull/933
[952]: https://github.com/Gallopsled/pwntools/pull/952
[5c72d62c]: https://github.com/Gallopsled/pwntools/commit/5c72d62c

## 3.6.1

- [#979][979]+[1a4a1e1][1a4a1e1] Fixed [#974][974], a bug related to the terminal handling and numlock.
- [#980][980] Fixed the `pwn template` command.

[974]: https://github.com/Gallopsled/pwntools/issues/974
[979]: https://github.com/Gallopsled/pwntools/pull/979
[980]: https://github.com/Gallopsled/pwntools/pull/980
[1a4a1e1]: https://github.com/Gallopsled/pwntools/commit/1a4a1e1

## 3.6.0

- [#895][895] Added a Dockerfile to simplify testing setup and allow testing on OSX
- [#897][897] Fixed some incorrect AArch64 syscals
- [#893][893] Added the `pwnlib.config` module
    + Configuration options can now be set in `~/.pwn.conf`
    + This replaces the old, **undocumented** mechanism for changing logging colors.  Only @br0ns and @ebeip90 were likely using this.
    + More information is available in the documentation [here](http://docs.pwntools.com/en/dev/config.html).
- [#899][899] Pwntools now uses Unicorn Engine to emulate PLT instructions to ensure correct mapping of PIE / RELRO binaries.
- [#904][904] Enhancements to the accuracy of the `pwn checksec` command.
- [#905][905] Added a `pwn debug` command-line utility which automates the process of `gdb.attach(process(...))` to spawn GDB
    + More information is available in the documentation [here](http://docs.pwntools.com/en/dev/commandline.html#pwn-debug)
- [#919][919] Added a `pwn template` command-line utility to simplify the process of bootstrapping a new exploit.
    + More information is available in the documentation [here](http://docs.pwntools.com/en/dev/commandline.html#pwn-template).
- [#948][948] Fix unnecessary warning for Core files
- [#954][954] Fix list processing in `~/.pwn.conf`
- [#967][967] Respect `TERM_PROGRAM` for `run_in_new_terminal`
- [#970][970] Fix overly-aggressive corefile caching

[947]: https://github.com/Gallopsled/pwntools/pull/947
[948]: https://github.com/Gallopsled/pwntools/pull/948
[954]: https://github.com/Gallopsled/pwntools/pull/954
[960]: https://github.com/Gallopsled/pwntools/pull/960
[967]: https://github.com/Gallopsled/pwntools/pull/967
[968]: https://github.com/Gallopsled/pwntools/pull/968
[970]: https://github.com/Gallopsled/pwntools/pull/970

[895]: https://github.com/Gallopsled/pwntools/pull/895
[897]: https://github.com/Gallopsled/pwntools/pull/897
[893]: https://github.com/Gallopsled/pwntools/pull/893
[899]: https://github.com/Gallopsled/pwntools/pull/899
[904]: https://github.com/Gallopsled/pwntools/pull/904
[905]: https://github.com/Gallopsled/pwntools/pull/905
[919]: https://github.com/Gallopsled/pwntools/pull/919

## 3.5.1

- [#945][945] Speed up ssh via caching checksec results (fixes [#944][944])
- [#950][950] Fixes a bug where setting `context.arch` does not have an effect on `adb.compile()` output architecture

[944]: https://github.com/Gallopsled/pwntools/issues/944
[945]: https://github.com/Gallopsled/pwntools/pull/945
[950]: https://github.com/Gallopsled/pwntools/pull/950

## 3.5.0

- [b584ca3][b584ca3] Fixed an issue running `setup.py` on ARM
- [#822][822] Enabled relative leaks with `MemLeak`
    + This should be useful for e.g. heap-relative leaks
- [#832][832] Changed all internal imports to use absolute imports (no functional changes)
- [a12d0b6][a12d0b6] Move `STDOUT`, `PIPE`, `PTY` constants to globals
    + `process(..., stdin=process.PTY)` --> `process(..., stdin=PTY)`
- [#828][828] Use `PR_SET_PTRACER` for all `process()` and `ssh.process()` instances
    + This simplifies debugging on systems with YAMA ptrace enabled
- Various documentation enhancements
    + In particular, the [gdb][gdb], [elf][elf], and [ssh][ssh] docs are much better
- [#833][833] Performance enhancements for `adb` module
- [d0267f3][d0267f3] `packing.fit()` now treats large offsets as cyclic patterns (e.g. `0x61616161` behaves the same as `"aaaa"`)
- [#835][835] Added `ssh.checksec`
    + Reports the kernel version and other relevant information on connection
- [#857][857] Slightly shortened `execve` shellcode
- [300f8e0][300f8e0] Slightly speed up processing of large ELF files
- [#861][861] Adds support for extracting `IKCONFIG` configs from Linux kernel images, and extends `checksec` to report on any insecure configurations discovered
- [#871][871] Moves all of the basic syscall templates to `shellcraft/common` and exposes them via symlinks.  Closed [#685][685]
    + Should not have any visible effects from any documented APIs
    + `shellcraft.arch.os.syscall_function()` still works the same
    + We now have the ability to differentiate between the `connect` syscall, and a TCP `connect` helper
- [#887][887] `sh_string` now returns a quoted empty string `''` rather than just an empty string
- [#839][839] Exposes a huge amount of functionality via corefiles which was not previously availble.  See the [docs][corefile_docs] for examples.
    + `process().corefile` will automatically instantiate a Corefile for the process
    + QEMU-emulated processes are supported
    + Native processes are supported, including extraction of coredumps from `apport` crash logs
    + Native processes can be dumped *while running*, in a manner similar to `GDB`'s `gcore` script
- [#875][857] Added [documentation][aarch64] (and tests) for AArch64 shellcode
- [#882][882] The `ROP` class now respects `context.bytes` instead of using the hard-coded value of `4` (fixed [#879][879])
- [#869][869] Added several fields to the `process` class (`uid`, `gid`, `suid`, `sgid`) which are recorded at execution time, based on the file permissions
- [#868][868] Changed the way that `ssh.process()` works internally, and it now returns a more specialized class, `ssh_process`.
    + Added `ssh_process.corefile` for fetching remote corefiles
    + Added `ssh_process.ELF` for getting an ELF of the remote executable
    + The `uid`, `gid`, and `suid`, and `sgid` which are recorded at execution time, based on the file permissions
- [#865][865] Fixes `ELF.read` to support contiguous memory reads across non-contiguous file-backed segments
- [#862][862] Adds a `symlink=` argument to `ssh.set_working_directory`, which will automatically symlink all of the files in the "old" working directory into the "new" working directory

[ssh]: http://docs.pwntools.com/en/dev/tubes/ssh.html
[gdb]: http://docs.pwntools.com/en/dev/gdb.html
[elf]: http://docs.pwntools.com/en/dev/elf.html
[corefile_docs]: http://docs.pwntools.com/en/dev/elf/corefile.html
[aarch64]: http://docs.pwntools.com/en/dev/shellcraft/aarch64.html

[685]: https://github.com/Gallopsled/pwntools/pull/685
[822]: https://github.com/Gallopsled/pwntools/pull/822
[828]: https://github.com/Gallopsled/pwntools/pull/828
[832]: https://github.com/Gallopsled/pwntools/pull/832
[833]: https://github.com/Gallopsled/pwntools/pull/833
[835]: https://github.com/Gallopsled/pwntools/pull/835
[839]: https://github.com/Gallopsled/pwntools/pull/839
[857]: https://github.com/Gallopsled/pwntools/pull/857
[861]: https://github.com/Gallopsled/pwntools/pull/861
[862]: https://github.com/Gallopsled/pwntools/pull/862
[865]: https://github.com/Gallopsled/pwntools/pull/865
[868]: https://github.com/Gallopsled/pwntools/pull/868
[869]: https://github.com/Gallopsled/pwntools/pull/869
[871]: https://github.com/Gallopsled/pwntools/pull/871
[875]: https://github.com/Gallopsled/pwntools/pull/857
[879]: https://github.com/Gallopsled/pwntools/issues/879
[882]: https://github.com/Gallopsled/pwntools/pull/882
[887]: https://github.com/Gallopsled/pwntools/pull/887


[b584ca3]: https://github.com/Gallopsled/pwntools/commit/b584ca3
[a12d0b6]: https://github.com/Gallopsled/pwntools/commit/a12d0b6
[d0267f3]: https://github.com/Gallopsled/pwntools/commit/d0267f3
[300f8e0]: https://github.com/Gallopsled/pwntools/commit/300f8e0

## 3.4.1

- [#894][894] Fix a bug when using `gdb.debug()` over ssh.
- [e021f57][e021f57] Fix a bug ([#891][891]) in `rop` when needing to insert padding to fix alignment

[e021f57]: https://github.com/Gallopsled/pwntools/commit/e021f57
[894]: https://github.com/Gallopsled/pwntools/pull/894
[891]: https://github.com/Gallopsled/pwntools/issues/891

## 3.4.0

- [#800][800] Add `shell=` option to `ssh.process()`
- [#806][806] Add `context.buffer_size` for fine-tuning `tube` performance
    + Also adds `buffer_fill_size=` argument for all tubes
- [b83a6c7][b83a6c7] Fix undocumented `process.leak` function
- [546061e][546061e] Modify `coredump_filter` of all spawned processes, so that core dumps are more complete
- [#809][809] Add several functions to `adb` (`unlink`, `mkdir`, `makedirs`, `isdir`, `exists`)
- [#817][817] Make disconnection detection more robust

[800]: https://github.com/Gallopsled/pwntools/pull/800
[806]: https://github.com/Gallopsled/pwntools/pull/806
[809]: https://github.com/Gallopsled/pwntools/pull/809
[817]: https://github.com/Gallopsled/pwntools/pull/817
[5d9792f]: https://github.com/Gallopsled/pwntools/commit/5d9792f
[b83a6c7]: https://github.com/Gallopsled/pwntools/commit/b83a6c7
[546061e]: https://github.com/Gallopsled/pwntools/commit/546061e

## 3.3.4

- [#850][850] and [#846][846] fix issues with `hexdump` and the `phd` command-line utility, when using pipes (e.g. `echo foo | phd`)
- [#852][852] Fixes register ordering in `regsort`
- [#853][853] Fixes the registers restored in `shellcraft.amd64.popad`

[846]: https://github.com/gallopsled/pwntools/pull/846
[850]: https://github.com/gallopsled/pwntools/pull/850
[852]: https://github.com/gallopsled/pwntools/pull/852
[853]: https://github.com/gallopsled/pwntools/pull/853

## 3.3.3

- [#843][843] fixed a bug in `amd64.mov`.

[843]: https://github.com/gallopsled/pwntools/pull/843

## 3.3.2

- [#840][840] fixed a regression introduced by [#837][837].

[840]: https://github.com/gallopsled/pwntools/pull/840

## 3.3.1

- [#833][833] Fixed a performance-impacting bug in the adb module.
- [#837][837] Fixed a bug([#836][836]) causing `hexdump(cyclic=True)` to throw an exception.

[833]: https://github.com/Gallopsled/pwntools/pull/833
[837]: https://github.com/Gallopsled/pwntools/pull/837
[836]: https://github.com/Gallopsled/pwntools/issues/836

## 3.3.0

- [b198ec8][b198ec8] Added `tube.stream()` function, which is like `tube.interact()` without a prompt or keyboard input.
    + Effectively, this is similar to `cat file` and just prints data as fast as it is received.
- [aec3fa6][aec3fa6] Disable update checks against GitHub
    + These checks frequently broke due to GitHub query limits
- [#757][757] Fixed `adb.wait_for_device()` re-use of the same connection
- [f9133b1][f9133b1] Add a `STDERR` magic argument to make logging go to `stderr` instead of `stdout`
    + Usage is e.g. `python foo.py STDERR` or `PWNLIB_STDERR=1 python foo.py`
    + Also adds `context.log_console` to log to any file or terminal
- [67e11a9][67e11a9] Add faster error checking to `cyclic()` when provided very large values
- [5fda658][5fda658] Expose BitPolynom in `globals()`
- [#765][765] Added `-d` option for hex-escaped output for `shellcraft` command-line tool
- [#772][772] Fixed bash completion regressions
- [30c34b7][30c34b7] Fix `ROP.call()` with `Function` objects from `ELF.functions`
- [fa402ce][fa402ce] Add `adb.uptime` and `adb.boot_time`
- [82312ba][82312ba] Add `cyclic_metasploit` and `cyclic_metasploit_find`

[757]: https://github.com/Gallopsled/pwntools/pull/757
[765]: https://github.com/Gallopsled/pwntools/pull/765
[772]: https://github.com/Gallopsled/pwntools/pull/772
[b198ec8]: https://github.com/Gallopsled/pwntools/commit/b198ec8
[aec3fa6]: https://github.com/Gallopsled/pwntools/commit/aec3fa6
[f9133b1]: https://github.com/Gallopsled/pwntools/commit/f9133b1
[67e11a9]: https://github.com/Gallopsled/pwntools/commit/67e11a9
[5fda658]: https://github.com/Gallopsled/pwntools/commit/5fda658
[30c34b7]: https://github.com/Gallopsled/pwntools/commit/30c34b7
[fa402ce]: https://github.com/Gallopsled/pwntools/commit/fa402ce
[82312ba]: https://github.com/Gallopsled/pwntools/commit/82312ba

## 3.2.1

Multiple bug fixes.

- [#783][783] Fix `adb.uninstall` typo
- [#787][787] Added error handling for `ssh.process` argument `preexec_fn`
- [#793][793] Fixed progress message in `remote()` when connections failed
- [#802][802] Fixed partition listing in `adb.partitions`, which accidentally shelled out to the `adb` binary
- [#804][804] Fix error message for 32-bit distributions
- [#805][805] Fix exception in `Core.segments` when a segment has no name
- [#811][811] Fixes and performance improvements for `adb.wait_for_device()`
- [#813][813] Fixed a release script
- [#814][814] Fixed exceptions thrown if the `$HOME` directory is not writable
- [#815][815] Properly handle `None` in `MemLeak`

[783]: https://github.com/Gallopsled/pwntools/pull/783
[787]: https://github.com/Gallopsled/pwntools/pull/787
[793]: https://github.com/Gallopsled/pwntools/pull/793
[802]: https://github.com/Gallopsled/pwntools/pull/802
[804]: https://github.com/Gallopsled/pwntools/pull/804
[805]: https://github.com/Gallopsled/pwntools/pull/805
[811]: https://github.com/Gallopsled/pwntools/pull/811
[813]: https://github.com/Gallopsled/pwntools/pull/813
[814]: https://github.com/Gallopsled/pwntools/pull/814
[815]: https://github.com/Gallopsled/pwntools/pull/815

## 3.2.0

- [#695][695] Fixed a performance regression in `phd`.
- [452605e][452605e] Fixed [#629][629] related to correct removal of temporary files.
- [ea94ee4][ea94ee4] Disallows semi-colons in for the `run_in_terminal` function, since it did not work properly in all cases.
- [6376d07][6376d07] Added the mips shellcode `pushstr_array`.
- [#700][700] Added missing MIPS shellcode documentation to readthedocs, and enabled unit tests
- [#701][701] Command line tools refactored to have a common `pwn` entry point.
    + Added an option to *not* install the traditional `asm`, `disasm`, `checksec`, etc scripts
    + All existing tools can be accessed from the `pwn` command (e.g. `pwn asm nop`).
- [#704][704] The `process` object has a new, optional argument `alarm` for setting a `SIGALRM` timeout for processes.
- [#705][705] Added the Android Emulator to the test suite and Travis CI.
    + Android Emulator is now required for the full test suite
    + Android Emulator tests are skipped if no Android-related changes are detected
- [#711][711] `DynELF` has a new attribute, `heap`, which leaks the current `brk` address (heap base).  This is useful for finding heap allocations with dlmalloc-derived allocators like those used by Glibc.
- [#717][717] `sh_string` was rewritten to emit more compact and compatible strings
    + This was achieved by embedding single-quoted non-printable literals
    + Much more testing was added
    + Emitted strings are no longer copy-paste compatible, but work fine with e.g. `tubes` module and the default `subprocess` module
- [#709][709] The `adb` module now directly talks to the `adb` server process via a new module, `adb.protocol`
    + Removes the need to shell out to `adb`
    + Avoids version-compatibility issues with `adb` server vs. client
- [#703][703] Added new methods to `adb`
    + `install` - Installs an APK
    + `uninstall` - Uninstalls a package
    + `packages` - Lists installed packages
- [4893819][4893819] Modified `shellcraft.sh` on all platforms to provide `argv[0]` and set `argc==1`
    + This is needed for systems which have Busybox or other minimal shell for `/bin/sh` which does not behave well with `argc==0` or `argv[0]==NULL`.
- [1e414af][1e414af] Added `connect()` alias for `remote()`
    + For example, `io=connect('google.com', 80)`
    + This also works with `tcp(...)` and `udp(...)` aliases
- [869ec42][869ec42] Added `ssh.read()` and `ssh.write()` aliases
- [2af55c9][2af55c9] `AdbDevice` objects exposed via e.g. `adb.devices()` now offer scoped access to all `adb` module properties
    + It is now possible to e.g. `map(lambda d: d.process(['id']).recvall(), adb.devices())`


[629]: https://github.com/Gallopsled/pwntools/issues/629
[695]: https://github.com/Gallopsled/pwntools/pull/695
[700]: https://github.com/Gallopsled/pwntools/pull/700
[701]: https://github.com/Gallopsled/pwntools/pull/701
[704]: https://github.com/Gallopsled/pwntools/pull/704
[711]: https://github.com/Gallopsled/pwntools/pull/711
[717]: https://github.com/Gallopsled/pwntools/pull/717
[709]: https://github.com/Gallopsled/pwntools/pull/709
[705]: https://github.com/Gallopsled/pwntools/pull/705
[703]: https://github.com/Gallopsled/pwntools/pull/703
[452605e]: https://github.com/Gallopsled/pwntools/commit/452605e854f4870ef5ccfdf7fb110dfd75c50feb
[ea94ee4]: https://github.com/Gallopsled/pwntools/commit/ea94ee4ca5a8060567cc9bd0dc33796a89ad0b95
[6376d07]: https://github.com/Gallopsled/pwntools/commit/6376d072660fb2250f48bd22629bbd7e3c61c758
[1e414af]: https://github.com/Gallopsled/pwntools/commit/1e414afbeb3a01242f4918f111febaa63b640eb7
[869ec42]: https://github.com/Gallopsled/pwntools/commit/869ec42082b4b98958dfe85103da9b101dde7daa
[4893819]: https://github.com/Gallopsled/pwntools/commit/4893819b4c23182da570e2f4ea4c14d73af2c0df
[2af55c9]: https://github.com/Gallopsled/pwntools/commit/2af55c9bc382eca23f89bc0abc7a07c075521f94

## 3.1.1

Fixed a bug in `MemLeak.struct` (PR: #768).

## 3.1.0

A number of smaller bugfixes and documentation tweaks.

## 3.0.4

- Fixed a bug that made 3.0.3 uninstallable (Issue: #751, PR: #752)

## 3.0.3

- Fixed some performance and usability problems with the update system (Issues:
  #723, #724, #736. PRs: #729, #738, #747).
- Fixed a bug related to internals in pyelftools (PRs: #730, #746).
- Fixed an issue with travis (Issue: #741, PRs: #743, #744, #745).

## 3.0.2

- Cherry-pick #695, as this was a regression-fix.
- Added a fix for the update checker, as it would suggest prereleases as updates to stable releases.
- Various documentation fixes.

## 3.0.1

A small bugfix release. There were a lot of references to the `master`-branch, however after 3.0.0 we use the names `stable`, `beta` and `dev` for our branches.

## 3.0.0

This was a large release (1305 commits since 2.2.0) with a lot of bugfixes and changes.  The Binjitsu project, a fork of Pwntools, was merged back into Pwntools.  As such, its features are now available here.

As always, the best source of information on specific features is the comprehensive docs at https://pwntools.readthedocs.org.

This list of changes is non-complete, but covers all of the significant changes which were appropriately documented.

#### Android

Android support via a new `adb` module, `context.device`, `context.adb_host`, and `context.adb_port`.

#### Assembly and Shellcode

- Assembly module enhancements for making ELF modules from assembly or pre-assembled shellcode.  See `asm.make_elf` and `asm.make_elf_from_assembly`.
- `asm` and `shellcraft` command-line tools support flags for the new shellcode encoders
- `asm` and `shellcraft` command-line tools support `--debug` flag for automatically launching GDB on the result
- Added MIPS, PowerPC, and AArch64 support to the `shellcraft` module
- Added Cyber Grand Challenge (CGC) support to the `shellcraft` module
- Added syscall wrappers for every Linux syscall for all supported architectures to the `shellcraft` module
    + e.g. `shellcraft.<arch>.gettimeofday`
- (e.g. `shellcraft.i386.linux.`)
- Added in-memory ELF loaders for most supported architectures
    + Only supports statically-linked binaries
    + `shellcraft.<arch>.linux.loader`

#### Context Module

- Added `context.aslr` which controls ASLR on launched processes.  This works with both `process()` and `ssh.process()`, and can be specified per-process with the `aslr=` keyword argument.
- Added `context.binary` which automatically sets all `context` variables from an ELF file.
- Added `context.device`, `context.adb`, `context.adb_port`, and `context.adb_host` for connecting to Android devices.
- Added `context.kernel` setting for SigReturn-Oriented-Programming (SROP).
- Added `context.log_file` setting for sending logs to a file.  This can be set with the `LOG_FILE` magic command-line option.
- Added `context.noptrace` setting for disabling actions which require `ptrace` support.  This is useful for turning all `gdb.debug` and `gdb.attach` options into no-ops, and can be set via the `NOPTRACE` magic command-line option.
- Added `context.proxy` which hooks all connections and sends them to a SOCKS4/SOCKS5.  This can be set via the `PROXY` magic command-line option.
- Added `context.randomize` to control randomization of settings like XOR keys and register ordering (default off).
- Added `context.terminal` for setting how to launch commands in a new terminal.

#### DynELF and MemLeak Module

- Added a `DynELF().libc` property which attempt to find the remote libc and download the ELF from LibcDB.
- Added a `DynELF().stack` property which leaks the `__environ` pointer from libc, making it easy to leak stack addresses.
- Added `MemLeak.String` and `MemLeak.NoNewlines` and other related helpers for handling special leakers which cannot e.g. handle newlines in the leaked addresses and which leak a C string (e.g. auto-append a `'\x00'`).
- Enhancements for leaking speed via `MemLeak.compare` to avoid leaking an entire field if we can tell from a partial leak that it does not match what we are searching for.

#### Encoders Module

- Added a `pwnlib.encoders` module for assembled-shellcode encoders/decoders
- Includes position-independent basic XOR encoders
- Includes position-independent delta encoders
- Includes non-position-independent alphanumeric encoders for Intel
- Includes position-independent alphanumeric encoders for ARM/Thumb

#### ELF Module

- Added a `Core` object which can parse core-files, in order to extract / search for memory contents, and extract register states (e.g. `Core('./corefile').eax`).

#### Format Strings

- Added a basic `fmtstr` module for assisting with Format String exploitation

#### GDB Module

- Added support for debugging Android devices when `context.os=='android'`
- Added helpers for debugging shellcode snippets with `gdb.debug_assembly()` and `gdb.debug_shellcode()`

#### ROP Module

- Added support for SigReturn via `pwnlib.rop.srop`
    + Occurs automatically when syscalls are invoked and a function cannot be found
    + SigReturn frames can be constructed manually with `SigreturnFrame()` objects
- Added functional doctests for ROP and SROP

#### Tubes Process Module

- `process()` has many new options, check out the documentation
    + `aslr` controls ASLR
    + `setuid` can disable the effect of setuid, allowing core dumps (useful for extracting crash state via the new `Core()` object)
    + TTY echo and control characters can be enabled via `raw` argument
- `stdout` and `stderr` are now PTYs by default
    + `stdin` can be set to a PTY also via setting `stdin=process.PTY`

#### Tubes SSH Module

- Massive enhancements all over
- `ssh` objects now have a `ssh.process()` method which avoids the need to handle shell expansion via the old `ssh.run()` method
- Files are downloaded via SFTP if available
- New `download` and `upload` methods auto-detect whether the target is a file or directory and acts accordingly
- Added `listen()` method alias for `listen_remote()`
- Added `remote()` method alias for `connect_remote()`

#### Utilities

- Added `fit()` method to combine the functionality of `flat()` with the functionality of `cyclic()`
- Added `negative()` method to negate the value of an integer via two's complement, with respect to the current integer size (`context.bytes`).
- Added `xor_key()` method to generate an XOR key which avoids undesirable bytes over a given input.
- Added a multi-threaded `bruteforce()` implementation, `mbruteforce()`.
- Added `dealarm_shell()` helper to remove the effects of `alarm()` after you've popped a shell.

## 2.2.0

This was a large release with a lot of bugfixes and changes. Only the most significant
are mentioned here.

- Added shellcodes
- Added phd
- Re-added our expansion of itertools
- Added replacements for some semi-broken python standard library modules
- Re-implemented the rop module
- Added a serial tube
- Huge performance gains in the buffering for tubes
- Re-added user agents
- Begun using Travis CI with lots of test
- Removed bundled binutils in favor of documenting how to build them yourselves
- Added support for port forwarding though our SSH module
- Added dependency for capstone and ropgadget
- Added a lots of shellcodes
- Stuff we forgot
- Lots of documentation fixes
- Lots of bugfixes<|MERGE_RESOLUTION|>--- conflicted
+++ resolved
@@ -74,21 +74,15 @@
 - [#2281][2281] FIX: Getting right amount of data for search fix
 - [#2293][2293] Add x86 CET status to checksec output
 - [#1763][1763] Allow to add to the existing environment in `process` instead of replacing it
-<<<<<<< HEAD
+- [#2307][2307] Fix `pwn libcdb file` crashing if "/bin/sh" string was not found
 - [#2310][2310] Add support to start a process on Windows
-=======
-- [#2307][2307] Fix `pwn libcdb file` crashing if "/bin/sh" string was not found
->>>>>>> a8f40936
 
 [2277]: https://github.com/Gallopsled/pwntools/pull/2277
 [2281]: https://github.com/Gallopsled/pwntools/pull/2281
 [2293]: https://github.com/Gallopsled/pwntools/pull/2293
 [1763]: https://github.com/Gallopsled/pwntools/pull/1763
-<<<<<<< HEAD
+[2307]: https://github.com/Gallopsled/pwntools/pull/2307
 [2310]: https://github.com/Gallopsled/pwntools/pull/2310
-=======
-[2307]: https://github.com/Gallopsled/pwntools/pull/2307
->>>>>>> a8f40936
 
 ## 4.12.0 (`beta`)
 
