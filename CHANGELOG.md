# Changelog

This changelog only includes added major features and changes. Bugfixes and
minor changes are omitted.

## Release History

The table below shows which release corresponds to each branch, and what date the version was released.

| Version          | Branch   | Release Date           |
| ---------------- | -------- | ---------------------- |
| [4.10.0](#4100)  | `dev`    |
| [4.9.0](#490)    | `beta`   |
| [4.8.0](#480)    | `stable` | Apr 21, 2022
| [4.7.1](#471)    |          | Apr 20, 2022
| [4.7.0](#470)    |          | Nov 15, 2021
| [4.6.0](#460)    |          | Jul 12, 2021
| [4.5.1](#451)    |          | May 30, 2021
| [4.5.0](#450)    |          | Apr 30, 2021
| [4.4.0](#440)    |          | Mar 29, 2021
| [4.3.1](#431)    |          | Nov 29, 2020
| [4.3.0](#430)    |          | Oct 20, 2020
| [4.2.0](#420)    |          | Jul 3, 2020
| [4.1.7](#417)    |          | Jun 30, 2020
| [4.1.5](#415)    |          | Jun 27, 2020
| [4.1.4](#414)    |          | Jun 26, 2020
| [4.1.3](#413)    |          | Jun 23, 2020
| [4.1.2](#412)    |          | Jun 5, 2020
| [4.1.1](#411)    |          | Jun 3, 2020
| [4.1.0](#410)    |          | May 8, 2020
| [4.0.1](#401)    |          | Jan 22, 2020
| [4.0.0](#400)    |          | Jan 09, 2020
| [3.13.0](#3130)  |          | Nov 5, 2019
| [3.12.2](#3122)  |          | Jan 8, 2019
| [3.12.1](#3121)  |          | Sept 17, 2018
| [3.12.0](#3120)  |          | Feb 22, 2018
| [3.11.0](#3110)  |          | Jan 3, 2018
| [3.10.0](#3100)  |          | Oct 25, 2017
| [3.9.2](#392)    |          | Oct 5, 2017
| [3.9.1](#391)    |          | Sep 28, 2017
| [3.9.0](#390)    |          | Sep 11, 2017
| [3.8.0](#380)    |          | Jul 29, 2017
| [3.7.1](#371)    |          | Jul 14, 2017
| [3.7.0](#370)    |          | Jun 19, 2017
| [3.6.1](#361)    |          | May 12, 2017
| [3.6.0](#360)    |          | May 8, 2017
| [3.5.1](#351)    |          | Apr 15, 2017
| [3.5.0](#350)    |          | Mar 26, 2017
| [3.4.1](#341)    |          | Feb 17, 2017
| [3.4.0](#340)    |          | Feb 13, 2017
| [3.3.4](#334)    |          | Jan 12, 2016
| [3.3.3](#333)    |          | Jan 10, 2016
| [3.3.2](#332)    |          | Jan 10, 2016
| [3.3.1](#331)    |          | Jan 10, 2016
| [3.3.0](#330)    |          | Dec 24, 2016
| [3.2.1](#321)    |          | Dec 24, 2016
| [3.2.0](#320)    |          | Nov 12, 2016
| [3.1.1](#311)    |          | Oct 23, 2016
| [3.1.0](#310)    |          | Oct 2, 2016
| [3.0.4](#304)    |          | Sept 19, 2016
| [3.0.3](#303)    |          | Sept 18, 2016
| [3.0.2](#302)    |          | Sept 6, 2016
| [3.0.1](#301)    |          | Aug 20, 2016
| [3.0.0](#300)    |          | Aug 20, 2016
| [2.2.0](#220)    |          | Jan 5, 2015

## 4.10.0 (`dev`)

- [#2062][2062] make pwn cyclic -l work with entry larger than 4 bytes
- [#2092][2092] shellcraft: dup() is now called dupio() consistently across all supported arches
- [#2093][2093] setresuid() in shellcraft uses current euid by default
<<<<<<< HEAD
- [#2082][2082] add libc flag to pwn template
=======
- [#2125][2125] Allow tube.recvregex to return capture groups
>>>>>>> 4ddb702b

[2062]: https://github.com/Gallopsled/pwntools/pull/2062
[2092]: https://github.com/Gallopsled/pwntools/pull/2092
[2093]: https://github.com/Gallopsled/pwntools/pull/2093
<<<<<<< HEAD
[2082]: https://github.com/Gallopsled/pwntools/pull/2082
=======
[2125]: https://github.com/Gallopsled/pwntools/pull/2125
>>>>>>> 4ddb702b

## 4.9.0 (`beta`)

- [#1975][1975] Add libcdb commandline tool
- [#1979][1979] Add `js_escape()` and `js_unescape()` to `util.fiddling`
- [#2011][2011] Fix tube's debug output of same byte compression
- [#2023][2023] Support KDE Konsole in run_in_new_terminal function
- [#2027][2027] Fix ELF.libc_start_main_return with glibc 2.34
- [#2033][2033] Quote file and core path in generated GDB script
- [#2035][2035] Change Buffer's parent class to object
- [#2037][2037] Allow SSH tunnel to be treated like a TCP socket (with 'raw=True')

[1975]: https://github.com/Gallopsled/pwntools/pull/1975
[1979]: https://github.com/Gallopsled/pwntools/pull/1979
[2011]: https://github.com/Gallopsled/pwntools/pull/2011
[2023]: https://github.com/Gallopsled/pwntools/pull/2023
[2027]: https://github.com/Gallopsled/pwntools/pull/2027
[2033]: https://github.com/Gallopsled/pwntools/pull/2033
[2035]: https://github.com/Gallopsled/pwntools/pull/2035
[2037]: https://github.com/Gallopsled/pwntools/pull/2037

## 4.8.0 (`stable`)

- [#1922][1922] Fix logic in `wait_for_debugger`
- [#1828][1828] libcdb: Load debug info and unstrip libc binary
- [#1939][1939] Fix error in validating log levels
- [#1981][1981] Fix `cyclic_find()` to make it work with large int values

[1922]: https://github.com/Gallopsled/pwntools/pull/1922
[1828]: https://github.com/Gallopsled/pwntools/pull/1828
[1939]: https://github.com/Gallopsled/pwntools/pull/1939
[1981]: https://github.com/Gallopsled/pwntools/pull/1981

## 4.7.1

- [#1784][1784] Use temporary cache directory when persistent cache cannot be used
- [#1973][1973] ELF symbols can be looked up by bytes values
- several bugfixes ([#2012][2012], [#2031][2031], [#1912][1912], [#1961][1961],
[#2007][2007], [#2040][2040], [#2051][2051])

[1784]: https://github.com/Gallopsled/pwntools/pull/1784
[1912]: https://github.com/Gallopsled/pwntools/pull/1912
[1961]: https://github.com/Gallopsled/pwntools/pull/1961
[1973]: https://github.com/Gallopsled/pwntools/pull/1973
[2007]: https://github.com/Gallopsled/pwntools/pull/2007
[2012]: https://github.com/Gallopsled/pwntools/pull/2012
[2031]: https://github.com/Gallopsled/pwntools/pull/2031
[2040]: https://github.com/Gallopsled/pwntools/pull/2040
[2051]: https://github.com/Gallopsled/pwntools/pull/2051

## 4.7.0

- [#1733][1733] Update libc headers -> more syscalls available!
- [#1876][1876] add `self.message` and change `sys.exc_type` to `sys.exec_info()` in PwnlibException
- [#1877][1877] encoders error message handles when `avoid` is bytes in python3
- [#1891][1891] Keep ROP gadgets when setting registers via setattr/call
- [#1892][1892] Silence SIGPIPE error for "pwn phd"
- [#1893][1893] Fix bytes warning in "pwn cyclic"
- [#1897][1897] Add basic support for RISC-V
- [#1903][1903] Add zsh completion script
- [#1904][1904] Add bash completion script
- [#1906][1906] Defer import of several modules to save on startup time
- [#1921][1921] Add basic support for the bare-metal ARM specific toolchain
- [#1995][1995] Add `shellcraft.*.linux.cat2`, which uses alloc+read+write instead of sendfile

[1733]: https://github.com/Gallopsled/pwntools/pull/1733
[1876]: https://github.com/Gallopsled/pwntools/pull/1876
[1877]: https://github.com/Gallopsled/pwntools/pull/1877
[1891]: https://github.com/Gallopsled/pwntools/pull/1891
[1892]: https://github.com/Gallopsled/pwntools/pull/1892
[1893]: https://github.com/Gallopsled/pwntools/pull/1893
[1897]: https://github.com/Gallopsled/pwntools/pull/1897
[1903]: https://github.com/Gallopsled/pwntools/pull/1903
[1904]: https://github.com/Gallopsled/pwntools/pull/1904
[1906]: https://github.com/Gallopsled/pwntools/pull/1906
[1921]: https://github.com/Gallopsled/pwntools/pull/1921
[1995]: https://github.com/Gallopsled/pwntools/pull/1995

## 4.6.0

- [#1429][1429] Add a mechanism for ret2csu (originally #1138)
- [#1566][1566] Add `ignore_config` argument to `pwnlib.tubes.ssh` and improve `allow_agent` implementation
- [#1652][1652] Add `process.readmem` and `process.writemem`
- [#1739][1739] Add/fix shellcraft.linux.kill() / shellcraft.linux.killparent()
- [#1746][1746] Prefer Python3 over Python2 for spawning remote processes over SSH
- [#1751][1751] Fix process() with executable relative to cwd
- [#1753][1753] major change: less unconditional imports in pwnlib
- [#1776][1776] mips: do not use $t0 temporary variable in dupio
- [#1846][1846] support launching GDB in more different terminals

[1429]: https://github.com/Gallopsled/pwntools/pull/1429
[1566]: https://github.com/Gallopsled/pwntools/pull/1566
[1652]: https://github.com/Gallopsled/pwntools/pull/1652
[1739]: https://github.com/Gallopsled/pwntools/pull/1739
[1746]: https://github.com/Gallopsled/pwntools/pull/1746
[1751]: https://github.com/Gallopsled/pwntools/pull/1751
[1753]: https://github.com/Gallopsled/pwntools/pull/1753
[1776]: https://github.com/Gallopsled/pwntools/pull/1776
[1846]: https://github.com/Gallopsled/pwntools/pull/1846

## 4.5.1

- [#1902][1902] Always specify -F and -P for tmux in `run_in_new_terminal`

[1902]: https://github.com/Gallopsled/pwntools/pull/1902

## 4.5.0

- [#1261][1261] Misc `run_in_new_terminal` improvements (notably gdb terminated by default)
- [#1695][1695] Allow using GDB Python API
- [#1735][1735] Python 3.9 support in safeeval
- [#1738][1738] Which function support custom search path
  - process also looks now at `env['PATH']` to find the path for the executable
- [#1742][1742] New `baremetal` os to debug binaries executed with qemu-system-$(arch)
- [#1757][1757] update cache directories
- [#1758][1758] Remove eval from cli
- [#1780][1780] Re-add Python2 to the official Dockerfile
- [#1941][1941] Disable all Android tests, `pwnlib.adb` is no longer supported in CI
- [#1811][1811] Remove unnecessary `pwn.toplevel.__all__`
- [#1827][1827] Support `$XDG_CONFIG_HOME` dir for `pwn.conf`
- [#1841][1841] Add colored_traceback
- [#1839][1839] run_in_new_terminal now creates a runner script if given a list or tuple
- [#1833][1833] Add pwnlib.filesystem module
- [#1852][1852] Fix `atexit` on Python 3
- [#1883][1883] ROP gadget verifier accounts for 2 character registers

[1261]: https://github.com/Gallopsled/pwntools/pull/1261
[1695]: https://github.com/Gallopsled/pwntools/pull/1695
[1735]: https://github.com/Gallopsled/pwntools/pull/1735
[1738]: https://github.com/Gallopsled/pwntools/pull/1738
[1742]: https://github.com/Gallopsled/pwntools/pull/1742
[1757]: https://github.com/Gallopsled/pwntools/pull/1757
[1758]: https://github.com/Gallopsled/pwntools/pull/1758
[1780]: https://github.com/Gallopsled/pwntools/pull/1780
[1941]: https://github.com/Gallopsled/pwntools/pull/1941
[1811]: https://github.com/Gallopsled/pwntools/pull/1811
[1827]: https://github.com/Gallopsled/pwntools/pull/1827
[1841]: https://github.com/Gallopsled/pwntools/pull/1841
[1839]: https://github.com/Gallopsled/pwntools/pull/1839
[1833]:  https://github.com/Gallopsled/pwntools/pull/1833
[1852]: https://github.com/Gallopsled/pwntools/pull/1852
[1883]: https://github.com/Gallopsled/pwntools/pull/1883

## 4.4.0

- [#1541][1541] Use `context.newline` for tubes by default
- [#1602][1602] Fix bytes handling in ssh tubes
- [#1606][1606] Fix `asm()` and `disasm()` for MSP430, S390
- [#1616][1616] Fix `cyclic` cli for 64 bit integers
- [#1632][1632] Enable usage of Pwntools in jupyter
- [#1633][1633] Open a shell if `pwn template` cannot download the remote file
- [#1644][1644] Enable and support SNI for SSL-wrapped tubes
- [#1651][1651] Make `pwn shellcraft` faster
- [#1654][1654] Docker images (`pwntools/pwntools:stable` etc) now use Python3 by default, and includes assemblers for a few common architectures
- [#1667][1667] Add i386 encoder `ascii_shellcode` (Fixed docs in #1693)
- Fix syscall instruction lists for SROP on `i386` and `amd64`
- Fix migration to another ROP
- [#1673][1673] Add `base=` argument to `ROP.chain()` and `ROP.dump()`
- [#1675][1675] Gdbserver now correctly accepts multiple libraries in `LD_PRELOAD` and `LD_LIBRARY_PATH`
- [#1678][1678] ROPGadget multibr
- [#1682][1682] ROPGadget multibr fix
- [#1687][1687] Actually import `requests` when doing `from pwn import *`
- [#1688][1688] Add `__setattr__` and `__call__` interfaces to `ROP` for setting registers
- [#1692][1692] Remove python2 shebangs where appropriate
- [#1703][1703] Update libcdb buildid offsets for amd64 and i386
- [#1704][1704] Try https://libc.rip/ for libcdb lookup

[1541]: https://github.com/Gallopsled/pwntools/pull/1541
[1602]: https://github.com/Gallopsled/pwntools/pull/1602
[1606]: https://github.com/Gallopsled/pwntools/pull/1606
[1616]: https://github.com/Gallopsled/pwntools/pull/1616
[1632]: https://github.com/Gallopsled/pwntools/pull/1632
[1633]: https://github.com/Gallopsled/pwntools/pull/1633
[1644]: https://github.com/Gallopsled/pwntools/pull/1644
[1651]: https://github.com/Gallopsled/pwntools/pull/1651
[1654]: https://github.com/Gallopsled/pwntools/pull/1654
[1667]: https://github.com/Gallopsled/pwntools/pull/1667
[1673]: https://github.com/Gallopsled/pwntools/pull/1673
[1675]: https://github.com/Gallopsled/pwntools/pull/1675
[1678]: https://github.com/Gallopsled/pwntools/pull/1678
[1682]: https://github.com/Gallopsled/pwntools/pull/1679
[1687]: https://github.com/Gallopsled/pwntools/pull/1687
[1688]: https://github.com/Gallopsled/pwntools/pull/1688
[1692]: https://github.com/Gallopsled/pwntools/pull/1692
[1703]: https://github.com/Gallopsled/pwntools/pull/1703
[1704]: https://github.com/Gallopsled/pwntools/pull/1704

## 4.3.1

- [#1732][1732] Fix shellcraft SSTI vulnerability (first major pwntools vuln!)

[1732]: https://github.com/Gallopsled/pwntools/pull/1732

## 4.3.0

- [#1576][1576] Add `executable=` argument to `ELF.search`
- [#1584][1584] Add `jmp_esp`/`jmp_rsp` attribute to `ROP`
- [#1592][1592] Fix over-verbose logging of process() environment
- [#1593][1593] Colorize output of `pwn template`
- [#1601][1601] Add `pwn version` command line tool
- [#1605][1605] Add to `fiddling.hexdump` a way to suppress the total at the end
- [#1613][1613] Permit `--password` for `pwn template`
- [#1616][1616] Fix `cyclic` cli for 64 bit integers
- [#1564][1564] Fix `asm()` and `disasm()` for PowerPC64, MIPS64, Sparc64
- [#1621][1621] Permit negative values in flat() and fit()

[1576]: https://github.com/Gallopsled/pwntools/pull/1576
[1584]: https://github.com/Gallopsled/pwntools/pull/1584
[1592]: https://github.com/Gallopsled/pwntools/pull/1592
[1593]: https://github.com/Gallopsled/pwntools/pull/1593
[1601]: https://github.com/Gallopsled/pwntools/pull/1601
[1605]: https://github.com/Gallopsled/pwntools/pull/1605
[1613]: https://github.com/Gallopsled/pwntools/pull/1613
[1616]: https://github.com/Gallopsled/pwntools/pull/1616
[1564]: https://github.com/Gallopsled/pwntools/pull/1564
[1621]: https://github.com/Gallopsled/pwntools/pull/1621

## 4.2.1

- [#1625][1625] GDB now properly loads executables with QEMU
- [#1663][1663] Change lookup algorithm of `adb.which`
- [#1699][1699] Fix broken linux shellcraft templates

[1625]: https://github.com/Gallopsled/pwntools/pull/1625
[1699]: https://github.com/Gallopsled/pwntools/pull/1699

## 4.2.0

- [#1436][1436] Add ret2dlresolve automation
- [fecf9f] tubes.ssh.process() no longer requires python 2 installed on remote (still requires python, though)
- Miscellanous improvements to DynElf and fmtstr leaker (see examples/fmtstr/exploit2.py)
- [#1454][1454] Support for windows console colors

[1436]: https://github.com/Gallopsled/pwntools/pull/1436
[fecf9f]: http://github.com/Gallopsled/pwntools/commit/fecf9f
[1454]: https://github.com/Gallopsled/pwntools/pull/1454

## 4.1.7 (`stable`)

- [#1615][1615] Fix aarch64 pushstr and pushstr_array

[1615]: https://github.com/Gallopsled/pwntools/pull/1454

## 4.1.5

- [#1517][1517] flat(..., filler=) is fixed for `str` values and Python2 `bytes`

[1517]: https://github.com/Gallopsled/pwntools/pull/1517

## 4.1.4

- [#1698][1609] Fix issues in `packing.flat` with mis-ordred fields

[1609]: https://github.com/Gallopsled/pwntools/pull/1609

## 4.1.3

- [#1590][1590] Fix `gdb.attach()` for `remote`, `listen`, `ssh` tubes
  - Also fix `run_in_new_terminal` for Py2 unicode strings
- [#1595][1595] Fix ssh.process(timeout=)

[1590]: https://github.com/Gallopsled/pwntools/pull/1590
[1595]: https://github.com/Gallopsled/pwntools/pull/1595

## 4.1.2

- Pwntools requires `six` v.1.12.0 or higher

## 4.1.1

- Fix PLT resolution by locking unicorn <1.0.2rc4 (#1538)
- Fix wrong ELF/context unpack handling (c4c11a37)
- Fix updating of ELF.functions addresses after changing ELF.address #1512 (#1513)
- Update Corefile warnings and replace asserts with normal checks (#1526)
- several py2-py3 issues (#1451)
- Fix cyclic command

## 4.1.0

- [#1316][1316] Fix connect shellcraft in python 3
- [#1323][1323] Fix issues related with debugging
- [#1001][1001] Enhance `unlock_bootloader` with better status messages
- [#1389][1389] remove old dependencies
- [#1241][1241] Launch QEMU with sysroot if specified
- [#1218][1218] Support for FileStructure exploitation

[1316]: https://github.com/Gallopsled/pwntools/pull/1316
[1323]: https://github.com/Gallopsled/pwntools/pull/1323
[1001]: https://github.com/Gallopsled/pwntools/pull/1001
[1389]: https://github.com/Gallopsled/pwntools/pull/1389
[1241]: https://github.com/Gallopsled/pwntools/pull/1241
[1218]: https://github.com/Gallopsled/pwntools/pull/1218

## 4.0.1

- [#1412][1412] `recvline_pred()` and similar do not reorder data
- Bypass unicorn-engine/unicorn#1100 and unicorn-engine/unicorn#1170 requiring unstable package

[1412]: https://github.com/Gallopsled/pwntools/pull/1412

## 4.0.0

- **Python 3 support! <3**
- [#1402][1402] Fix serialtube in python 3
- [#1391][1391] Fix process.libs
- [#1317][1317] Tubes with `context.encoding`
- [#1216][1216] Improve format string generator
- [#1285][1285] Add freebsd generic syscall templates
- [76413f][76413f] Add pwnlib.adb.bootimg for 'ANDROID!' format boot.img images
- [#1202][1202] Docker: Kill 14 layers in pwntools base images
- [#1182][1182] shellcraft.dupio() for mips

[1402]: https://github.com/Gallopsled/pwntools/pull/1402
[1391]: https://github.com/Gallopsled/pwntools/pull/1391
[1317]: https://github.com/Gallopsled/pwntools/pull/1317
[1285]: https://github.com/Gallopsled/pwntools/pull/1285
[1216]: https://github.com/Gallopsled/pwntools/pull/1216
[1202]: https://github.com/Gallopsled/pwntools/pull/1202
[1182]: https://github.com/Gallopsled/pwntools/pull/1182
[76413f]: https://github.com/Gallopsled/pwntools/commit/76413f

## 3.13.0

- [#1204][1204] Reduce ROP cache filename length
- [#1175][1175] Fix nested SSH connectors
- [#1355][1355] Fix 'break' syscall
- [#1277][1277] Fix timeout parameter passing in sendlineafter and other similar functions
- [#1292][1292] Provide correct arch name to gdb for sparc64

[1175]: https://github.com/Gallopsled/pwntools/pull/1175
[1204]: https://github.com/Gallopsled/pwntools/pull/1204
[1277]: https://github.com/Gallopsled/pwntools/pull/1277
[1292]: https://github.com/Gallopsled/pwntools/pull/1292
[1355]: https://github.com/Gallopsled/pwntools/pull/1355

## 3.12.2

- [#1242][1242] Use IntervalTree 2.xx, disallow use of 3.xx
- [#1243][1243] Fix a typo that caused an exception when executing a binary with `process()` which returns `-ENOEXEC` and the system does not have `qemu-user` binaries installed.

[1242]: https://github.com/Gallopsled/pwntools/pull/1242
[1243]: https://github.com/Gallopsled/pwntools/pull/1243

## 3.12.1

- [#1198][1198] More compatibility fixes for pyelftools==0.25, and pin Sphinx<1.8.0 since it causes testing errors
- [#1191][1191] Fix compatibility with pyelftools==0.25
- [#1159][1159] Fix check for `/proc/.../status`
- [#1162][1162] Fix broken package versions
- [#1150][1150] Fix exception raised when a cache file is missing
- [#1156][1156] Fix ROP gadget selection logic involving `int` and `syscall` instructions
- [#1152][1152] Fix QEMU LD_PREFIX calculation (wrong parameter passed)
- [#1155][1155] Use Ubuntu Trusty for all CI builds
- [#1131][1131] Add "libc-" to libc prefixes in `process` tubes
- [#1125][1125] Fix a typo
- [#1121][1121] Fix tests which were broken by an upstream Sphinx change
- [#1104][1104] Add `DynELF.dump()` for dumping remote ELF files
- [#1101][1101] Set `context.os` via `context.binary`, useful for Android exploitation
- [5fdc08][5fdc08] Work around broken `pidof` on Android
- [63dfed][63dfed] Print warning when Corefile deletion fails instead of throwing an exception
- [#1094][1094] Make hexdump output alignment more consistent
- [#1096][1096] `flat()` and `fit()` are now the same function

[1198]: https://github.com/Gallopsled/pwntools/pull/1198
[1191]: https://github.com/Gallopsled/pwntools/pull/1191
[1159]: https://github.com/Gallopsled/pwntools/pull/1159
[1162]: https://github.com/Gallopsled/pwntools/pull/1162
[1150]: https://github.com/Gallopsled/pwntools/pull/1150
[1156]: https://github.com/Gallopsled/pwntools/pull/1156
[1152]: https://github.com/Gallopsled/pwntools/pull/1152
[1155]: https://github.com/Gallopsled/pwntools/pull/1155
[1131]: https://github.com/Gallopsled/pwntools/pull/1131
[1125]: https://github.com/Gallopsled/pwntools/pull/1125
[1121]: https://github.com/Gallopsled/pwntools/pull/1121
[1104]: https://github.com/Gallopsled/pwntools/pull/1104
[1101]: https://github.com/Gallopsled/pwntools/pull/1101
[1094]: https://github.com/Gallopsled/pwntools/pull/1094
[1096]: https://github.com/Gallopsled/pwntools/pull/1096
[5fdc08]: https://github.com/Gallopsled/pwntools/commit/5fdc08
[63dfed]: https://github.com/Gallopsled/pwntools/commit/63dfed

## 3.12.0

- [#1083][1083] Better error messages for `gdb` when `LD_PRELOAD` is incorrect
- [#1085][1085] Add support for extracting Android `BOOTLDR!` images
- [#1075][1075] Add support for detecting GNU Screen for `run_in_new_terminal`
- [#1074][1074] Add support for running `pwntools-gdb` wrapper script instead of `gdb`
- [#1068][1068] Work around very old OpenSSL versions which don't have sha256 support *AND* don't exit with an error code when trying to use it
- [#1067][1067] Add `pwnlib.tubes.server` module, which adds a reusable `server` listener
- [#1063][1063] Add support for labels in `fit()`, allowing dynamic contents to be injected.  (This feature is really cool, check out the pull request!)

[1083]: https://github.com/Gallopsled/pwntools/pull/1083
[1085]: https://github.com/Gallopsled/pwntools/pull/1085
[1075]: https://github.com/Gallopsled/pwntools/pull/1075
[1074]: https://github.com/Gallopsled/pwntools/pull/1074
[1068]: https://github.com/Gallopsled/pwntools/pull/1068
[1067]: https://github.com/Gallopsled/pwntools/pull/1067
[1063]: https://github.com/Gallopsled/pwntools/pull/1063

## 3.11.0

- [#1044][1044] Enhancements to ROP
    + Much better support for 64-bit Intel (amd64) ROP
    + ROP gadget selection is optimized to favor multi-pops instead of multiple single-pop gadgets
    + Added support for blacklisting byte values in ROP gadget addresses
- [#1049][1049] Enhancements to `cyclic`
    + `context` now has two additional attributes, `cyclic_alphabet` and `cyclic_length`, which correspond to the arguments `alphabet` and `n` to `cyclic()` and `cyclic_find()` and related routines.
    + The motivation for this change is to allow setting the `alphabet` globally, so that any padding / patterns generated internally to pwntools can be controlled.  The specific motivation is blacklisting values in ROP padding.
- [#1052][1052] Enhancements for detecting `QEMU_LD_PREFIX` used by QEMU user-mode emulation for sysroots
- [#1035][1035] Minor documentation changes
- [#1032][1032] Enhancements to `pwn template`
- [#1031][1031] More accurate `Coredump.fault_addr` on amd64
- [#1084][1084] Fix broken tests due to `ftp.debian.org` going down

[1044]: https://github.com/Gallopsled/pwntools/pull/1044
[1049]: https://github.com/Gallopsled/pwntools/pull/1049
[1052]: https://github.com/Gallopsled/pwntools/pull/1052
[1035]: https://github.com/Gallopsled/pwntools/pull/1035
[1032]: https://github.com/Gallopsled/pwntools/pull/1032
[1031]: https://github.com/Gallopsled/pwntools/pull/1031
[1084]: https://github.com/Gallopsled/pwntools/pull/1084

## 3.10.0

- [#1007][1007] Add support for setting a `gdbinit` file in the context
- [#1055][1055] Fixes for `Corefile` stack parsing, speed up `ELF.string()`
- [#1057][1057] Fix a variable name typo in `DynELF` logging which results in an exception being thrown
- [#1058][1058] Fix an edge case in `ssh_process.exe`

[1007]: https://github.com/Gallopsled/pwntools/pull/1007
[1055]: https://github.com/Gallopsled/pwntools/pull/1055
[1057]: https://github.com/Gallopsled/pwntools/pull/1057
[1058]: https://github.com/Gallopsled/pwntools/pull/1058

## 3.9.2

- [#1043][1043] Do not attempt to populate the libraries used by statically-linked binaries

[1043]: https://github.com/Gallopsled/pwntools/pull/1043

## 3.9.1

- [#1038][1038] Fix an issue with `process()` where glibc would buffer data internally, causing a hang on `select()`
- [#1036][1036] Fix Travis CI logging verbosity
- [#1029][1029] Fix some `unicode` issues when using the `readline` command history in `tube.interactive()`

[1038]: https://github.com/Gallopsled/pwntools/pull/1038
[1036]: https://github.com/Gallopsled/pwntools/pull/1036
[1029]: https://github.com/Gallopsled/pwntools/pull/1029

## 3.9.0

- [#1003][1003] Make `concat_all` faster while also simplifying it's logic
- [#1014][1014] Fix for overwritten env when parsing core file
- [#1023][1023] Fixes to Travis CI

[1003]: https://github.com/Gallopsled/pwntools/pull/1003
[1014]: https://github.com/Gallopsled/pwntools/pull/1014
[1023]: https://github.com/Gallopsled/pwntools/pull/1023

## 3.8.0

- [#981][981] Fixed RELRO detection logic
- [#986][986] Enhancements to DynELF for controlling usage of LibcDB
- A few documentation fixes
- A few fixes for the Docker image

[981]: https://github.com/Gallopsled/pwntools/pull/981
[986]: https://github.com/Gallopsled/pwntools/pull/986

## 3.7.1

- [#998][998] Fix a bug where integer values could not be set in `.pwn.conf`.

[998]: https://github.com/Gallopsled/pwntools/pull/998

## 3.7.0

- [#933][933] DynELF works better with different base addresses
- [#952][952] A few small fixes were made to `pwn template`, and the CRC database was updated.
- [5c72d62c][5c72d62c] Updated the CRC database

[933]: https://github.com/Gallopsled/pwntools/pull/933
[952]: https://github.com/Gallopsled/pwntools/pull/952
[5c72d62c]: https://github.com/Gallopsled/pwntools/commit/5c72d62c

## 3.6.1

- [#979][979]+[1a4a1e1][1a4a1e1] Fixed [#974][974], a bug related to the terminal handling and numlock.
- [#980][980] Fixed the `pwn template` command.

[974]: https://github.com/Gallopsled/pwntools/issues/974
[979]: https://github.com/Gallopsled/pwntools/pull/979
[980]: https://github.com/Gallopsled/pwntools/pull/980
[1a4a1e1]: https://github.com/Gallopsled/pwntools/commit/1a4a1e1

## 3.6.0

- [#895][895] Added a Dockerfile to simplify testing setup and allow testing on OSX
- [#897][897] Fixed some incorrect AArch64 syscals
- [#893][893] Added the `pwnlib.config` module
    + Configuration options can now be set in `~/.pwn.conf`
    + This replaces the old, **undocumented** mechanism for changing logging colors.  Only @br0ns and @ebeip90 were likely using this.
    + More information is available in the documentation [here](http://docs.pwntools.com/en/dev/config.html).
- [#899][899] Pwntools now uses Unicorn Engine to emulate PLT instructions to ensure correct mapping of PIE / RELRO binaries.
- [#904][904] Enhancements to the accuracy of the `pwn checksec` command.
- [#905][905] Added a `pwn debug` command-line utility which automates the process of `gdb.attach(process(...))` to spawn GDB
    + More information is available in the documentation [here](http://docs.pwntools.com/en/dev/commandline.html#pwn-debug)
- [#919][919] Added a `pwn template` command-line utility to simplify the process of bootstrapping a new exploit.
    + More information is available in the documentation [here](http://docs.pwntools.com/en/dev/commandline.html#pwn-template).
- [#948][948] Fix unnecessary warning for Core files
- [#954][954] Fix list processing in `~/.pwn.conf`
- [#967][967] Respect `TERM_PROGRAM` for `run_in_new_terminal`
- [#970][970] Fix overly-aggressive corefile caching

[947]: https://github.com/Gallopsled/pwntools/pull/947
[948]: https://github.com/Gallopsled/pwntools/pull/948
[954]: https://github.com/Gallopsled/pwntools/pull/954
[960]: https://github.com/Gallopsled/pwntools/pull/960
[967]: https://github.com/Gallopsled/pwntools/pull/967
[968]: https://github.com/Gallopsled/pwntools/pull/968
[970]: https://github.com/Gallopsled/pwntools/pull/970

[895]: https://github.com/Gallopsled/pwntools/pull/895
[897]: https://github.com/Gallopsled/pwntools/pull/897
[893]: https://github.com/Gallopsled/pwntools/pull/893
[899]: https://github.com/Gallopsled/pwntools/pull/899
[904]: https://github.com/Gallopsled/pwntools/pull/904
[905]: https://github.com/Gallopsled/pwntools/pull/905
[919]: https://github.com/Gallopsled/pwntools/pull/919

## 3.5.1

- [#945][945] Speed up ssh via caching checksec results (fixes [#944][944])
- [#950][950] Fixes a bug where setting `context.arch` does not have an effect on `adb.compile()` output architecture

[944]: https://github.com/Gallopsled/pwntools/issues/944
[945]: https://github.com/Gallopsled/pwntools/pull/945
[950]: https://github.com/Gallopsled/pwntools/pull/950

## 3.5.0

- [b584ca3][b584ca3] Fixed an issue running `setup.py` on ARM
- [#822][822] Enabled relative leaks with `MemLeak`
    + This should be useful for e.g. heap-relative leaks
- [#832][832] Changed all internal imports to use absolute imports (no functional changes)
- [a12d0b6][a12d0b6] Move `STDOUT`, `PIPE`, `PTY` constants to globals
    + `process(..., stdin=process.PTY)` --> `process(..., stdin=PTY)`
- [#828][828] Use `PR_SET_PTRACER` for all `process()` and `ssh.process()` instances
    + This simplifies debugging on systems with YAMA ptrace enabled
- Various documentation enhancements
    + In particular, the [gdb][gdb], [elf][elf], and [ssh][ssh] docs are much better
- [#833][833] Performance enhancements for `adb` module
- [d0267f3][d0267f3] `packing.fit()` now treats large offsets as cyclic patterns (e.g. `0x61616161` behaves the same as `"aaaa"`)
- [#835][835] Added `ssh.checksec`
    + Reports the kernel version and other relevant information on connection
- [#857][857] Slightly shortened `execve` shellcode
- [300f8e0][300f8e0] Slightly speed up processing of large ELF files
- [#861][861] Adds support for extracting `IKCONFIG` configs from Linux kernel images, and extends `checksec` to report on any insecure configurations discovered
- [#871][871] Moves all of the basic syscall templates to `shellcraft/common` and exposes them via symlinks.  Closed [#685][685]
    + Should not have any visible effects from any documented APIs
    + `shellcraft.arch.os.syscall_function()` still works the same
    + We now have the ability to differentiate between the `connect` syscall, and a TCP `connect` helper
- [#887][887] `sh_string` now returns a quoted empty string `''` rather than just an empty string
- [#839][839] Exposes a huge amount of functionality via corefiles which was not previously availble.  See the [docs][corefile_docs] for examples.
    + `process().corefile` will automatically instantiate a Corefile for the process
    + QEMU-emulated processes are supported
    + Native processes are supported, including extraction of coredumps from `apport` crash logs
    + Native processes can be dumped *while running*, in a manner similar to `GDB`'s `gcore` script
- [#875][857] Added [documentation][aarch64] (and tests) for AArch64 shellcode
- [#882][882] The `ROP` class now respects `context.bytes` instead of using the hard-coded value of `4` (fixed [#879][879])
- [#869][869] Added several fields to the `process` class (`uid`, `gid`, `suid`, `sgid`) which are recorded at execution time, based on the file permissions
- [#868][868] Changed the way that `ssh.process()` works internally, and it now returns a more specialized class, `ssh_process`.
    + Added `ssh_process.corefile` for fetching remote corefiles
    + Added `ssh_process.ELF` for getting an ELF of the remote executable
    + The `uid`, `gid`, and `suid`, and `sgid` which are recorded at execution time, based on the file permissions
- [#865][865] Fixes `ELF.read` to support contiguous memory reads across non-contiguous file-backed segments
- [#862][862] Adds a `symlink=` argument to `ssh.set_working_directory`, which will automatically symlink all of the files in the "old" working directory into the "new" working directory

[ssh]: http://docs.pwntools.com/en/dev/tubes/ssh.html
[gdb]: http://docs.pwntools.com/en/dev/gdb.html
[elf]: http://docs.pwntools.com/en/dev/elf.html
[corefile_docs]: http://docs.pwntools.com/en/dev/elf/corefile.html
[aarch64]: http://docs.pwntools.com/en/dev/shellcraft/aarch64.html

[685]: https://github.com/Gallopsled/pwntools/pull/685
[822]: https://github.com/Gallopsled/pwntools/pull/822
[828]: https://github.com/Gallopsled/pwntools/pull/828
[832]: https://github.com/Gallopsled/pwntools/pull/832
[833]: https://github.com/Gallopsled/pwntools/pull/833
[835]: https://github.com/Gallopsled/pwntools/pull/835
[839]: https://github.com/Gallopsled/pwntools/pull/839
[857]: https://github.com/Gallopsled/pwntools/pull/857
[861]: https://github.com/Gallopsled/pwntools/pull/861
[862]: https://github.com/Gallopsled/pwntools/pull/862
[865]: https://github.com/Gallopsled/pwntools/pull/865
[868]: https://github.com/Gallopsled/pwntools/pull/868
[869]: https://github.com/Gallopsled/pwntools/pull/869
[871]: https://github.com/Gallopsled/pwntools/pull/871
[875]: https://github.com/Gallopsled/pwntools/pull/857
[879]: https://github.com/Gallopsled/pwntools/issues/879
[882]: https://github.com/Gallopsled/pwntools/pull/882
[887]: https://github.com/Gallopsled/pwntools/pull/887


[b584ca3]: https://github.com/Gallopsled/pwntools/commit/b584ca3
[a12d0b6]: https://github.com/Gallopsled/pwntools/commit/a12d0b6
[d0267f3]: https://github.com/Gallopsled/pwntools/commit/d0267f3
[300f8e0]: https://github.com/Gallopsled/pwntools/commit/300f8e0

## 3.4.1

- [#894][894] Fix a bug when using `gdb.debug()` over ssh.
- [e021f57][e021f57] Fix a bug ([#891][891]) in `rop` when needing to insert padding to fix alignment

[e021f57]: https://github.com/Gallopsled/pwntools/commit/e021f57
[894]: https://github.com/Gallopsled/pwntools/pull/894
[891]: https://github.com/Gallopsled/pwntools/issues/891

## 3.4.0

- [#800][800] Add `shell=` option to `ssh.process()`
- [#806][806] Add `context.buffer_size` for fine-tuning `tube` performance
    + Also adds `buffer_fill_size=` argument for all tubes
- [b83a6c7][b83a6c7] Fix undocumented `process.leak` function
- [546061e][546061e] Modify `coredump_filter` of all spawned processes, so that core dumps are more complete
- [#809][809] Add several functions to `adb` (`unlink`, `mkdir`, `makedirs`, `isdir`, `exists`)
- [#817][817] Make disconnection detection more robust

[800]: https://github.com/Gallopsled/pwntools/pull/800
[806]: https://github.com/Gallopsled/pwntools/pull/806
[809]: https://github.com/Gallopsled/pwntools/pull/809
[817]: https://github.com/Gallopsled/pwntools/pull/817
[5d9792f]: https://github.com/Gallopsled/pwntools/commit/5d9792f
[b83a6c7]: https://github.com/Gallopsled/pwntools/commit/b83a6c7
[546061e]: https://github.com/Gallopsled/pwntools/commit/546061e

## 3.3.4

- [#850][850] and [#846][846] fix issues with `hexdump` and the `phd` command-line utility, when using pipes (e.g. `echo foo | phd`)
- [#852][852] Fixes register ordering in `regsort`
- [#853][853] Fixes the registers restored in `shellcraft.amd64.popad`

[846]: https://github.com/gallopsled/pwntools/pull/846
[850]: https://github.com/gallopsled/pwntools/pull/850
[852]: https://github.com/gallopsled/pwntools/pull/852
[853]: https://github.com/gallopsled/pwntools/pull/853

## 3.3.3

- [#843][843] fixed a bug in `amd64.mov`.

[843]: https://github.com/gallopsled/pwntools/pull/843

## 3.3.2

- [#840][840] fixed a regression introduced by [#837][837].

[840]: https://github.com/gallopsled/pwntools/pull/840

## 3.3.1

- [#833][833] Fixed a performance-impacting bug in the adb module.
- [#837][837] Fixed a bug([#836][836]) causing `hexdump(cyclic=True)` to throw an exception.

[833]: https://github.com/Gallopsled/pwntools/pull/833
[837]: https://github.com/Gallopsled/pwntools/pull/837
[836]: https://github.com/Gallopsled/pwntools/issues/836

## 3.3.0

- [b198ec8][b198ec8] Added `tube.stream()` function, which is like `tube.interact()` without a prompt or keyboard input.
    + Effectively, this is similar to `cat file` and just prints data as fast as it is received.
- [aec3fa6][aec3fa6] Disable update checks against GitHub
    + These checks frequently broke due to GitHub query limits
- [#757][757] Fixed `adb.wait_for_device()` re-use of the same connection
- [f9133b1][f9133b1] Add a `STDERR` magic argument to make logging go to `stderr` instead of `stdout`
    + Usage is e.g. `python foo.py STDERR` or `PWNLIB_STDERR=1 python foo.py`
    + Also adds `context.log_console` to log to any file or terminal
- [67e11a9][67e11a9] Add faster error checking to `cyclic()` when provided very large values
- [5fda658][5fda658] Expose BitPolynom in `globals()`
- [#765][765] Added `-d` option for hex-escaped output for `shellcraft` command-line tool
- [#772][772] Fixed bash completion regressions
- [30c34b7][30c34b7] Fix `ROP.call()` with `Function` objects from `ELF.functions`
- [fa402ce][fa402ce] Add `adb.uptime` and `adb.boot_time`
- [82312ba][82312ba] Add `cyclic_metasploit` and `cyclic_metasploit_find`

[757]: https://github.com/Gallopsled/pwntools/pull/757
[765]: https://github.com/Gallopsled/pwntools/pull/765
[772]: https://github.com/Gallopsled/pwntools/pull/772
[b198ec8]: https://github.com/Gallopsled/pwntools/commit/b198ec8
[aec3fa6]: https://github.com/Gallopsled/pwntools/commit/aec3fa6
[f9133b1]: https://github.com/Gallopsled/pwntools/commit/f9133b1
[67e11a9]: https://github.com/Gallopsled/pwntools/commit/67e11a9
[5fda658]: https://github.com/Gallopsled/pwntools/commit/5fda658
[30c34b7]: https://github.com/Gallopsled/pwntools/commit/30c34b7
[fa402ce]: https://github.com/Gallopsled/pwntools/commit/fa402ce
[82312ba]: https://github.com/Gallopsled/pwntools/commit/82312ba

## 3.2.1

Multiple bug fixes.

- [#783][783] Fix `adb.uninstall` typo
- [#787][787] Added error handling for `ssh.process` argument `preexec_fn`
- [#793][793] Fixed progress message in `remote()` when connections failed
- [#802][802] Fixed partition listing in `adb.partitions`, which accidentally shelled out to the `adb` binary
- [#804][804] Fix error message for 32-bit distributions
- [#805][805] Fix exception in `Core.segments` when a segment has no name
- [#811][811] Fixes and performance improvements for `adb.wait_for_device()`
- [#813][813] Fixed a release script
- [#814][814] Fixed exceptions thrown if the `$HOME` directory is not writable
- [#815][815] Properly handle `None` in `MemLeak`

[783]: https://github.com/Gallopsled/pwntools/pull/783
[787]: https://github.com/Gallopsled/pwntools/pull/787
[793]: https://github.com/Gallopsled/pwntools/pull/793
[802]: https://github.com/Gallopsled/pwntools/pull/802
[804]: https://github.com/Gallopsled/pwntools/pull/804
[805]: https://github.com/Gallopsled/pwntools/pull/805
[811]: https://github.com/Gallopsled/pwntools/pull/811
[813]: https://github.com/Gallopsled/pwntools/pull/813
[814]: https://github.com/Gallopsled/pwntools/pull/814
[815]: https://github.com/Gallopsled/pwntools/pull/815

## 3.2.0

- [#695][695] Fixed a performance regression in `phd`.
- [452605e][452605e] Fixed [#629][629] related to correct removal of temporary files.
- [ea94ee4][ea94ee4] Disallows semi-colons in for the `run_in_terminal` function, since it did not work properly in all cases.
- [6376d07][6376d07] Added the mips shellcode `pushstr_array`.
- [#700][700] Added missing MIPS shellcode documentation to readthedocs, and enabled unit tests
- [#701][701] Command line tools refactored to have a common `pwn` entry point.
    + Added an option to *not* install the traditional `asm`, `disasm`, `checksec`, etc scripts
    + All existing tools can be accessed from the `pwn` command (e.g. `pwn asm nop`).
- [#704][704] The `process` object has a new, optional argument `alarm` for setting a `SIGALRM` timeout for processes.
- [#705][705] Added the Android Emulator to the test suite and Travis CI.
    + Android Emulator is now required for the full test suite
    + Android Emulator tests are skipped if no Android-related changes are detected
- [#711][711] `DynELF` has a new attribute, `heap`, which leaks the current `brk` address (heap base).  This is useful for finding heap allocations with dlmalloc-derived allocators like those used by Glibc.
- [#717][717] `sh_string` was rewritten to emit more compact and compatible strings
    + This was achieved by embedding single-quoted non-printable literals
    + Much more testing was added
    + Emitted strings are no longer copy-paste compatible, but work fine with e.g. `tubes` module and the default `subprocess` module
- [#709][709] The `adb` module now directly talks to the `adb` server process via a new module, `adb.protocol`
    + Removes the need to shell out to `adb`
    + Avoids version-compatibility issues with `adb` server vs. client
- [#703][703] Added new methods to `adb`
    + `install` - Installs an APK
    + `uninstall` - Uninstalls a package
    + `packages` - Lists installed packages
- [4893819][4893819] Modified `shellcraft.sh` on all platforms to provide `argv[0]` and set `argc==1`
    + This is needed for systems which have Busybox or other minimal shell for `/bin/sh` which does not behave well with `argc==0` or `argv[0]==NULL`.
- [1e414af][1e414af] Added `connect()` alias for `remote()`
    + For example, `io=connect('google.com', 80)`
    + This also works with `tcp(...)` and `udp(...)` aliases
- [869ec42][869ec42] Added `ssh.read()` and `ssh.write()` aliases
- [2af55c9][2af55c9] `AdbDevice` objects exposed via e.g. `adb.devices()` now offer scoped access to all `adb` module properties
    + It is now possible to e.g. `map(lambda d: d.process(['id']).recvall(), adb.devices())`


[629]: https://github.com/Gallopsled/pwntools/issues/629
[695]: https://github.com/Gallopsled/pwntools/pull/695
[700]: https://github.com/Gallopsled/pwntools/pull/700
[701]: https://github.com/Gallopsled/pwntools/pull/701
[704]: https://github.com/Gallopsled/pwntools/pull/704
[711]: https://github.com/Gallopsled/pwntools/pull/711
[717]: https://github.com/Gallopsled/pwntools/pull/717
[709]: https://github.com/Gallopsled/pwntools/pull/709
[705]: https://github.com/Gallopsled/pwntools/pull/705
[703]: https://github.com/Gallopsled/pwntools/pull/703
[452605e]: https://github.com/Gallopsled/pwntools/commit/452605e854f4870ef5ccfdf7fb110dfd75c50feb
[ea94ee4]: https://github.com/Gallopsled/pwntools/commit/ea94ee4ca5a8060567cc9bd0dc33796a89ad0b95
[6376d07]: https://github.com/Gallopsled/pwntools/commit/6376d072660fb2250f48bd22629bbd7e3c61c758
[1e414af]: https://github.com/Gallopsled/pwntools/commit/1e414afbeb3a01242f4918f111febaa63b640eb7
[869ec42]: https://github.com/Gallopsled/pwntools/commit/869ec42082b4b98958dfe85103da9b101dde7daa
[4893819]: https://github.com/Gallopsled/pwntools/commit/4893819b4c23182da570e2f4ea4c14d73af2c0df
[2af55c9]: https://github.com/Gallopsled/pwntools/commit/2af55c9bc382eca23f89bc0abc7a07c075521f94

## 3.1.1

Fixed a bug in `MemLeak.struct` (PR: #768).

## 3.1.0

A number of smaller bugfixes and documentation tweaks.

## 3.0.4

- Fixed a bug that made 3.0.3 uninstallable (Issue: #751, PR: #752)

## 3.0.3

- Fixed some performance and usability problems with the update system (Issues:
  #723, #724, #736. PRs: #729, #738, #747).
- Fixed a bug related to internals in pyelftools (PRs: #730, #746).
- Fixed an issue with travis (Issue: #741, PRs: #743, #744, #745).

## 3.0.2

- Cherry-pick #695, as this was a regression-fix.
- Added a fix for the update checker, as it would suggest prereleases as updates to stable releases.
- Various documentation fixes.

## 3.0.1

A small bugfix release. There were a lot of references to the `master`-branch, however after 3.0.0 we use the names `stable`, `beta` and `dev` for our branches.

## 3.0.0

This was a large release (1305 commits since 2.2.0) with a lot of bugfixes and changes.  The Binjitsu project, a fork of Pwntools, was merged back into Pwntools.  As such, its features are now available here.

As always, the best source of information on specific features is the comprehensive docs at https://pwntools.readthedocs.org.

This list of changes is non-complete, but covers all of the significant changes which were appropriately documented.

#### Android

Android support via a new `adb` module, `context.device`, `context.adb_host`, and `context.adb_port`.

#### Assembly and Shellcode

- Assembly module enhancements for making ELF modules from assembly or pre-assembled shellcode.  See `asm.make_elf` and `asm.make_elf_from_assembly`.
- `asm` and `shellcraft` command-line tools support flags for the new shellcode encoders
- `asm` and `shellcraft` command-line tools support `--debug` flag for automatically launching GDB on the result
- Added MIPS, PowerPC, and AArch64 support to the `shellcraft` module
- Added Cyber Grand Challenge (CGC) support to the `shellcraft` module
- Added syscall wrappers for every Linux syscall for all supported architectures to the `shellcraft` module
    + e.g. `shellcraft.<arch>.gettimeofday`
- (e.g. `shellcraft.i386.linux.`)
- Added in-memory ELF loaders for most supported architectures
    + Only supports statically-linked binaries
    + `shellcraft.<arch>.linux.loader`

#### Context Module

- Added `context.aslr` which controls ASLR on launched processes.  This works with both `process()` and `ssh.process()`, and can be specified per-process with the `aslr=` keyword argument.
- Added `context.binary` which automatically sets all `context` variables from an ELF file.
- Added `context.device`, `context.adb`, `context.adb_port`, and `context.adb_host` for connecting to Android devices.
- Added `context.kernel` setting for SigReturn-Oriented-Programming (SROP).
- Added `context.log_file` setting for sending logs to a file.  This can be set with the `LOG_FILE` magic command-line option.
- Added `context.noptrace` setting for disabling actions which require `ptrace` support.  This is useful for turning all `gdb.debug` and `gdb.attach` options into no-ops, and can be set via the `NOPTRACE` magic command-line option.
- Added `context.proxy` which hooks all connections and sends them to a SOCKS4/SOCKS5.  This can be set via the `PROXY` magic command-line option.
- Added `context.randomize` to control randomization of settings like XOR keys and register ordering (default off).
- Added `context.terminal` for setting how to launch commands in a new terminal.

#### DynELF and MemLeak Module

- Added a `DynELF().libc` property which attempt to find the remote libc and download the ELF from LibcDB.
- Added a `DynELF().stack` property which leaks the `__environ` pointer from libc, making it easy to leak stack addresses.
- Added `MemLeak.String` and `MemLeak.NoNewlines` and other related helpers for handling special leakers which cannot e.g. handle newlines in the leaked addresses and which leak a C string (e.g. auto-append a `'\x00'`).
- Enhancements for leaking speed via `MemLeak.compare` to avoid leaking an entire field if we can tell from a partial leak that it does not match what we are searching for.

#### Encoders Module

- Added a `pwnlib.encoders` module for assembled-shellcode encoders/decoders
- Includes position-independent basic XOR encoders
- Includes position-independent delta encoders
- Includes non-position-independent alphanumeric encoders for Intel
- Includes position-independent alphanumeric encoders for ARM/Thumb

#### ELF Module

- Added a `Core` object which can parse core-files, in order to extract / search for memory contents, and extract register states (e.g. `Core('./corefile').eax`).

#### Format Strings

- Added a basic `fmtstr` module for assisting with Format String exploitation

#### GDB Module

- Added support for debugging Android devices when `context.os=='android'`
- Added helpers for debugging shellcode snippets with `gdb.debug_assembly()` and `gdb.debug_shellcode()`

#### ROP Module

- Added support for SigReturn via `pwnlib.rop.srop`
    + Occurs automatically when syscalls are invoked and a function cannot be found
    + SigReturn frames can be constructed manually with `SigreturnFrame()` objects
- Added functional doctests for ROP and SROP

#### Tubes Process Module

- `process()` has many new options, check out the documentation
    + `aslr` controls ASLR
    + `setuid` can disable the effect of setuid, allowing core dumps (useful for extracting crash state via the new `Core()` object)
    + TTY echo and control characters can be enabled via `raw` argument
- `stdout` and `stderr` are now PTYs by default
    + `stdin` can be set to a PTY also via setting `stdin=process.PTY`

#### Tubes SSH Module

- Massive enhancements all over
- `ssh` objects now have a `ssh.process()` method which avoids the need to handle shell expansion via the old `ssh.run()` method
- Files are downloaded via SFTP if available
- New `download` and `upload` methods auto-detect whether the target is a file or directory and acts accordingly
- Added `listen()` method alias for `listen_remote()`
- Added `remote()` method alias for `connect_remote()`

#### Utilities

- Added `fit()` method to combine the functionality of `flat()` with the functionality of `cyclic()`
- Added `negative()` method to negate the value of an integer via two's complement, with respect to the current integer size (`context.bytes`).
- Added `xor_key()` method to generate an XOR key which avoids undesirable bytes over a given input.
- Added a multi-threaded `bruteforce()` implementation, `mbruteforce()`.
- Added `dealarm_shell()` helper to remove the effects of `alarm()` after you've popped a shell.

## 2.2.0

This was a large release with a lot of bugfixes and changes. Only the most significant
are mentioned here.

- Added shellcodes
- Added phd
- Re-added our expansion of itertools
- Added replacements for some semi-broken python standard library modules
- Re-implemented the rop module
- Added a serial tube
- Huge performance gains in the buffering for tubes
- Re-added user agents
- Begun using Travis CI with lots of test
- Removed bundled binutils in favor of documenting how to build them yourselves
- Added support for port forwarding though our SSH module
- Added dependency for capstone and ropgadget
- Added a lots of shellcodes
- Stuff we forgot
- Lots of documentation fixes
- Lots of bugfixes<|MERGE_RESOLUTION|>--- conflicted
+++ resolved
@@ -69,20 +69,16 @@
 - [#2062][2062] make pwn cyclic -l work with entry larger than 4 bytes
 - [#2092][2092] shellcraft: dup() is now called dupio() consistently across all supported arches
 - [#2093][2093] setresuid() in shellcraft uses current euid by default
-<<<<<<< HEAD
+- [#2125][2125] Allow tube.recvregex to return capture groups
 - [#2082][2082] add libc flag to pwn template
-=======
-- [#2125][2125] Allow tube.recvregex to return capture groups
->>>>>>> 4ddb702b
+
 
 [2062]: https://github.com/Gallopsled/pwntools/pull/2062
 [2092]: https://github.com/Gallopsled/pwntools/pull/2092
 [2093]: https://github.com/Gallopsled/pwntools/pull/2093
-<<<<<<< HEAD
+[2125]: https://github.com/Gallopsled/pwntools/pull/2125
 [2082]: https://github.com/Gallopsled/pwntools/pull/2082
-=======
-[2125]: https://github.com/Gallopsled/pwntools/pull/2125
->>>>>>> 4ddb702b
+
 
 ## 4.9.0 (`beta`)
 
