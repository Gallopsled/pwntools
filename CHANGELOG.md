# Changelog

This changelog only includes added major features and changes. Bugfixes and
minor changes are omitted.

## Release History

The table below shows which release corresponds to each branch, and what date the version was released.

| Version          | Branch   | Release Date           |
| ---------------- | -------- | ---------------------- |
| [4.5.0](#450)    | `dev`    | Dec 20, 2020 (planned)
| [4.4.0](#440)    | `beta`   | Nov 20, 2020 (planned)
| [4.3.0](#430)    | `stable` | Oct 20, 2020
| [4.2.0](#420)    |          | Jul 3, 2020
| [4.1.7](#417)    |          | Jun 30, 2020
| [4.1.5](#415)    |          | Jun 27, 2020
| [4.1.4](#414)    |          | Jun 26, 2020
| [4.1.3](#413)    |          | Jun 23, 2020
| [4.1.2](#412)    |          | Jun 5, 2020
| [4.1.1](#411)    |          | Jun 3, 2020
| [4.1.0](#410)    |          | May 8, 2020
| [4.0.1](#401)    |          | Jan 22, 2020
| [4.0.0](#400)    |          | Jan 09, 2020
| [3.13.0](#3130)  |          | Nov 5, 2019
| [3.12.2](#3122)  |          | Jan 8, 2019
| [3.12.1](#3121)  |          | Sept 17, 2018
| [3.12.0](#3120)  |          | Feb 22, 2018
| [3.11.0](#3110)  |          | Jan 3, 2018
| [3.10.0](#3100)  |          | Oct 25, 2017
| [3.9.2](#392)    |          | Oct 5, 2017
| [3.9.1](#391)    |          | Sep 28, 2017
| [3.9.0](#390)    |          | Sep 11, 2017
| [3.8.0](#380)    |          | Jul 29, 2017
| [3.7.1](#371)    |          | Jul 14, 2017
| [3.7.0](#370)    |          | Jun 19, 2017
| [3.6.1](#361)    |          | May 12, 2017
| [3.6.0](#360)    |          | May 8, 2017
| [3.5.1](#351)    |          | Apr 15, 2017
| [3.5.0](#350)    |          | Mar 26, 2017
| [3.4.1](#341)    |          | Feb 17, 2017
| [3.4.0](#340)    |          | Feb 13, 2017
| [3.3.4](#334)    |          | Jan 12, 2016
| [3.3.3](#333)    |          | Jan 10, 2016
| [3.3.2](#332)    |          | Jan 10, 2016
| [3.3.1](#331)    |          | Jan 10, 2016
| [3.3.0](#330)    |          | Dec 24, 2016
| [3.2.1](#321)    |          | Dec 24, 2016
| [3.2.0](#320)    |          | Nov 12, 2016
| [3.1.1](#311)    |          | Oct 23, 2016
| [3.1.0](#310)    |          | Oct 2, 2016
| [3.0.4](#304)    |          | Sept 19, 2016
| [3.0.3](#303)    |          | Sept 18, 2016
| [3.0.2](#302)    |          | Sept 6, 2016
| [3.0.1](#301)    |          | Aug 20, 2016
| [3.0.0](#300)    |          | Aug 20, 2016
| [2.2.0](#220)    |          | Jan 5, 2015

## 4.5.0 (`dev`)

<<<<<<< HEAD
- [#1695][1695] Allow using GDB Python API

[1695]: https://github.com/Gallopsled/pwntools/pull/1695
=======
- [#1261][1261] Misc `run_in_new_terminal` improvements (notably gdb terminated by default)

[1261]: https://github.com/Gallopsled/pwntools/pull/1261
>>>>>>> 0b1f4309

## 4.4.0 (`beta`)

- [#1541][1541] Use `context.newline` for tubes by default
- [#1602][1602] Fix bytes handling in ssh tubes
- [#1606][1606] Fix `asm()` and `disasm()` for MSP430, S390
- [#1616][1616] Fix `cyclic` cli for 64 bit integers
- [#1632][1632] Enable usage of Pwntools in jupyter
- [#1633][1633] Open a shell if `pwn template` cannot download the remote file
- [#1644][1644] Enable and support SNI for SSL-wrapped tubes
- [#1651][1651] Make `pwn shellcraft` faster
- [#1654][1654] Docker images (`pwntools/pwntools:stable` etc) now use Python3 by default, and includes assemblers for a few common architectures
- [#1667][1667] Add i386 encoder `ascii_shellcode` (Fixed docs in #1693)
- Fix syscall instruction lists for SROP on `i386` and `amd64`
- Fix migration to another ROP
- [#1673][1673] Add `base=` argument to `ROP.chain()` and `ROP.dump()`
- [#1675][1675] Gdbserver now correctly accepts multiple libraries in `LD_PRELOAD` and `LD_LIBRARY_PATH`
- [#1678][1678] ROPGadget multibr
- [#1682][1682] ROPGadget multibr fix
- [#1687][1687] Actually import `requests` when doing `from pwn import *`
- [#1688][1688] Add `__setattr__` and `__call__` interfaces to `ROP` for setting registers
- [#1692][1692] Remove python2 shebangs where appropriate
- [#1703][1703] Update libcdb buildid offsets for amd64 and i386
- [#1704][1704] Try https://libc.rip/ for libcdb lookup

[1541]: https://github.com/Gallopsled/pwntools/pull/1541
[1602]: https://github.com/Gallopsled/pwntools/pull/1602
[1606]: https://github.com/Gallopsled/pwntools/pull/1606
[1616]: https://github.com/Gallopsled/pwntools/pull/1616
[1632]: https://github.com/Gallopsled/pwntools/pull/1632
[1633]: https://github.com/Gallopsled/pwntools/pull/1633
[1644]: https://github.com/Gallopsled/pwntools/pull/1644
[1651]: https://github.com/Gallopsled/pwntools/pull/1651
[1654]: https://github.com/Gallopsled/pwntools/pull/1654
[1667]: https://github.com/Gallopsled/pwntools/pull/1667
[1673]: https://github.com/Gallopsled/pwntools/pull/1673
[1675]: https://github.com/Gallopsled/pwntools/pull/1675
[1678]: https://github.com/Gallopsled/pwntools/pull/1678
[1682]: https://github.com/Gallopsled/pwntools/pull/1679
[1687]: https://github.com/Gallopsled/pwntools/pull/1687
[1688]: https://github.com/Gallopsled/pwntools/pull/1688
[1692]: https://github.com/Gallopsled/pwntools/pull/1692
[1703]: https://github.com/Gallopsled/pwntools/pull/1703
[1704]: https://github.com/Gallopsled/pwntools/pull/1704

## 4.3.0 (`stable`)

- [#1576][1576] Add `executable=` argument to `ELF.search`
- [#1584][1584] Add `jmp_esp`/`jmp_rsp` attribute to `ROP`
- [#1592][1592] Fix over-verbose logging of process() environment
- [#1593][1593] Colorize output of `pwn template`
- [#1601][1601] Add `pwn version` command line tool
- [#1605][1605] Add to `fiddling.hexdump` a way to suppress the total at the end
- [#1613][1613] Permit `--password` for `pwn template`
- [#1616][1616] Fix `cyclic` cli for 64 bit integers
- [#1564][1564] Fix `asm()` and `disasm()` for PowerPC64, MIPS64, Sparc64
- [#1621][1621] Permit negative values in flat() and fit()

[1576]: https://github.com/Gallopsled/pwntools/pull/1576
[1584]: https://github.com/Gallopsled/pwntools/pull/1584
[1592]: https://github.com/Gallopsled/pwntools/pull/1592
[1593]: https://github.com/Gallopsled/pwntools/pull/1593
[1601]: https://github.com/Gallopsled/pwntools/pull/1601
[1605]: https://github.com/Gallopsled/pwntools/pull/1605
[1613]: https://github.com/Gallopsled/pwntools/pull/1613
[1616]: https://github.com/Gallopsled/pwntools/pull/1616
[1564]: https://github.com/Gallopsled/pwntools/pull/1564
[1621]: https://github.com/Gallopsled/pwntools/pull/1621

## 4.2.1

- [#1625][1625] GDB now properly loads executables with QEMU
- [#1663][1663] Change lookup algorithm of `adb.which`
- [#1699][1699] Fix broken linux shellcraft templates

[1625]: https://github.com/Gallopsled/pwntools/pull/1625
[1699]: https://github.com/Gallopsled/pwntools/pull/1699

## 4.2.0

- [#1436][1436] Add ret2dlresolve automation
- [fecf9f] tubes.ssh.process() no longer requires python 2 installed on remote (still requires python, though)
- Miscellanous improvements to DynElf and fmtstr leaker (see examples/fmtstr/exploit2.py)
- [#1454][1454] Support for windows console colors

[1436]: https://github.com/Gallopsled/pwntools/pull/1436
[fecf9f]: http://github.com/Gallopsled/pwntools/commit/fecf9f
[1454]: https://github.com/Gallopsled/pwntools/pull/1454

## 4.1.7 (`stable`)

- [#1615][1615] Fix aarch64 pushstr and pushstr_array

[1615]: https://github.com/Gallopsled/pwntools/pull/1454

## 4.1.5

- [#1517][1517] flat(..., filler=) is fixed for `str` values and Python2 `bytes`

[1517]: https://github.com/Gallopsled/pwntools/pull/1517

## 4.1.4

- [#1698][1609] Fix issues in `packing.flat` with mis-ordred fields

[1609]: https://github.com/Gallopsled/pwntools/pull/1609

## 4.1.3

- [#1590][1590] Fix `gdb.attach()` for `remote`, `listen`, `ssh` tubes
  - Also fix `run_in_new_terminal` for Py2 unicode strings
- [#1595][1595] Fix ssh.process(timeout=)

[1590]: https://github.com/Gallopsled/pwntools/pull/1590
[1595]: https://github.com/Gallopsled/pwntools/pull/1595

## 4.1.2

- Pwntools requires `six` v.1.12.0 or higher

## 4.1.1

- Fix PLT resolution by locking unicorn <1.0.2rc4 (#1538)
- Fix wrong ELF/context unpack handling (c4c11a37)
- Fix updating of ELF.functions addresses after changing ELF.address #1512 (#1513)
- Update Corefile warnings and replace asserts with normal checks (#1526)
- several py2-py3 issues (#1451)
- Fix cyclic command

## 4.1.0

- [#1316][1316] Fix connect shellcraft in python 3
- [#1323][1323] Fix issues related with debugging
- [#1001][1001] Enhance `unlock_bootloader` with better status messages
- [#1389][1389] remove old dependencies
- [#1241][1241] Launch QEMU with sysroot if specified
- [#1218][1218] Support for FileStructure exploitation

[1316]: https://github.com/Gallopsled/pwntools/pull/1316
[1323]: https://github.com/Gallopsled/pwntools/pull/1323
[1001]: https://github.com/Gallopsled/pwntools/pull/1001
[1389]: https://github.com/Gallopsled/pwntools/pull/1389
[1241]: https://github.com/Gallopsled/pwntools/pull/1241
[1218]: https://github.com/Gallopsled/pwntools/pull/1218  

## 4.0.1

- [#1412][1412] `recvline_pred()` and similar do not reorder data
- Bypass unicorn-engine/unicorn#1100 and unicorn-engine/unicorn#1170 requiring unstable package

[1412]: https://github.com/Gallopsled/pwntools/pull/1412

## 4.0.0

- **Python 3 support! <3**
- [#1402][1402] Fix serialtube in python 3
- [#1391][1391] Fix process.libs
- [#1317][1317] Tubes with `context.encoding`
- [#1216][1216] Improve format string generator
- [#1285][1285] Add freebsd generic syscall templates
- [76413f][76413f] Add pwnlib.adb.bootimg for 'ANDROID!' format boot.img images
- [#1202][1202] Docker: Kill 14 layers in pwntools base images
- [#1182][1182] shellcraft.dupio() for mips

[1402]: https://github.com/Gallopsled/pwntools/pull/1402
[1391]: https://github.com/Gallopsled/pwntools/pull/1391
[1317]: https://github.com/Gallopsled/pwntools/pull/1317
[1285]: https://github.com/Gallopsled/pwntools/pull/1285
[1216]: https://github.com/Gallopsled/pwntools/pull/1216
[1202]: https://github.com/Gallopsled/pwntools/pull/1202
[1182]: https://github.com/Gallopsled/pwntools/pull/1182
[76413f]: https://github.com/Gallopsled/pwntools/commit/76413f

## 3.13.0

- [#1204][1204] Reduce ROP cache filename length
- [#1175][1175] Fix nested SSH connectors
- [#1355][1355] Fix 'break' syscall
- [#1277][1277] Fix timeout parameter passing in sendlineafter and other similar functions
- [#1292][1292] Provide correct arch name to gdb for sparc64

[1175]: https://github.com/Gallopsled/pwntools/pull/1175
[1204]: https://github.com/Gallopsled/pwntools/pull/1204
[1277]: https://github.com/Gallopsled/pwntools/pull/1277
[1292]: https://github.com/Gallopsled/pwntools/pull/1292
[1355]: https://github.com/Gallopsled/pwntools/pull/1355

## 3.12.2

- [#1242][1242] Use IntervalTree 2.xx, disallow use of 3.xx
- [#1243][1243] Fix a typo that caused an exception when executing a binary with `process()` which returns `-ENOEXEC` and the system does not have `qemu-user` binaries installed.

[1242]: https://github.com/Gallopsled/pwntools/pull/1242
[1243]: https://github.com/Gallopsled/pwntools/pull/1243

## 3.12.1

- [#1198][1198] More compatibility fixes for pyelftools==0.25, and pin Sphinx<1.8.0 since it causes testing errors
- [#1191][1191] Fix compatibility with pyelftools==0.25
- [#1159][1159] Fix check for `/proc/.../status`
- [#1162][1162] Fix broken package versions
- [#1150][1150] Fix exception raised when a cache file is missing
- [#1156][1156] Fix ROP gadget selection logic involving `int` and `syscall` instructions
- [#1152][1152] Fix QEMU LD_PREFIX calculation (wrong parameter passed)
- [#1155][1155] Use Ubuntu Trusty for all CI builds
- [#1131][1131] Add "libc-" to libc prefixes in `process` tubes
- [#1125][1125] Fix a typo
- [#1121][1121] Fix tests which were broken by an upstream Sphinx change
- [#1104][1104] Add `DynELF.dump()` for dumping remote ELF files
- [#1101][1101] Set `context.os` via `context.binary`, useful for Android exploitation
- [5fdc08][5fdc08] Work around broken `pidof` on Android
- [63dfed][63dfed] Print warning when Corefile deletion fails instead of throwing an exception
- [#1094][1094] Make hexdump output alignment more consistent
- [#1096][1096] `flat()` and `fit()` are now the same function

[1198]: https://github.com/Gallopsled/pwntools/pull/1198
[1191]: https://github.com/Gallopsled/pwntools/pull/1191
[1159]: https://github.com/Gallopsled/pwntools/pull/1159
[1162]: https://github.com/Gallopsled/pwntools/pull/1162
[1150]: https://github.com/Gallopsled/pwntools/pull/1150
[1156]: https://github.com/Gallopsled/pwntools/pull/1156
[1152]: https://github.com/Gallopsled/pwntools/pull/1152
[1155]: https://github.com/Gallopsled/pwntools/pull/1155
[1131]: https://github.com/Gallopsled/pwntools/pull/1131
[1125]: https://github.com/Gallopsled/pwntools/pull/1125
[1121]: https://github.com/Gallopsled/pwntools/pull/1121
[1104]: https://github.com/Gallopsled/pwntools/pull/1104
[1101]: https://github.com/Gallopsled/pwntools/pull/1101
[1094]: https://github.com/Gallopsled/pwntools/pull/1094
[1096]: https://github.com/Gallopsled/pwntools/pull/1096
[5fdc08]: https://github.com/Gallopsled/pwntools/commit/5fdc08
[63dfed]: https://github.com/Gallopsled/pwntools/commit/63dfed

## 3.12.0

- [#1083][1083] Better error messages for `gdb` when `LD_PRELOAD` is incorrect
- [#1085][1085] Add support for extracting Android `BOOTLDR!` images
- [#1075][1075] Add support for detecting GNU Screen for `run_in_new_terminal`
- [#1074][1074] Add support for running `pwntools-gdb` wrapper script instead of `gdb`
- [#1068][1068] Work around very old OpenSSL versions which don't have sha256 support *AND* don't exit with an error code when trying to use it
- [#1067][1067] Add `pwnlib.tubes.server` module, which adds a reusable `server` listener
- [#1063][1063] Add support for labels in `fit()`, allowing dynamic contents to be injected.  (This feature is really cool, check out the pull request!)

[1083]: https://github.com/Gallopsled/pwntools/pull/1083
[1085]: https://github.com/Gallopsled/pwntools/pull/1085
[1075]: https://github.com/Gallopsled/pwntools/pull/1075
[1074]: https://github.com/Gallopsled/pwntools/pull/1074
[1068]: https://github.com/Gallopsled/pwntools/pull/1068
[1067]: https://github.com/Gallopsled/pwntools/pull/1067
[1063]: https://github.com/Gallopsled/pwntools/pull/1063

## 3.11.0

- [#1044][1044] Enhancements to ROP
    + Much better support for 64-bit Intel (amd64) ROP
    + ROP gadget selection is optimized to favor multi-pops instead of multiple single-pop gadgets
    + Added support for blacklisting byte values in ROP gadget addresses
- [#1049][1049] Enhancements to `cyclic`
    + `context` now has two additional attributes, `cyclic_alphabet` and `cyclic_length`, which correspond to the arguments `alphabet` and `n` to `cyclic()` and `cyclic_find()` and related routines.
    + The motivation for this change is to allow setting the `alphabet` globally, so that any padding / patterns generated internally to pwntools can be controlled.  The specific motivation is blacklisting values in ROP padding.
- [#1052][1052] Enhancements for detecting `QEMU_LD_PREFIX` used by QEMU user-mode emulation for sysroots
- [#1035][1035] Minor documentation changes
- [#1032][1032] Enhancements to `pwn template`
- [#1031][1031] More accurate `Coredump.fault_addr` on amd64
- [#1084][1084] Fix broken tests due to `ftp.debian.org` going down

[1044]: https://github.com/Gallopsled/pwntools/pull/1044
[1049]: https://github.com/Gallopsled/pwntools/pull/1049
[1052]: https://github.com/Gallopsled/pwntools/pull/1052
[1035]: https://github.com/Gallopsled/pwntools/pull/1035
[1032]: https://github.com/Gallopsled/pwntools/pull/1032
[1031]: https://github.com/Gallopsled/pwntools/pull/1031
[1084]: https://github.com/Gallopsled/pwntools/pull/1084

## 3.10.0

- [#1007][1007] Add support for setting a `gdbinit` file in the context
- [#1055][1055] Fixes for `Corefile` stack parsing, speed up `ELF.string()`
- [#1057][1057] Fix a variable name typo in `DynELF` logging which results in an exception being thrown
- [#1058][1058] Fix an edge case in `ssh_process.exe`

[1007]: https://github.com/Gallopsled/pwntools/pull/1007
[1055]: https://github.com/Gallopsled/pwntools/pull/1055
[1057]: https://github.com/Gallopsled/pwntools/pull/1057
[1058]: https://github.com/Gallopsled/pwntools/pull/1058

## 3.9.2

- [#1043][1043] Do not attempt to populate the libraries used by statically-linked binaries

[1043]: https://github.com/Gallopsled/pwntools/pull/1043

## 3.9.1

- [#1038][1038] Fix an issue with `process()` where glibc would buffer data internally, causing a hang on `select()`
- [#1036][1036] Fix Travis CI logging verbosity
- [#1029][1029] Fix some `unicode` issues when using the `readline` command history in `tube.interactive()`

[1038]: https://github.com/Gallopsled/pwntools/pull/1038
[1036]: https://github.com/Gallopsled/pwntools/pull/1036
[1029]: https://github.com/Gallopsled/pwntools/pull/1029

## 3.9.0

- [#1003][1003] Make `concat_all` faster while also simplifying it's logic
- [#1014][1014] Fix for overwritten env when parsing core file
- [#1023][1023] Fixes to Travis CI

[1003]: https://github.com/Gallopsled/pwntools/pull/1003
[1014]: https://github.com/Gallopsled/pwntools/pull/1014
[1023]: https://github.com/Gallopsled/pwntools/pull/1023

## 3.8.0

- [#981][981] Fixed RELRO detection logic
- [#986][986] Enhancements to DynELF for controlling usage of LibcDB
- A few documentation fixes
- A few fixes for the Docker image

[981]: https://github.com/Gallopsled/pwntools/pull/981
[986]: https://github.com/Gallopsled/pwntools/pull/986

## 3.7.1

- [#998][998] Fix a bug where integer values could not be set in `.pwn.conf`.

[998]: https://github.com/Gallopsled/pwntools/pull/998

## 3.7.0

- [#933][933] DynELF works better with different base addresses
- [#952][952] A few small fixes were made to `pwn template`, and the CRC database was updated.
- [5c72d62c][5c72d62c] Updated the CRC database

[933]: https://github.com/Gallopsled/pwntools/pull/933
[952]: https://github.com/Gallopsled/pwntools/pull/952
[5c72d62c]: https://github.com/Gallopsled/pwntools/commit/5c72d62c

## 3.6.1

- [#979][979]+[1a4a1e1][1a4a1e1] Fixed [#974][974], a bug related to the terminal handling and numlock.
- [#980][980] Fixed the `pwn template` command.

[974]: https://github.com/Gallopsled/pwntools/issues/974
[979]: https://github.com/Gallopsled/pwntools/pull/979
[980]: https://github.com/Gallopsled/pwntools/pull/980
[1a4a1e1]: https://github.com/Gallopsled/pwntools/commit/1a4a1e1

## 3.6.0

- [#895][895] Added a Dockerfile to simplify testing setup and allow testing on OSX
- [#897][897] Fixed some incorrect AArch64 syscals
- [#893][893] Added the `pwnlib.config` module
    + Configuration options can now be set in `~/.pwn.conf`
    + This replaces the old, **undocumented** mechanism for changing logging colors.  Only @br0ns and @ebeip90 were likely using this.
    + More information is available in the documentation [here](http://docs.pwntools.com/en/dev/config.html).
- [#899][899] Pwntools now uses Unicorn Engine to emulate PLT instructions to ensure correct mapping of PIE / RELRO binaries.
- [#904][904] Enhancements to the accuracy of the `pwn checksec` command.
- [#905][905] Added a `pwn debug` command-line utility which automates the process of `gdb.attach(process(...))` to spawn GDB
    + More information is available in the documentation [here](http://docs.pwntools.com/en/dev/commandline.html#pwn-debug)
- [#919][919] Added a `pwn template` command-line utility to simplify the process of bootstrapping a new exploit.
    + More information is available in the documentation [here](http://docs.pwntools.com/en/dev/commandline.html#pwn-template).
- [#948][948] Fix unnecessary warning for Core files
- [#954][954] Fix list processing in `~/.pwn.conf`
- [#967][967] Respect `TERM_PROGRAM` for `run_in_new_terminal`
- [#970][970] Fix overly-aggressive corefile caching

[947]: https://github.com/Gallopsled/pwntools/pull/947
[948]: https://github.com/Gallopsled/pwntools/pull/948
[954]: https://github.com/Gallopsled/pwntools/pull/954
[960]: https://github.com/Gallopsled/pwntools/pull/960
[967]: https://github.com/Gallopsled/pwntools/pull/967
[968]: https://github.com/Gallopsled/pwntools/pull/968
[970]: https://github.com/Gallopsled/pwntools/pull/970

[895]: https://github.com/Gallopsled/pwntools/pull/895
[897]: https://github.com/Gallopsled/pwntools/pull/897
[893]: https://github.com/Gallopsled/pwntools/pull/893
[899]: https://github.com/Gallopsled/pwntools/pull/899
[904]: https://github.com/Gallopsled/pwntools/pull/904
[905]: https://github.com/Gallopsled/pwntools/pull/905
[919]: https://github.com/Gallopsled/pwntools/pull/919

## 3.5.1

- [#945][945] Speed up ssh via caching checksec results (fixes [#944][944])
- [#950][950] Fixes a bug where setting `context.arch` does not have an effect on `adb.compile()` output architecture

[944]: https://github.com/Gallopsled/pwntools/issues/944
[945]: https://github.com/Gallopsled/pwntools/pull/945
[950]: https://github.com/Gallopsled/pwntools/pull/950

## 3.5.0

- [b584ca3][b584ca3] Fixed an issue running `setup.py` on ARM
- [#822][822] Enabled relative leaks with `MemLeak`
    + This should be useful for e.g. heap-relative leaks
- [#832][832] Changed all internal imports to use absolute imports (no functional changes)
- [a12d0b6][a12d0b6] Move `STDOUT`, `PIPE`, `PTY` constants to globals
    + `process(..., stdin=process.PTY)` --> `process(..., stdin=PTY)`
- [#828][828] Use `PR_SET_PTRACER` for all `process()` and `ssh.process()` instances
    + This simplifies debugging on systems with YAMA ptrace enabled
- Various documentation enhancements
    + In particular, the [gdb][gdb], [elf][elf], and [ssh][ssh] docs are much better
- [#833][833] Performance enhancements for `adb` module
- [d0267f3][d0267f3] `packing.fit()` now treats large offsets as cyclic patterns (e.g. `0x61616161` behaves the same as `"aaaa"`)
- [#835][835] Added `ssh.checksec`
    + Reports the kernel version and other relevant information on connection
- [#857][857] Slightly shortened `execve` shellcode
- [300f8e0][300f8e0] Slightly speed up processing of large ELF files
- [#861][861] Adds support for extracting `IKCONFIG` configs from Linux kernel images, and extends `checksec` to report on any insecure configurations discovered
- [#871][871] Moves all of the basic syscall templates to `shellcraft/common` and exposes them via symlinks.  Closed [#685][685]
    + Should not have any visible effects from any documented APIs
    + `shellcraft.arch.os.syscall_function()` still works the same
    + We now have the ability to differentiate between the `connect` syscall, and a TCP `connect` helper
- [#887][887] `sh_string` now returns a quoted empty string `''` rather than just an empty string
- [#839][839] Exposes a huge amount of functionality via corefiles which was not previously availble.  See the [docs][corefile_docs] for examples.
    + `process().corefile` will automatically instantiate a Corefile for the process
    + QEMU-emulated processes are supported
    + Native processes are supported, including extraction of coredumps from `apport` crash logs
    + Native processes can be dumped *while running*, in a manner similar to `GDB`'s `gcore` script
- [#875][857] Added [documentation][aarch64] (and tests) for AArch64 shellcode
- [#882][882] The `ROP` class now respects `context.bytes` instead of using the hard-coded value of `4` (fixed [#879][879])
- [#869][869] Added several fields to the `process` class (`uid`, `gid`, `suid`, `sgid`) which are recorded at execution time, based on the file permissions
- [#868][868] Changed the way that `ssh.process()` works internally, and it now returns a more specialized class, `ssh_process`.
    + Added `ssh_process.corefile` for fetching remote corefiles
    + Added `ssh_process.ELF` for getting an ELF of the remote executable
    + The `uid`, `gid`, and `suid`, and `sgid` which are recorded at execution time, based on the file permissions
- [#865][865] Fixes `ELF.read` to support contiguous memory reads across non-contiguous file-backed segments
- [#862][862] Adds a `symlink=` argument to `ssh.set_working_directory`, which will automatically symlink all of the files in the "old" working directory into the "new" working directory

[ssh]: http://docs.pwntools.com/en/dev/tubes/ssh.html
[gdb]: http://docs.pwntools.com/en/dev/gdb.html
[elf]: http://docs.pwntools.com/en/dev/elf.html
[corefile_docs]: http://docs.pwntools.com/en/dev/elf/corefile.html
[aarch64]: http://docs.pwntools.com/en/dev/shellcraft/aarch64.html

[685]: https://github.com/Gallopsled/pwntools/pull/685
[822]: https://github.com/Gallopsled/pwntools/pull/822
[828]: https://github.com/Gallopsled/pwntools/pull/828
[832]: https://github.com/Gallopsled/pwntools/pull/832
[833]: https://github.com/Gallopsled/pwntools/pull/833
[835]: https://github.com/Gallopsled/pwntools/pull/835
[839]: https://github.com/Gallopsled/pwntools/pull/839
[857]: https://github.com/Gallopsled/pwntools/pull/857
[861]: https://github.com/Gallopsled/pwntools/pull/861
[862]: https://github.com/Gallopsled/pwntools/pull/862
[865]: https://github.com/Gallopsled/pwntools/pull/865
[868]: https://github.com/Gallopsled/pwntools/pull/868
[869]: https://github.com/Gallopsled/pwntools/pull/869
[871]: https://github.com/Gallopsled/pwntools/pull/871
[875]: https://github.com/Gallopsled/pwntools/pull/857
[879]: https://github.com/Gallopsled/pwntools/issues/879
[882]: https://github.com/Gallopsled/pwntools/pull/882
[887]: https://github.com/Gallopsled/pwntools/pull/887


[b584ca3]: https://github.com/Gallopsled/pwntools/commit/b584ca3
[a12d0b6]: https://github.com/Gallopsled/pwntools/commit/a12d0b6
[d0267f3]: https://github.com/Gallopsled/pwntools/commit/d0267f3
[300f8e0]: https://github.com/Gallopsled/pwntools/commit/300f8e0

## 3.4.1

- [#894][894] Fix a bug when using `gdb.debug()` over ssh.
- [e021f57][e021f57] Fix a bug ([#891][891]) in `rop` when needing to insert padding to fix alignment

[e021f57]: https://github.com/Gallopsled/pwntools/commit/e021f57
[894]: https://github.com/Gallopsled/pwntools/pull/894
[891]: https://github.com/Gallopsled/pwntools/issues/891

## 3.4.0

- [#800][800] Add `shell=` option to `ssh.process()`
- [#806][806] Add `context.buffer_size` for fine-tuning `tube` performance
    + Also adds `buffer_fill_size=` argument for all tubes
- [b83a6c7][b83a6c7] Fix undocumented `process.leak` function
- [546061e][546061e] Modify `coredump_filter` of all spawned processes, so that core dumps are more complete
- [#809][809] Add several functions to `adb` (`unlink`, `mkdir`, `makedirs`, `isdir`, `exists`)
- [#817][817] Make disconnection detection more robust

[800]: https://github.com/Gallopsled/pwntools/pull/800
[806]: https://github.com/Gallopsled/pwntools/pull/806
[809]: https://github.com/Gallopsled/pwntools/pull/809
[817]: https://github.com/Gallopsled/pwntools/pull/817
[5d9792f]: https://github.com/Gallopsled/pwntools/commit/5d9792f
[b83a6c7]: https://github.com/Gallopsled/pwntools/commit/b83a6c7
[546061e]: https://github.com/Gallopsled/pwntools/commit/546061e

## 3.3.4

- [#850][850] and [#846][846] fix issues with `hexdump` and the `phd` command-line utility, when using pipes (e.g. `echo foo | phd`)
- [#852][852] Fixes register ordering in `regsort`
- [#853][853] Fixes the registers restored in `shellcraft.amd64.popad`

[846]: https://github.com/gallopsled/pwntools/pull/846
[850]: https://github.com/gallopsled/pwntools/pull/850
[852]: https://github.com/gallopsled/pwntools/pull/852
[853]: https://github.com/gallopsled/pwntools/pull/853

## 3.3.3

- [#843][843] fixed a bug in `amd64.mov`.

[843]: https://github.com/gallopsled/pwntools/pull/843

## 3.3.2

- [#840][840] fixed a regression introduced by [#837][837].

[840]: https://github.com/gallopsled/pwntools/pull/840

## 3.3.1

- [#833][833] Fixed a performance-impacting bug in the adb module.
- [#837][837] Fixed a bug([#836][836]) causing `hexdump(cyclic=True)` to throw an exception.

[833]: https://github.com/Gallopsled/pwntools/pull/833
[837]: https://github.com/Gallopsled/pwntools/pull/837
[836]: https://github.com/Gallopsled/pwntools/issues/836

## 3.3.0

- [b198ec8][b198ec8] Added `tube.stream()` function, which is like `tube.interact()` without a prompt or keyboard input.
    + Effectively, this is similar to `cat file` and just prints data as fast as it is received.
- [aec3fa6][aec3fa6] Disable update checks against GitHub
    + These checks frequently broke due to GitHub query limits
- [#757][757] Fixed `adb.wait_for_device()` re-use of the same connection
- [f9133b1][f9133b1] Add a `STDERR` magic argument to make logging go to `stderr` instead of `stdout`
    + Usage is e.g. `python foo.py STDERR` or `PWNLIB_STDERR=1 python foo.py`
    + Also adds `context.log_console` to log to any file or terminal
- [67e11a9][67e11a9] Add faster error checking to `cyclic()` when provided very large values
- [5fda658][5fda658] Expose BitPolynom in `globals()`
- [#765][765] Added `-d` option for hex-escaped output for `shellcraft` command-line tool
- [#772][772] Fixed bash completion regressions
- [30c34b7][30c34b7] Fix `ROP.call()` with `Function` objects from `ELF.functions`
- [fa402ce][fa402ce] Add `adb.uptime` and `adb.boot_time`
- [82312ba][82312ba] Add `cyclic_metasploit` and `cyclic_metasploit_find`

[757]: https://github.com/Gallopsled/pwntools/pull/757
[765]: https://github.com/Gallopsled/pwntools/pull/765
[772]: https://github.com/Gallopsled/pwntools/pull/772
[b198ec8]: https://github.com/Gallopsled/pwntools/commit/b198ec8
[aec3fa6]: https://github.com/Gallopsled/pwntools/commit/aec3fa6
[f9133b1]: https://github.com/Gallopsled/pwntools/commit/f9133b1
[67e11a9]: https://github.com/Gallopsled/pwntools/commit/67e11a9
[5fda658]: https://github.com/Gallopsled/pwntools/commit/5fda658
[30c34b7]: https://github.com/Gallopsled/pwntools/commit/30c34b7
[fa402ce]: https://github.com/Gallopsled/pwntools/commit/fa402ce
[82312ba]: https://github.com/Gallopsled/pwntools/commit/82312ba

## 3.2.1

Multiple bug fixes.

- [#783][783] Fix `adb.uninstall` typo
- [#787][787] Added error handling for `ssh.process` argument `preexec_fn`
- [#793][793] Fixed progress message in `remote()` when connections failed
- [#802][802] Fixed partition listing in `adb.partitions`, which accidentally shelled out to the `adb` binary
- [#804][804] Fix error message for 32-bit distributions
- [#805][805] Fix exception in `Core.segments` when a segment has no name
- [#811][811] Fixes and performance improvements for `adb.wait_for_device()`
- [#813][813] Fixed a release script
- [#814][814] Fixed exceptions thrown if the `$HOME` directory is not writable
- [#815][815] Properly handle `None` in `MemLeak`

[783]: https://github.com/Gallopsled/pwntools/pull/783
[787]: https://github.com/Gallopsled/pwntools/pull/787
[793]: https://github.com/Gallopsled/pwntools/pull/793
[802]: https://github.com/Gallopsled/pwntools/pull/802
[804]: https://github.com/Gallopsled/pwntools/pull/804
[805]: https://github.com/Gallopsled/pwntools/pull/805
[811]: https://github.com/Gallopsled/pwntools/pull/811
[813]: https://github.com/Gallopsled/pwntools/pull/813
[814]: https://github.com/Gallopsled/pwntools/pull/814
[815]: https://github.com/Gallopsled/pwntools/pull/815

## 3.2.0

- [#695][695] Fixed a performance regression in `phd`.
- [452605e][452605e] Fixed [#629][629] related to correct removal of temporary files.
- [ea94ee4][ea94ee4] Disallows semi-colons in for the `run_in_terminal` function, since it did not work properly in all cases.
- [6376d07][6376d07] Added the mips shellcode `pushstr_array`.
- [#700][700] Added missing MIPS shellcode documentation to readthedocs, and enabled unit tests
- [#701][701] Command line tools refactored to have a common `pwn` entry point.
    + Added an option to *not* install the traditional `asm`, `disasm`, `checksec`, etc scripts
    + All existing tools can be accessed from the `pwn` command (e.g. `pwn asm nop`).
- [#704][704] The `process` object has a new, optional argument `alarm` for setting a `SIGALRM` timeout for processes.
- [#705][705] Added the Android Emulator to the test suite and Travis CI.
    + Android Emulator is now required for the full test suite
    + Android Emulator tests are skipped if no Android-related changes are detected
- [#711][711] `DynELF` has a new attribute, `heap`, which leaks the current `brk` address (heap base).  This is useful for finding heap allocations with dlmalloc-derived allocators like those used by Glibc.
- [#717][717] `sh_string` was rewritten to emit more compact and compatible strings
    + This was achieved by embedding single-quoted non-printable literals
    + Much more testing was added
    + Emitted strings are no longer copy-paste compatible, but work fine with e.g. `tubes` module and the default `subprocess` module
- [#709][709] The `adb` module now directly talks to the `adb` server process via a new module, `adb.protocol`
    + Removes the need to shell out to `adb`
    + Avoids version-compatibility issues with `adb` server vs. client
- [#703][703] Added new methods to `adb`
    + `install` - Installs an APK
    + `uninstall` - Uninstalls a package
    + `packages` - Lists installed packages
- [4893819][4893819] Modified `shellcraft.sh` on all platforms to provide `argv[0]` and set `argc==1`
    + This is needed for systems which have Busybox or other minimal shell for `/bin/sh` which does not behave well with `argc==0` or `argv[0]==NULL`.
- [1e414af][1e414af] Added `connect()` alias for `remote()`
    + For example, `io=connect('google.com', 80)`
    + This also works with `tcp(...)` and `udp(...)` aliases
- [869ec42][869ec42] Added `ssh.read()` and `ssh.write()` aliases
- [2af55c9][2af55c9] `AdbDevice` objects exposed via e.g. `adb.devices()` now offer scoped access to all `adb` module properties
    + It is now possible to e.g. `map(lambda d: d.process(['id']).recvall(), adb.devices())`


[629]: https://github.com/Gallopsled/pwntools/issues/629
[695]: https://github.com/Gallopsled/pwntools/pull/695
[700]: https://github.com/Gallopsled/pwntools/pull/700
[701]: https://github.com/Gallopsled/pwntools/pull/701
[704]: https://github.com/Gallopsled/pwntools/pull/704
[711]: https://github.com/Gallopsled/pwntools/pull/711
[717]: https://github.com/Gallopsled/pwntools/pull/717
[709]: https://github.com/Gallopsled/pwntools/pull/709
[705]: https://github.com/Gallopsled/pwntools/pull/705
[703]: https://github.com/Gallopsled/pwntools/pull/703
[452605e]: https://github.com/Gallopsled/pwntools/commit/452605e854f4870ef5ccfdf7fb110dfd75c50feb
[ea94ee4]: https://github.com/Gallopsled/pwntools/commit/ea94ee4ca5a8060567cc9bd0dc33796a89ad0b95
[6376d07]: https://github.com/Gallopsled/pwntools/commit/6376d072660fb2250f48bd22629bbd7e3c61c758
[1e414af]: https://github.com/Gallopsled/pwntools/commit/1e414afbeb3a01242f4918f111febaa63b640eb7
[869ec42]: https://github.com/Gallopsled/pwntools/commit/869ec42082b4b98958dfe85103da9b101dde7daa
[4893819]: https://github.com/Gallopsled/pwntools/commit/4893819b4c23182da570e2f4ea4c14d73af2c0df
[2af55c9]: https://github.com/Gallopsled/pwntools/commit/2af55c9bc382eca23f89bc0abc7a07c075521f94

## 3.1.1

Fixed a bug in `MemLeak.struct` (PR: #768).

## 3.1.0

A number of smaller bugfixes and documentation tweaks.

## 3.0.4

- Fixed a bug that made 3.0.3 uninstallable (Issue: #751, PR: #752)

## 3.0.3

- Fixed some performance and usability problems with the update system (Issues:
  #723, #724, #736. PRs: #729, #738, #747).
- Fixed a bug related to internals in pyelftools (PRs: #730, #746).
- Fixed an issue with travis (Issue: #741, PRs: #743, #744, #745).

## 3.0.2

- Cherry-pick #695, as this was a regression-fix.
- Added a fix for the update checker, as it would suggest prereleases as updates to stable releases.
- Various documentation fixes.

## 3.0.1

A small bugfix release. There were a lot of references to the `master`-branch, however after 3.0.0 we use the names `stable`, `beta` and `dev` for our branches.

## 3.0.0

This was a large release (1305 commits since 2.2.0) with a lot of bugfixes and changes.  The Binjitsu project, a fork of Pwntools, was merged back into Pwntools.  As such, its features are now available here.

As always, the best source of information on specific features is the comprehensive docs at https://pwntools.readthedocs.org.

This list of changes is non-complete, but covers all of the significant changes which were appropriately documented.

#### Android

Android support via a new `adb` module, `context.device`, `context.adb_host`, and `context.adb_port`.

#### Assembly and Shellcode

- Assembly module enhancements for making ELF modules from assembly or pre-assembled shellcode.  See `asm.make_elf` and `asm.make_elf_from_assembly`.
- `asm` and `shellcraft` command-line tools support flags for the new shellcode encoders
- `asm` and `shellcraft` command-line tools support `--debug` flag for automatically launching GDB on the result
- Added MIPS, PowerPC, and AArch64 support to the `shellcraft` module
- Added Cyber Grand Challenge (CGC) support to the `shellcraft` module
- Added syscall wrappers for every Linux syscall for all supported architectures to the `shellcraft` module
    + e.g. `shellcraft.<arch>.gettimeofday`
- (e.g. `shellcraft.i386.linux.`)
- Added in-memory ELF loaders for most supported architectures
    + Only supports statically-linked binaries
    + `shellcraft.<arch>.linux.loader`

#### Context Module

- Added `context.aslr` which controls ASLR on launched processes.  This works with both `process()` and `ssh.process()`, and can be specified per-process with the `aslr=` keyword argument.
- Added `context.binary` which automatically sets all `context` variables from an ELF file.
- Added `context.device`, `context.adb`, `context.adb_port`, and `context.adb_host` for connecting to Android devices.
- Added `context.kernel` setting for SigReturn-Oriented-Programming (SROP).
- Added `context.log_file` setting for sending logs to a file.  This can be set with the `LOG_FILE` magic command-line option.
- Added `context.noptrace` setting for disabling actions which require `ptrace` support.  This is useful for turning all `gdb.debug` and `gdb.attach` options into no-ops, and can be set via the `NOPTRACE` magic command-line option.
- Added `context.proxy` which hooks all connections and sends them to a SOCKS4/SOCKS5.  This can be set via the `PROXY` magic command-line option.
- Added `context.randomize` to control randomization of settings like XOR keys and register ordering (default off).
- Added `context.terminal` for setting how to launch commands in a new terminal.

#### DynELF and MemLeak Module

- Added a `DynELF().libc` property which attempt to find the remote libc and download the ELF from LibcDB.
- Added a `DynELF().stack` property which leaks the `__environ` pointer from libc, making it easy to leak stack addresses.
- Added `MemLeak.String` and `MemLeak.NoNewlines` and other related helpers for handling special leakers which cannot e.g. handle newlines in the leaked addresses and which leak a C string (e.g. auto-append a `'\x00'`).
- Enhancements for leaking speed via `MemLeak.compare` to avoid leaking an entire field if we can tell from a partial leak that it does not match what we are searching for.

#### Encoders Module

- Added a `pwnlib.encoders` module for assembled-shellcode encoders/decoders
- Includes position-independent basic XOR encoders
- Includes position-independent delta encoders
- Includes non-position-independent alphanumeric encoders for Intel
- Includes position-independent alphanumeric encoders for ARM/Thumb

#### ELF Module

- Added a `Core` object which can parse core-files, in order to extract / search for memory contents, and extract register states (e.g. `Core('./corefile').eax`).

#### Format Strings

- Added a basic `fmtstr` module for assisting with Format String exploitation

#### GDB Module

- Added support for debugging Android devices when `context.os=='android'`
- Added helpers for debugging shellcode snippets with `gdb.debug_assembly()` and `gdb.debug_shellcode()`

#### ROP Module

- Added support for SigReturn via `pwnlib.rop.srop`
    + Occurs automatically when syscalls are invoked and a function cannot be found
    + SigReturn frames can be constructed manually with `SigreturnFrame()` objects
- Added functional doctests for ROP and SROP

#### Tubes Process Module

- `process()` has many new options, check out the documentation
    + `aslr` controls ASLR
    + `setuid` can disable the effect of setuid, allowing core dumps (useful for extracting crash state via the new `Core()` object)
    + TTY echo and control characters can be enabled via `raw` argument
- `stdout` and `stderr` are now PTYs by default
    + `stdin` can be set to a PTY also via setting `stdin=process.PTY`

#### Tubes SSH Module

- Massive enhancements all over
- `ssh` objects now have a `ssh.process()` method which avoids the need to handle shell expansion via the old `ssh.run()` method
- Files are downloaded via SFTP if available
- New `download` and `upload` methods auto-detect whether the target is a file or directory and acts accordingly
- Added `listen()` method alias for `listen_remote()`
- Added `remote()` method alias for `connect_remote()`

#### Utilities

- Added `fit()` method to combine the functionality of `flat()` with the functionality of `cyclic()`
- Added `negative()` method to negate the value of an integer via two's complement, with respect to the current integer size (`context.bytes`).
- Added `xor_key()` method to generate an XOR key which avoids undesirable bytes over a given input.
- Added a multi-threaded `bruteforce()` implementation, `mbruteforce()`.
- Added `dealarm_shell()` helper to remove the effects of `alarm()` after you've popped a shell.

## 2.2.0

This was a large release with a lot of bugfixes and changes. Only the most significant
are mentioned here.

- Added shellcodes
- Added phd
- Re-added our expansion of itertools
- Added replacements for some semi-broken python standard library modules
- Re-implemented the rop module
- Added a serial tube
- Huge performance gains in the buffering for tubes
- Re-added user agents
- Begun using Travis CI with lots of test
- Removed bundled binutils in favor of documenting how to build them yourselves
- Added support for port forwarding though our SSH module
- Added dependency for capstone and ropgadget
- Added a lots of shellcodes
- Stuff we forgot
- Lots of documentation fixes
- Lots of bugfixes<|MERGE_RESOLUTION|>--- conflicted
+++ resolved
@@ -58,15 +58,11 @@
 
 ## 4.5.0 (`dev`)
 
-<<<<<<< HEAD
+- [#1261][1261] Misc `run_in_new_terminal` improvements (notably gdb terminated by default)
 - [#1695][1695] Allow using GDB Python API
 
+[1261]: https://github.com/Gallopsled/pwntools/pull/1261
 [1695]: https://github.com/Gallopsled/pwntools/pull/1695
-=======
-- [#1261][1261] Misc `run_in_new_terminal` improvements (notably gdb terminated by default)
-
-[1261]: https://github.com/Gallopsled/pwntools/pull/1261
->>>>>>> 0b1f4309
 
 ## 4.4.0 (`beta`)
 
