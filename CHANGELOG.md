--- conflicted
+++ resolved
@@ -58,17 +58,13 @@
 
 ## 4.5.0 (`dev`)
 
-<<<<<<< HEAD
+- [#1261][1261] Misc `run_in_new_terminal` improvements (notably gdb terminated by default)
 - [#1429][1429] Add a mechanism for ret2csu (originally #1138)
-
+- [#1695][1695] Allow using GDB Python API
+
+[1261]: https://github.com/Gallopsled/pwntools/pull/1261
 [1429]: https://github.com/Gallopsled/pwntools/pull/1429
-=======
-- [#1261][1261] Misc `run_in_new_terminal` improvements (notably gdb terminated by default)
-- [#1695][1695] Allow using GDB Python API
-
-[1261]: https://github.com/Gallopsled/pwntools/pull/1261
 [1695]: https://github.com/Gallopsled/pwntools/pull/1695
->>>>>>> db8df476
 
 ## 4.4.0 (`beta`)
 
