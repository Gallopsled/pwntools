# Changelog

This changelog only includes added major features and changes. Bugfixes and
minor changes are omitted.

## Release History

The table below shows which release corresponds to each branch, and what date the version was released.

| Version          | Branch   | Release Date           |
| ---------------- | -------- | ---------------------- |
| [4.4.0](#440)    | `dev`    | Sep 1, 2020 (planned)
| [4.3.0](#430)    | `beta`   | Aug 1, 2020 (planned)
| [4.2.0](#420)    | `stable` | Jul 3, 2020 (planned)
| [4.1.7](#417)    |          | Jun 30, 2020
| [4.1.5](#415)    |          | Jun 27, 2020
| [4.1.4](#414)    |          | Jun 26, 2020
| [4.1.3](#413)    |          | Jun 23, 2020
| [4.1.2](#412)    |          | Jun 5, 2020
| [4.1.1](#411)    |          | Jun 3, 2020
| [4.1.0](#410)    |          | May 8, 2020
| [4.0.1](#401)    |          | Jan 22, 2020
| [4.0.0](#400)    |          | Jan 09, 2020
| [3.13.0](#3130)  |          | Nov 5, 2019
| [3.12.2](#3122)  |          | Jan 8, 2019
| [3.12.1](#3121)  |          | Sept 17, 2018
| [3.12.0](#3120)  |          | Feb 22, 2018
| [3.11.0](#3110)  |          | Jan 3, 2018
| [3.10.0](#3100)  |          | Oct 25, 2017
| [3.9.2](#392)    |          | Oct 5, 2017
| [3.9.1](#391)    |          | Sep 28, 2017
| [3.9.0](#390)    |          | Sep 11, 2017
| [3.8.0](#380)    |          | Jul 29, 2017
| [3.7.1](#371)    |          | Jul 14, 2017
| [3.7.0](#370)    |          | Jun 19, 2017
| [3.6.1](#361)    |          | May 12, 2017
| [3.6.0](#360)    |          | May 8, 2017
| [3.5.1](#351)    |          | Apr 15, 2017
| [3.5.0](#350)    |          | Mar 26, 2017
| [3.4.1](#341)    |          | Feb 17, 2017
| [3.4.0](#340)    |          | Feb 13, 2017
| [3.3.4](#334)    |          | Jan 12, 2016
| [3.3.3](#333)    |          | Jan 10, 2016
| [3.3.2](#332)    |          | Jan 10, 2016
| [3.3.1](#331)    |          | Jan 10, 2016
| [3.3.0](#330)    |          | Dec 24, 2016
| [3.2.1](#321)    |          | Dec 24, 2016
| [3.2.0](#320)    |          | Nov 12, 2016
| [3.1.1](#311)    |          | Oct 23, 2016
| [3.1.0](#310)    |          | Oct 2, 2016
| [3.0.4](#304)    |          | Sept 19, 2016
| [3.0.3](#303)    |          | Sept 18, 2016
| [3.0.2](#302)    |          | Sept 6, 2016
| [3.0.1](#301)    |          | Aug 20, 2016
| [3.0.0](#300)    |          | Aug 20, 2016
| [2.2.0](#220)    |          | Jan 5, 2015

## 4.4.0 (`dev`)

- [#1602][1602] Fix bytes handling in ssh tubes
- [#1606][1606] Fix `asm()` and `disasm()` for MSP430, S390
- [#1616][1616] Fix `cyclic` cli for 64 bit integers
- [#1632][1632] Enable usage of Pwntools in jupyter
- [#1633][1633] Open a shell if `pwn template` cannot download the remote file
- [#1644][1644] Enable and support SNI for SSL-wrapped tubes
- [#1651][1651] Make `pwn shellcraft` faster
- [#1654][1654] Docker images (`pwntools/pwntools:stable` etc) now use Python3 by default, and includes assemblers for a few common architectures
<<<<<<< HEAD
- Fix syscall instruction lists for SROP on `i386` and `amd64`
=======
- Fix migration to another ROP
>>>>>>> fb2bf934

[1602]: https://github.com/Gallopsled/pwntools/pull/1602
[1606]: https://github.com/Gallopsled/pwntools/pull/1606
[1616]: https://github.com/Gallopsled/pwntools/pull/1616
[1632]: https://github.com/Gallopsled/pwntools/pull/1632
[1633]: https://github.com/Gallopsled/pwntools/pull/1633
[1644]: https://github.com/Gallopsled/pwntools/pull/1644
[1651]: https://github.com/Gallopsled/pwntools/pull/1651
[1654]: https://github.com/Gallopsled/pwntools/pull/1654

## 4.3.0 (`beta`)

- [#1576][1576] Add `executable=` argument to `ELF.search`
- [#1584][1584] Add `jmp_esp`/`jmp_rsp` attribute to `ROP`
- [#1592][1592] Fix over-verbose logging of process() environment
- [#1593][1593] Colorize output of `pwn template`
- [#1601][1601] Add `pwn version` command line tool
- [#1605][1605] Add to `fiddling.hexdump` a way to suppress the total at the end
- [#1613][1613] Permit `--password` for `pwn template`
- [#1616][1616] Fix `cyclic` cli for 64 bit integers
- [#1564][1564] Fix `asm()` and `disasm()` for PowerPC64, MIPS64, Sparc64
- [#1621][1621] Permit negative values in flat() and fit()

[1576]: https://github.com/Gallopsled/pwntools/pull/1576
[1584]: https://github.com/Gallopsled/pwntools/pull/1584
[1592]: https://github.com/Gallopsled/pwntools/pull/1592
[1593]: https://github.com/Gallopsled/pwntools/pull/1593
[1601]: https://github.com/Gallopsled/pwntools/pull/1601
[1605]: https://github.com/Gallopsled/pwntools/pull/1605
[1613]: https://github.com/Gallopsled/pwntools/pull/1613
[1616]: https://github.com/Gallopsled/pwntools/pull/1616
[1564]: https://github.com/Gallopsled/pwntools/pull/1564
[1621]: https://github.com/Gallopsled/pwntools/pull/1621

## 4.3.0 (`beta`)

- [#1576][1576] Add `executable=` argument to `ELF.search`
- [#1584][1584] Add `jmp_esp`/`jmp_rsp` attribute to `ROP`
- [#1592][1592] Fix over-verbose logging of process() environment
- [#1593][1593] Colorize output of `pwn template`
- [#1601][1601] Add `pwn version` command line tool
- [#1605][1605] Add to `fiddling.hexdump` a way to suppress the total at the end
- [#1613][1613] Permit `--password` for `pwn template`
- [#1564][1564] Fix `asm()` and `disasm()` for PowerPC64, MIPS64, Sparc64
- [#1621][1621] Permit negative values in flat() and fit()

[1576]: https://github.com/Gallopsled/pwntools/pull/1576
[1584]: https://github.com/Gallopsled/pwntools/pull/1584
[1592]: https://github.com/Gallopsled/pwntools/pull/1592
[1593]: https://github.com/Gallopsled/pwntools/pull/1593
[1601]: https://github.com/Gallopsled/pwntools/pull/1601
[1605]: https://github.com/Gallopsled/pwntools/pull/1605
[1613]: https://github.com/Gallopsled/pwntools/pull/1613
[1564]: https://github.com/Gallopsled/pwntools/pull/1564
[1621]: https://github.com/Gallopsled/pwntools/pull/1621

## 4.2.1 (`stable`)

- [#1625][1625] GDB now properly loads executables with QEMU

[1625]: https://github.com/Gallopsled/pwntools/pull/1625

## 4.2.0

- [#1436][1436] Add ret2dlresolve automation
- [fecf9f] tubes.ssh.process() no longer requires python 2 installed on remote (still requires python, though)
- Miscellanous improvements to DynElf and fmtstr leaker (see examples/fmtstr/exploit2.py)
- [#1454][1454] Support for windows console colors

[1436]: https://github.com/Gallopsled/pwntools/pull/1436
[fecf9f]: http://github.com/Gallopsled/pwntools/commit/fecf9f
[1454]: https://github.com/Gallopsled/pwntools/pull/1454

## 4.1.7 (`stable`)

- [#1615][1615] Fix aarch64 pushstr and pushstr_array

[1615]: https://github.com/Gallopsled/pwntools/pull/1454

## 4.1.5

- [#1517][1517] flat(..., filler=) is fixed for `str` values and Python2 `bytes`

[1517]: https://github.com/Gallopsled/pwntools/pull/1517

## 4.1.4

- [#1698][1609] Fix issues in `packing.flat` with mis-ordred fields

[1609]: https://github.com/Gallopsled/pwntools/pull/1609

## 4.1.3

- [#1590][1590] Fix `gdb.attach()` for `remote`, `listen`, `ssh` tubes
  - Also fix `run_in_new_terminal` for Py2 unicode strings
- [#1595][1595] Fix ssh.process(timeout=)

[1590]: https://github.com/Gallopsled/pwntools/pull/1590
[1595]: https://github.com/Gallopsled/pwntools/pull/1595

## 4.1.2

- Pwntools requires `six` v.1.12.0 or higher

## 4.1.1

- Fix PLT resolution by locking unicorn <1.0.2rc4 (#1538)
- Fix wrong ELF/context unpack handling (c4c11a37)
- Fix updating of ELF.functions addresses after changing ELF.address #1512 (#1513)
- Update Corefile warnings and replace asserts with normal checks (#1526)
- several py2-py3 issues (#1451)
- Fix cyclic command

## 4.1.0

- [#1316][1316] Fix connect shellcraft in python 3
- [#1323][1323] Fix issues related with debugging
- [#1001][1001] Enhance `unlock_bootloader` with better status messages
- [#1389][1389] remove old dependencies
- [#1241][1241] Launch QEMU with sysroot if specified
- [#1218][1218] Support for FileStructure exploitation

[1316]: https://github.com/Gallopsled/pwntools/pull/1316
[1323]: https://github.com/Gallopsled/pwntools/pull/1323
[1001]: https://github.com/Gallopsled/pwntools/pull/1001
[1389]: https://github.com/Gallopsled/pwntools/pull/1389
[1241]: https://github.com/Gallopsled/pwntools/pull/1241
[1218]: https://github.com/Gallopsled/pwntools/pull/1218  

## 4.0.1

- [#1412][1412] `recvline_pred()` and similar do not reorder data
- Bypass unicorn-engine/unicorn#1100 and unicorn-engine/unicorn#1170 requiring unstable package

[1412]: https://github.com/Gallopsled/pwntools/pull/1412

## 4.0.0

- **Python 3 support! <3**
- [#1402][1402] Fix serialtube in python 3
- [#1391][1391] Fix process.libs
- [#1317][1317] Tubes with `context.encoding`
- [#1216][1216] Improve format string generator
- [#1285][1285] Add freebsd generic syscall templates
- [76413f][76413f] Add pwnlib.adb.bootimg for 'ANDROID!' format boot.img images
- [#1202][1202] Docker: Kill 14 layers in pwntools base images
- [#1182][1182] shellcraft.dupio() for mips

[1402]: https://github.com/Gallopsled/pwntools/pull/1402
[1391]: https://github.com/Gallopsled/pwntools/pull/1391
[1317]: https://github.com/Gallopsled/pwntools/pull/1317
[1285]: https://github.com/Gallopsled/pwntools/pull/1285
[1216]: https://github.com/Gallopsled/pwntools/pull/1216
[1202]: https://github.com/Gallopsled/pwntools/pull/1202
[1182]: https://github.com/Gallopsled/pwntools/pull/1182
[76413f]: https://github.com/Gallopsled/pwntools/commit/76413f

## 3.13.0

- [#1204][1204] Reduce ROP cache filename length
- [#1175][1175] Fix nested SSH connectors
- [#1355][1355] Fix 'break' syscall
- [#1277][1277] Fix timeout parameter passing in sendlineafter and other similar functions
- [#1292][1292] Provide correct arch name to gdb for sparc64

[1175]: https://github.com/Gallopsled/pwntools/pull/1175
[1204]: https://github.com/Gallopsled/pwntools/pull/1204
[1277]: https://github.com/Gallopsled/pwntools/pull/1277
[1292]: https://github.com/Gallopsled/pwntools/pull/1292
[1355]: https://github.com/Gallopsled/pwntools/pull/1355

## 3.12.2

- [#1242][1242] Use IntervalTree 2.xx, disallow use of 3.xx
- [#1243][1243] Fix a typo that caused an exception when executing a binary with `process()` which returns `-ENOEXEC` and the system does not have `qemu-user` binaries installed.

[1242]: https://github.com/Gallopsled/pwntools/pull/1242
[1243]: https://github.com/Gallopsled/pwntools/pull/1243

## 3.12.1

- [#1198][1198] More compatibility fixes for pyelftools==0.25, and pin Sphinx<1.8.0 since it causes testing errors
- [#1191][1191] Fix compatibility with pyelftools==0.25
- [#1159][1159] Fix check for `/proc/.../status`
- [#1162][1162] Fix broken package versions
- [#1150][1150] Fix exception raised when a cache file is missing
- [#1156][1156] Fix ROP gadget selection logic involving `int` and `syscall` instructions
- [#1152][1152] Fix QEMU LD_PREFIX calculation (wrong parameter passed)
- [#1155][1155] Use Ubuntu Trusty for all CI builds
- [#1131][1131] Add "libc-" to libc prefixes in `process` tubes
- [#1125][1125] Fix a typo
- [#1121][1121] Fix tests which were broken by an upstream Sphinx change
- [#1104][1104] Add `DynELF.dump()` for dumping remote ELF files
- [#1101][1101] Set `context.os` via `context.binary`, useful for Android exploitation
- [5fdc08][5fdc08] Work around broken `pidof` on Android
- [63dfed][63dfed] Print warning when Corefile deletion fails instead of throwing an exception
- [#1094][1094] Make hexdump output alignment more consistent
- [#1096][1096] `flat()` and `fit()` are now the same function

[1198]: https://github.com/Gallopsled/pwntools/pull/1198
[1191]: https://github.com/Gallopsled/pwntools/pull/1191
[1159]: https://github.com/Gallopsled/pwntools/pull/1159
[1162]: https://github.com/Gallopsled/pwntools/pull/1162
[1150]: https://github.com/Gallopsled/pwntools/pull/1150
[1156]: https://github.com/Gallopsled/pwntools/pull/1156
[1152]: https://github.com/Gallopsled/pwntools/pull/1152
[1155]: https://github.com/Gallopsled/pwntools/pull/1155
[1131]: https://github.com/Gallopsled/pwntools/pull/1131
[1125]: https://github.com/Gallopsled/pwntools/pull/1125
[1121]: https://github.com/Gallopsled/pwntools/pull/1121
[1104]: https://github.com/Gallopsled/pwntools/pull/1104
[1101]: https://github.com/Gallopsled/pwntools/pull/1101
[1094]: https://github.com/Gallopsled/pwntools/pull/1094
[1096]: https://github.com/Gallopsled/pwntools/pull/1096
[5fdc08]: https://github.com/Gallopsled/pwntools/commit/5fdc08
[63dfed]: https://github.com/Gallopsled/pwntools/commit/63dfed

## 3.12.0

- [#1083][1083] Better error messages for `gdb` when `LD_PRELOAD` is incorrect
- [#1085][1085] Add support for extracting Android `BOOTLDR!` images
- [#1075][1075] Add support for detecting GNU Screen for `run_in_new_terminal`
- [#1074][1074] Add support for running `pwntools-gdb` wrapper script instead of `gdb`
- [#1068][1068] Work around very old OpenSSL versions which don't have sha256 support *AND* don't exit with an error code when trying to use it
- [#1067][1067] Add `pwnlib.tubes.server` module, which adds a reusable `server` listener
- [#1063][1063] Add support for labels in `fit()`, allowing dynamic contents to be injected.  (This feature is really cool, check out the pull request!)

[1083]: https://github.com/Gallopsled/pwntools/pull/1083
[1085]: https://github.com/Gallopsled/pwntools/pull/1085
[1075]: https://github.com/Gallopsled/pwntools/pull/1075
[1074]: https://github.com/Gallopsled/pwntools/pull/1074
[1068]: https://github.com/Gallopsled/pwntools/pull/1068
[1067]: https://github.com/Gallopsled/pwntools/pull/1067
[1063]: https://github.com/Gallopsled/pwntools/pull/1063

## 3.11.0

- [#1044][1044] Enhancements to ROP
    + Much better support for 64-bit Intel (amd64) ROP
    + ROP gadget selection is optimized to favor multi-pops instead of multiple single-pop gadgets
    + Added support for blacklisting byte values in ROP gadget addresses
- [#1049][1049] Enhancements to `cyclic`
    + `context` now has two additional attributes, `cyclic_alphabet` and `cyclic_length`, which correspond to the arguments `alphabet` and `n` to `cyclic()` and `cyclic_find()` and related routines.
    + The motivation for this change is to allow setting the `alphabet` globally, so that any padding / patterns generated internally to pwntools can be controlled.  The specific motivation is blacklisting values in ROP padding.
- [#1052][1052] Enhancements for detecting `QEMU_LD_PREFIX` used by QEMU user-mode emulation for sysroots
- [#1035][1035] Minor documentation changes
- [#1032][1032] Enhancements to `pwn template`
- [#1031][1031] More accurate `Coredump.fault_addr` on amd64
- [#1084][1084] Fix broken tests due to `ftp.debian.org` going down

[1044]: https://github.com/Gallopsled/pwntools/pull/1044
[1049]: https://github.com/Gallopsled/pwntools/pull/1049
[1052]: https://github.com/Gallopsled/pwntools/pull/1052
[1035]: https://github.com/Gallopsled/pwntools/pull/1035
[1032]: https://github.com/Gallopsled/pwntools/pull/1032
[1031]: https://github.com/Gallopsled/pwntools/pull/1031
[1084]: https://github.com/Gallopsled/pwntools/pull/1084

## 3.10.0

- [#1007][1007] Add support for setting a `gdbinit` file in the context
- [#1055][1055] Fixes for `Corefile` stack parsing, speed up `ELF.string()`
- [#1057][1057] Fix a variable name typo in `DynELF` logging which results in an exception being thrown
- [#1058][1058] Fix an edge case in `ssh_process.exe`

[1007]: https://github.com/Gallopsled/pwntools/pull/1007
[1055]: https://github.com/Gallopsled/pwntools/pull/1055
[1057]: https://github.com/Gallopsled/pwntools/pull/1057
[1058]: https://github.com/Gallopsled/pwntools/pull/1058

## 3.9.2

- [#1043][1043] Do not attempt to populate the libraries used by statically-linked binaries

[1043]: https://github.com/Gallopsled/pwntools/pull/1043

## 3.9.1

- [#1038][1038] Fix an issue with `process()` where glibc would buffer data internally, causing a hang on `select()`
- [#1036][1036] Fix Travis CI logging verbosity
- [#1029][1029] Fix some `unicode` issues when using the `readline` command history in `tube.interactive()`

[1038]: https://github.com/Gallopsled/pwntools/pull/1038
[1036]: https://github.com/Gallopsled/pwntools/pull/1036
[1029]: https://github.com/Gallopsled/pwntools/pull/1029

## 3.9.0

- [#1003][1003] Make `concat_all` faster while also simplifying it's logic
- [#1014][1014] Fix for overwritten env when parsing core file
- [#1023][1023] Fixes to Travis CI

[1003]: https://github.com/Gallopsled/pwntools/pull/1003
[1014]: https://github.com/Gallopsled/pwntools/pull/1014
[1023]: https://github.com/Gallopsled/pwntools/pull/1023

## 3.8.0

- [#981][981] Fixed RELRO detection logic
- [#986][986] Enhancements to DynELF for controlling usage of LibcDB
- A few documentation fixes
- A few fixes for the Docker image

[981]: https://github.com/Gallopsled/pwntools/pull/981
[986]: https://github.com/Gallopsled/pwntools/pull/986

## 3.7.1

- [#998][998] Fix a bug where integer values could not be set in `.pwn.conf`.

[998]: https://github.com/Gallopsled/pwntools/pull/998

## 3.7.0

- [#933][933] DynELF works better with different base addresses
- [#952][952] A few small fixes were made to `pwn template`, and the CRC database was updated.
- [5c72d62c][5c72d62c] Updated the CRC database

[933]: https://github.com/Gallopsled/pwntools/pull/933
[952]: https://github.com/Gallopsled/pwntools/pull/952
[5c72d62c]: https://github.com/Gallopsled/pwntools/commit/5c72d62c

## 3.6.1

- [#979][979]+[1a4a1e1][1a4a1e1] Fixed [#974][974], a bug related to the terminal handling and numlock.
- [#980][980] Fixed the `pwn template` command.

[974]: https://github.com/Gallopsled/pwntools/issues/974
[979]: https://github.com/Gallopsled/pwntools/pull/979
[980]: https://github.com/Gallopsled/pwntools/pull/980
[1a4a1e1]: https://github.com/Gallopsled/pwntools/commit/1a4a1e1

## 3.6.0

- [#895][895] Added a Dockerfile to simplify testing setup and allow testing on OSX
- [#897][897] Fixed some incorrect AArch64 syscals
- [#893][893] Added the `pwnlib.config` module
    + Configuration options can now be set in `~/.pwn.conf`
    + This replaces the old, **undocumented** mechanism for changing logging colors.  Only @br0ns and @ebeip90 were likely using this.
    + More information is available in the documentation [here](http://docs.pwntools.com/en/dev/config.html).
- [#899][899] Pwntools now uses Unicorn Engine to emulate PLT instructions to ensure correct mapping of PIE / RELRO binaries.
- [#904][904] Enhancements to the accuracy of the `pwn checksec` command.
- [#905][905] Added a `pwn debug` command-line utility which automates the process of `gdb.attach(process(...))` to spawn GDB
    + More information is available in the documentation [here](http://docs.pwntools.com/en/dev/commandline.html#pwn-debug)
- [#919][919] Added a `pwn template` command-line utility to simplify the process of bootstrapping a new exploit.
    + More information is available in the documentation [here](http://docs.pwntools.com/en/dev/commandline.html#pwn-template).
- [#948][948] Fix unnecessary warning for Core files
- [#954][954] Fix list processing in `~/.pwn.conf`
- [#967][967] Respect `TERM_PROGRAM` for `run_in_new_terminal`
- [#970][970] Fix overly-aggressive corefile caching

[947]: https://github.com/Gallopsled/pwntools/pull/947
[948]: https://github.com/Gallopsled/pwntools/pull/948
[954]: https://github.com/Gallopsled/pwntools/pull/954
[960]: https://github.com/Gallopsled/pwntools/pull/960
[967]: https://github.com/Gallopsled/pwntools/pull/967
[968]: https://github.com/Gallopsled/pwntools/pull/968
[970]: https://github.com/Gallopsled/pwntools/pull/970

[895]: https://github.com/Gallopsled/pwntools/pull/895
[897]: https://github.com/Gallopsled/pwntools/pull/897
[893]: https://github.com/Gallopsled/pwntools/pull/893
[899]: https://github.com/Gallopsled/pwntools/pull/899
[904]: https://github.com/Gallopsled/pwntools/pull/904
[905]: https://github.com/Gallopsled/pwntools/pull/905
[919]: https://github.com/Gallopsled/pwntools/pull/919

## 3.5.1

- [#945][945] Speed up ssh via caching checksec results (fixes [#944][944])
- [#950][950] Fixes a bug where setting `context.arch` does not have an effect on `adb.compile()` output architecture

[944]: https://github.com/Gallopsled/pwntools/issues/944
[945]: https://github.com/Gallopsled/pwntools/pull/945
[950]: https://github.com/Gallopsled/pwntools/pull/950

## 3.5.0

- [b584ca3][b584ca3] Fixed an issue running `setup.py` on ARM
- [#822][822] Enabled relative leaks with `MemLeak`
    + This should be useful for e.g. heap-relative leaks
- [#832][832] Changed all internal imports to use absolute imports (no functional changes)
- [a12d0b6][a12d0b6] Move `STDOUT`, `PIPE`, `PTY` constants to globals
    + `process(..., stdin=process.PTY)` --> `process(..., stdin=PTY)`
- [#828][828] Use `PR_SET_PTRACER` for all `process()` and `ssh.process()` instances
    + This simplifies debugging on systems with YAMA ptrace enabled
- Various documentation enhancements
    + In particular, the [gdb][gdb], [elf][elf], and [ssh][ssh] docs are much better
- [#833][833] Performance enhancements for `adb` module
- [d0267f3][d0267f3] `packing.fit()` now treats large offsets as cyclic patterns (e.g. `0x61616161` behaves the same as `"aaaa"`)
- [#835][835] Added `ssh.checksec`
    + Reports the kernel version and other relevant information on connection
- [#857][857] Slightly shortened `execve` shellcode
- [300f8e0][300f8e0] Slightly speed up processing of large ELF files
- [#861][861] Adds support for extracting `IKCONFIG` configs from Linux kernel images, and extends `checksec` to report on any insecure configurations discovered
- [#871][871] Moves all of the basic syscall templates to `shellcraft/common` and exposes them via symlinks.  Closed [#685][685]
    + Should not have any visible effects from any documented APIs
    + `shellcraft.arch.os.syscall_function()` still works the same
    + We now have the ability to differentiate between the `connect` syscall, and a TCP `connect` helper
- [#887][887] `sh_string` now returns a quoted empty string `''` rather than just an empty string
- [#839][839] Exposes a huge amount of functionality via corefiles which was not previously availble.  See the [docs][corefile_docs] for examples.
    + `process().corefile` will automatically instantiate a Corefile for the process
    + QEMU-emulated processes are supported
    + Native processes are supported, including extraction of coredumps from `apport` crash logs
    + Native processes can be dumped *while running*, in a manner similar to `GDB`'s `gcore` script
- [#875][857] Added [documentation][aarch64] (and tests) for AArch64 shellcode
- [#882][882] The `ROP` class now respects `context.bytes` instead of using the hard-coded value of `4` (fixed [#879][879])
- [#869][869] Added several fields to the `process` class (`uid`, `gid`, `suid`, `sgid`) which are recorded at execution time, based on the file permissions
- [#868][868] Changed the way that `ssh.process()` works internally, and it now returns a more specialized class, `ssh_process`.
    + Added `ssh_process.corefile` for fetching remote corefiles
    + Added `ssh_process.ELF` for getting an ELF of the remote executable
    + The `uid`, `gid`, and `suid`, and `sgid` which are recorded at execution time, based on the file permissions
- [#865][865] Fixes `ELF.read` to support contiguous memory reads across non-contiguous file-backed segments
- [#862][862] Adds a `symlink=` argument to `ssh.set_working_directory`, which will automatically symlink all of the files in the "old" working directory into the "new" working directory

[ssh]: http://docs.pwntools.com/en/dev/tubes/ssh.html
[gdb]: http://docs.pwntools.com/en/dev/gdb.html
[elf]: http://docs.pwntools.com/en/dev/elf.html
[corefile_docs]: http://docs.pwntools.com/en/dev/elf/corefile.html
[aarch64]: http://docs.pwntools.com/en/dev/shellcraft/aarch64.html

[685]: https://github.com/Gallopsled/pwntools/pull/685
[822]: https://github.com/Gallopsled/pwntools/pull/822
[828]: https://github.com/Gallopsled/pwntools/pull/828
[832]: https://github.com/Gallopsled/pwntools/pull/832
[833]: https://github.com/Gallopsled/pwntools/pull/833
[835]: https://github.com/Gallopsled/pwntools/pull/835
[839]: https://github.com/Gallopsled/pwntools/pull/839
[857]: https://github.com/Gallopsled/pwntools/pull/857
[861]: https://github.com/Gallopsled/pwntools/pull/861
[862]: https://github.com/Gallopsled/pwntools/pull/862
[865]: https://github.com/Gallopsled/pwntools/pull/865
[868]: https://github.com/Gallopsled/pwntools/pull/868
[869]: https://github.com/Gallopsled/pwntools/pull/869
[871]: https://github.com/Gallopsled/pwntools/pull/871
[875]: https://github.com/Gallopsled/pwntools/pull/857
[879]: https://github.com/Gallopsled/pwntools/issues/879
[882]: https://github.com/Gallopsled/pwntools/pull/882
[887]: https://github.com/Gallopsled/pwntools/pull/887


[b584ca3]: https://github.com/Gallopsled/pwntools/commit/b584ca3
[a12d0b6]: https://github.com/Gallopsled/pwntools/commit/a12d0b6
[d0267f3]: https://github.com/Gallopsled/pwntools/commit/d0267f3
[300f8e0]: https://github.com/Gallopsled/pwntools/commit/300f8e0

## 3.4.1

- [#894][894] Fix a bug when using `gdb.debug()` over ssh.
- [e021f57][e021f57] Fix a bug ([#891][891]) in `rop` when needing to insert padding to fix alignment

[e021f57]: https://github.com/Gallopsled/pwntools/commit/e021f57
[894]: https://github.com/Gallopsled/pwntools/pull/894
[891]: https://github.com/Gallopsled/pwntools/issues/891

## 3.4.0

- [#800][800] Add `shell=` option to `ssh.process()`
- [#806][806] Add `context.buffer_size` for fine-tuning `tube` performance
    + Also adds `buffer_fill_size=` argument for all tubes
- [b83a6c7][b83a6c7] Fix undocumented `process.leak` function
- [546061e][546061e] Modify `coredump_filter` of all spawned processes, so that core dumps are more complete
- [#809][809] Add several functions to `adb` (`unlink`, `mkdir`, `makedirs`, `isdir`, `exists`)
- [#817][817] Make disconnection detection more robust

[800]: https://github.com/Gallopsled/pwntools/pull/800
[806]: https://github.com/Gallopsled/pwntools/pull/806
[809]: https://github.com/Gallopsled/pwntools/pull/809
[817]: https://github.com/Gallopsled/pwntools/pull/817
[5d9792f]: https://github.com/Gallopsled/pwntools/commit/5d9792f
[b83a6c7]: https://github.com/Gallopsled/pwntools/commit/b83a6c7
[546061e]: https://github.com/Gallopsled/pwntools/commit/546061e

## 3.3.4

- [#850][850] and [#846][846] fix issues with `hexdump` and the `phd` command-line utility, when using pipes (e.g. `echo foo | phd`)
- [#852][852] Fixes register ordering in `regsort`
- [#853][853] Fixes the registers restored in `shellcraft.amd64.popad`

[846]: https://github.com/gallopsled/pwntools/pull/846
[850]: https://github.com/gallopsled/pwntools/pull/850
[852]: https://github.com/gallopsled/pwntools/pull/852
[853]: https://github.com/gallopsled/pwntools/pull/853

## 3.3.3

- [#843][843] fixed a bug in `amd64.mov`.

[843]: https://github.com/gallopsled/pwntools/pull/843

## 3.3.2

- [#840][840] fixed a regression introduced by [#837][837].

[840]: https://github.com/gallopsled/pwntools/pull/840

## 3.3.1

- [#833][833] Fixed a performance-impacting bug in the adb module.
- [#837][837] Fixed a bug([#836][836]) causing `hexdump(cyclic=True)` to throw an exception.

[833]: https://github.com/Gallopsled/pwntools/pull/833
[837]: https://github.com/Gallopsled/pwntools/pull/837
[836]: https://github.com/Gallopsled/pwntools/issues/836

## 3.3.0

- [b198ec8][b198ec8] Added `tube.stream()` function, which is like `tube.interact()` without a prompt or keyboard input.
    + Effectively, this is similar to `cat file` and just prints data as fast as it is received.
- [aec3fa6][aec3fa6] Disable update checks against GitHub
    + These checks frequently broke due to GitHub query limits
- [#757][757] Fixed `adb.wait_for_device()` re-use of the same connection
- [f9133b1][f9133b1] Add a `STDERR` magic argument to make logging go to `stderr` instead of `stdout`
    + Usage is e.g. `python foo.py STDERR` or `PWNLIB_STDERR=1 python foo.py`
    + Also adds `context.log_console` to log to any file or terminal
- [67e11a9][67e11a9] Add faster error checking to `cyclic()` when provided very large values
- [5fda658][5fda658] Expose BitPolynom in `globals()`
- [#765][765] Added `-d` option for hex-escaped output for `shellcraft` command-line tool
- [#772][772] Fixed bash completion regressions
- [30c34b7][30c34b7] Fix `ROP.call()` with `Function` objects from `ELF.functions`
- [fa402ce][fa402ce] Add `adb.uptime` and `adb.boot_time`
- [82312ba][82312ba] Add `cyclic_metasploit` and `cyclic_metasploit_find`

[757]: https://github.com/Gallopsled/pwntools/pull/757
[765]: https://github.com/Gallopsled/pwntools/pull/765
[772]: https://github.com/Gallopsled/pwntools/pull/772
[b198ec8]: https://github.com/Gallopsled/pwntools/commit/b198ec8
[aec3fa6]: https://github.com/Gallopsled/pwntools/commit/aec3fa6
[f9133b1]: https://github.com/Gallopsled/pwntools/commit/f9133b1
[67e11a9]: https://github.com/Gallopsled/pwntools/commit/67e11a9
[5fda658]: https://github.com/Gallopsled/pwntools/commit/5fda658
[30c34b7]: https://github.com/Gallopsled/pwntools/commit/30c34b7
[fa402ce]: https://github.com/Gallopsled/pwntools/commit/fa402ce
[82312ba]: https://github.com/Gallopsled/pwntools/commit/82312ba

## 3.2.1

Multiple bug fixes.

- [#783][783] Fix `adb.uninstall` typo
- [#787][787] Added error handling for `ssh.process` argument `preexec_fn`
- [#793][793] Fixed progress message in `remote()` when connections failed
- [#802][802] Fixed partition listing in `adb.partitions`, which accidentally shelled out to the `adb` binary
- [#804][804] Fix error message for 32-bit distributions
- [#805][805] Fix exception in `Core.segments` when a segment has no name
- [#811][811] Fixes and performance improvements for `adb.wait_for_device()`
- [#813][813] Fixed a release script
- [#814][814] Fixed exceptions thrown if the `$HOME` directory is not writable
- [#815][815] Properly handle `None` in `MemLeak`

[783]: https://github.com/Gallopsled/pwntools/pull/783
[787]: https://github.com/Gallopsled/pwntools/pull/787
[793]: https://github.com/Gallopsled/pwntools/pull/793
[802]: https://github.com/Gallopsled/pwntools/pull/802
[804]: https://github.com/Gallopsled/pwntools/pull/804
[805]: https://github.com/Gallopsled/pwntools/pull/805
[811]: https://github.com/Gallopsled/pwntools/pull/811
[813]: https://github.com/Gallopsled/pwntools/pull/813
[814]: https://github.com/Gallopsled/pwntools/pull/814
[815]: https://github.com/Gallopsled/pwntools/pull/815

## 3.2.0

- [#695][695] Fixed a performance regression in `phd`.
- [452605e][452605e] Fixed [#629][629] related to correct removal of temporary files.
- [ea94ee4][ea94ee4] Disallows semi-colons in for the `run_in_terminal` function, since it did not work properly in all cases.
- [6376d07][6376d07] Added the mips shellcode `pushstr_array`.
- [#700][700] Added missing MIPS shellcode documentation to readthedocs, and enabled unit tests
- [#701][701] Command line tools refactored to have a common `pwn` entry point.
    + Added an option to *not* install the traditional `asm`, `disasm`, `checksec`, etc scripts
    + All existing tools can be accessed from the `pwn` command (e.g. `pwn asm nop`).
- [#704][704] The `process` object has a new, optional argument `alarm` for setting a `SIGALRM` timeout for processes.
- [#705][705] Added the Android Emulator to the test suite and Travis CI.
    + Android Emulator is now required for the full test suite
    + Android Emulator tests are skipped if no Android-related changes are detected
- [#711][711] `DynELF` has a new attribute, `heap`, which leaks the current `brk` address (heap base).  This is useful for finding heap allocations with dlmalloc-derived allocators like those used by Glibc.
- [#717][717] `sh_string` was rewritten to emit more compact and compatible strings
    + This was achieved by embedding single-quoted non-printable literals
    + Much more testing was added
    + Emitted strings are no longer copy-paste compatible, but work fine with e.g. `tubes` module and the default `subprocess` module
- [#709][709] The `adb` module now directly talks to the `adb` server process via a new module, `adb.protocol`
    + Removes the need to shell out to `adb`
    + Avoids version-compatibility issues with `adb` server vs. client
- [#703][703] Added new methods to `adb`
    + `install` - Installs an APK
    + `uninstall` - Uninstalls a package
    + `packages` - Lists installed packages
- [4893819][4893819] Modified `shellcraft.sh` on all platforms to provide `argv[0]` and set `argc==1`
    + This is needed for systems which have Busybox or other minimal shell for `/bin/sh` which does not behave well with `argc==0` or `argv[0]==NULL`.
- [1e414af][1e414af] Added `connect()` alias for `remote()`
    + For example, `io=connect('google.com', 80)`
    + This also works with `tcp(...)` and `udp(...)` aliases
- [869ec42][869ec42] Added `ssh.read()` and `ssh.write()` aliases
- [2af55c9][2af55c9] `AdbDevice` objects exposed via e.g. `adb.devices()` now offer scoped access to all `adb` module properties
    + It is now possible to e.g. `map(lambda d: d.process(['id']).recvall(), adb.devices())`


[629]: https://github.com/Gallopsled/pwntools/issues/629
[695]: https://github.com/Gallopsled/pwntools/pull/695
[700]: https://github.com/Gallopsled/pwntools/pull/700
[701]: https://github.com/Gallopsled/pwntools/pull/701
[704]: https://github.com/Gallopsled/pwntools/pull/704
[711]: https://github.com/Gallopsled/pwntools/pull/711
[717]: https://github.com/Gallopsled/pwntools/pull/717
[709]: https://github.com/Gallopsled/pwntools/pull/709
[705]: https://github.com/Gallopsled/pwntools/pull/705
[703]: https://github.com/Gallopsled/pwntools/pull/703
[452605e]: https://github.com/Gallopsled/pwntools/commit/452605e854f4870ef5ccfdf7fb110dfd75c50feb
[ea94ee4]: https://github.com/Gallopsled/pwntools/commit/ea94ee4ca5a8060567cc9bd0dc33796a89ad0b95
[6376d07]: https://github.com/Gallopsled/pwntools/commit/6376d072660fb2250f48bd22629bbd7e3c61c758
[1e414af]: https://github.com/Gallopsled/pwntools/commit/1e414afbeb3a01242f4918f111febaa63b640eb7
[869ec42]: https://github.com/Gallopsled/pwntools/commit/869ec42082b4b98958dfe85103da9b101dde7daa
[4893819]: https://github.com/Gallopsled/pwntools/commit/4893819b4c23182da570e2f4ea4c14d73af2c0df
[2af55c9]: https://github.com/Gallopsled/pwntools/commit/2af55c9bc382eca23f89bc0abc7a07c075521f94

## 3.1.1

Fixed a bug in `MemLeak.struct` (PR: #768).

## 3.1.0

A number of smaller bugfixes and documentation tweaks.

## 3.0.4

- Fixed a bug that made 3.0.3 uninstallable (Issue: #751, PR: #752)

## 3.0.3

- Fixed some performance and usability problems with the update system (Issues:
  #723, #724, #736. PRs: #729, #738, #747).
- Fixed a bug related to internals in pyelftools (PRs: #730, #746).
- Fixed an issue with travis (Issue: #741, PRs: #743, #744, #745).

## 3.0.2

- Cherry-pick #695, as this was a regression-fix.
- Added a fix for the update checker, as it would suggest prereleases as updates to stable releases.
- Various documentation fixes.

## 3.0.1

A small bugfix release. There were a lot of references to the `master`-branch, however after 3.0.0 we use the names `stable`, `beta` and `dev` for our branches.

## 3.0.0

This was a large release (1305 commits since 2.2.0) with a lot of bugfixes and changes.  The Binjitsu project, a fork of Pwntools, was merged back into Pwntools.  As such, its features are now available here.

As always, the best source of information on specific features is the comprehensive docs at https://pwntools.readthedocs.org.

This list of changes is non-complete, but covers all of the significant changes which were appropriately documented.

#### Android

Android support via a new `adb` module, `context.device`, `context.adb_host`, and `context.adb_port`.

#### Assembly and Shellcode

- Assembly module enhancements for making ELF modules from assembly or pre-assembled shellcode.  See `asm.make_elf` and `asm.make_elf_from_assembly`.
- `asm` and `shellcraft` command-line tools support flags for the new shellcode encoders
- `asm` and `shellcraft` command-line tools support `--debug` flag for automatically launching GDB on the result
- Added MIPS, PowerPC, and AArch64 support to the `shellcraft` module
- Added Cyber Grand Challenge (CGC) support to the `shellcraft` module
- Added syscall wrappers for every Linux syscall for all supported architectures to the `shellcraft` module
    + e.g. `shellcraft.<arch>.gettimeofday`
- (e.g. `shellcraft.i386.linux.`)
- Added in-memory ELF loaders for most supported architectures
    + Only supports statically-linked binaries
    + `shellcraft.<arch>.linux.loader`

#### Context Module

- Added `context.aslr` which controls ASLR on launched processes.  This works with both `process()` and `ssh.process()`, and can be specified per-process with the `aslr=` keyword argument.
- Added `context.binary` which automatically sets all `context` variables from an ELF file.
- Added `context.device`, `context.adb`, `context.adb_port`, and `context.adb_host` for connecting to Android devices.
- Added `context.kernel` setting for SigReturn-Oriented-Programming (SROP).
- Added `context.log_file` setting for sending logs to a file.  This can be set with the `LOG_FILE` magic command-line option.
- Added `context.noptrace` setting for disabling actions which require `ptrace` support.  This is useful for turning all `gdb.debug` and `gdb.attach` options into no-ops, and can be set via the `NOPTRACE` magic command-line option.
- Added `context.proxy` which hooks all connections and sends them to a SOCKS4/SOCKS5.  This can be set via the `PROXY` magic command-line option.
- Added `context.randomize` to control randomization of settings like XOR keys and register ordering (default off).
- Added `context.terminal` for setting how to launch commands in a new terminal.

#### DynELF and MemLeak Module

- Added a `DynELF().libc` property which attempt to find the remote libc and download the ELF from LibcDB.
- Added a `DynELF().stack` property which leaks the `__environ` pointer from libc, making it easy to leak stack addresses.
- Added `MemLeak.String` and `MemLeak.NoNewlines` and other related helpers for handling special leakers which cannot e.g. handle newlines in the leaked addresses and which leak a C string (e.g. auto-append a `'\x00'`).
- Enhancements for leaking speed via `MemLeak.compare` to avoid leaking an entire field if we can tell from a partial leak that it does not match what we are searching for.

#### Encoders Module

- Added a `pwnlib.encoders` module for assembled-shellcode encoders/decoders
- Includes position-independent basic XOR encoders
- Includes position-independent delta encoders
- Includes non-position-independent alphanumeric encoders for Intel
- Includes position-independent alphanumeric encoders for ARM/Thumb

#### ELF Module

- Added a `Core` object which can parse core-files, in order to extract / search for memory contents, and extract register states (e.g. `Core('./corefile').eax`).

#### Format Strings

- Added a basic `fmtstr` module for assisting with Format String exploitation

#### GDB Module

- Added support for debugging Android devices when `context.os=='android'`
- Added helpers for debugging shellcode snippets with `gdb.debug_assembly()` and `gdb.debug_shellcode()`

#### ROP Module

- Added support for SigReturn via `pwnlib.rop.srop`
    + Occurs automatically when syscalls are invoked and a function cannot be found
    + SigReturn frames can be constructed manually with `SigreturnFrame()` objects
- Added functional doctests for ROP and SROP

#### Tubes Process Module

- `process()` has many new options, check out the documentation
    + `aslr` controls ASLR
    + `setuid` can disable the effect of setuid, allowing core dumps (useful for extracting crash state via the new `Core()` object)
    + TTY echo and control characters can be enabled via `raw` argument
- `stdout` and `stderr` are now PTYs by default
    + `stdin` can be set to a PTY also via setting `stdin=process.PTY`

#### Tubes SSH Module

- Massive enhancements all over
- `ssh` objects now have a `ssh.process()` method which avoids the need to handle shell expansion via the old `ssh.run()` method
- Files are downloaded via SFTP if available
- New `download` and `upload` methods auto-detect whether the target is a file or directory and acts accordingly
- Added `listen()` method alias for `listen_remote()`
- Added `remote()` method alias for `connect_remote()`

#### Utilities

- Added `fit()` method to combine the functionality of `flat()` with the functionality of `cyclic()`
- Added `negative()` method to negate the value of an integer via two's complement, with respect to the current integer size (`context.bytes`).
- Added `xor_key()` method to generate an XOR key which avoids undesirable bytes over a given input.
- Added a multi-threaded `bruteforce()` implementation, `mbruteforce()`.
- Added `dealarm_shell()` helper to remove the effects of `alarm()` after you've popped a shell.

## 2.2.0

This was a large release with a lot of bugfixes and changes. Only the most significant
are mentioned here.

- Added shellcodes
- Added phd
- Re-added our expansion of itertools
- Added replacements for some semi-broken python standard library modules
- Re-implemented the rop module
- Added a serial tube
- Huge performance gains in the buffering for tubes
- Re-added user agents
- Begun using Travis CI with lots of test
- Removed bundled binutils in favor of documenting how to build them yourselves
- Added support for port forwarding though our SSH module
- Added dependency for capstone and ropgadget
- Added a lots of shellcodes
- Stuff we forgot
- Lots of documentation fixes
- Lots of bugfixes<|MERGE_RESOLUTION|>--- conflicted
+++ resolved
@@ -65,11 +65,8 @@
 - [#1644][1644] Enable and support SNI for SSL-wrapped tubes
 - [#1651][1651] Make `pwn shellcraft` faster
 - [#1654][1654] Docker images (`pwntools/pwntools:stable` etc) now use Python3 by default, and includes assemblers for a few common architectures
-<<<<<<< HEAD
 - Fix syscall instruction lists for SROP on `i386` and `amd64`
-=======
 - Fix migration to another ROP
->>>>>>> fb2bf934
 
 [1602]: https://github.com/Gallopsled/pwntools/pull/1602
 [1606]: https://github.com/Gallopsled/pwntools/pull/1606
