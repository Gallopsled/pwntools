# Changelog

This changelog only includes added major features and changes. Bugfixes and
minor changes are omitted.

## Release History

The table below shows which release corresponds to each branch, and what date the version was released.

| Version          | Branch   | Release Date           |
| ---------------- | -------- | ---------------------- |
| [4.7.0](#470)    | `dev`    | May 29, 2020 (planned)
| [4.6.0](#460)    | `beta`   | May 29, 2020 (planned)
| [4.5.0](#450)    | `stable` | Apr 30, 2020
| [4.4.0](#440)    |          | Mar 29, 2020
| [4.3.1](#431)    |          | Nov 29, 2020
| [4.3.0](#430)    |          | Oct 20, 2020
| [4.2.0](#420)    |          | Jul 3, 2020
| [4.1.7](#417)    |          | Jun 30, 2020
| [4.1.5](#415)    |          | Jun 27, 2020
| [4.1.4](#414)    |          | Jun 26, 2020
| [4.1.3](#413)    |          | Jun 23, 2020
| [4.1.2](#412)    |          | Jun 5, 2020
| [4.1.1](#411)    |          | Jun 3, 2020
| [4.1.0](#410)    |          | May 8, 2020
| [4.0.1](#401)    |          | Jan 22, 2020
| [4.0.0](#400)    |          | Jan 09, 2020
| [3.13.0](#3130)  |          | Nov 5, 2019
| [3.12.2](#3122)  |          | Jan 8, 2019
| [3.12.1](#3121)  |          | Sept 17, 2018
| [3.12.0](#3120)  |          | Feb 22, 2018
| [3.11.0](#3110)  |          | Jan 3, 2018
| [3.10.0](#3100)  |          | Oct 25, 2017
| [3.9.2](#392)    |          | Oct 5, 2017
| [3.9.1](#391)    |          | Sep 28, 2017
| [3.9.0](#390)    |          | Sep 11, 2017
| [3.8.0](#380)    |          | Jul 29, 2017
| [3.7.1](#371)    |          | Jul 14, 2017
| [3.7.0](#370)    |          | Jun 19, 2017
| [3.6.1](#361)    |          | May 12, 2017
| [3.6.0](#360)    |          | May 8, 2017
| [3.5.1](#351)    |          | Apr 15, 2017
| [3.5.0](#350)    |          | Mar 26, 2017
| [3.4.1](#341)    |          | Feb 17, 2017
| [3.4.0](#340)    |          | Feb 13, 2017
| [3.3.4](#334)    |          | Jan 12, 2016
| [3.3.3](#333)    |          | Jan 10, 2016
| [3.3.2](#332)    |          | Jan 10, 2016
| [3.3.1](#331)    |          | Jan 10, 2016
| [3.3.0](#330)    |          | Dec 24, 2016
| [3.2.1](#321)    |          | Dec 24, 2016
| [3.2.0](#320)    |          | Nov 12, 2016
| [3.1.1](#311)    |          | Oct 23, 2016
| [3.1.0](#310)    |          | Oct 2, 2016
| [3.0.4](#304)    |          | Sept 19, 2016
| [3.0.3](#303)    |          | Sept 18, 2016
| [3.0.2](#302)    |          | Sept 6, 2016
| [3.0.1](#301)    |          | Aug 20, 2016
| [3.0.0](#300)    |          | Aug 20, 2016
| [2.2.0](#220)    |          | Jan 5, 2015

## 4.7.0 (`dev`)

- [#1733][1733] Update libc headers -> more syscalls available!
- [#1876][1876] add `self.message` and change `sys.exc_type` to `sys.exec_info()` in PwnlibException
- [#1877][1877] encoders error message handles when `avoid` is bytes in python3
<<<<<<< HEAD
- [#1890][1890] `call()` and `raw()` return `self` for method chaining
=======
- [#1892][1892] Silence SIGPIPE error for "pwn phd"
- [#1893][1893] Fix bytes warning in "pwn cyclic"
>>>>>>> 29fd2fe1

[1733]: https://github.com/Gallopsled/pwntools/pull/1733
[1876]: https://github.com/Gallopsled/pwntools/pull/1876
[1877]: https://github.com/Gallopsled/pwntools/pull/1877
[1892]: https://github.com/Gallopsled/pwntools/pull/1892
[1893]: https://github.com/Gallopsled/pwntools/pull/1893

## 4.6.0 (`beta`)

- [#1429][1429] Add a mechanism for ret2csu (originally #1138)
- [#1566][1566] Add `ignore_config` argument to `pwnlib.tubes.ssh` and improve `allow_agent` implementation
- [#1652][1652] Add `process.readmem` and `process.writemem`
- [#1739][1739] Add/fix shellcraft.linux.kill() / shellcraft.linux.killparent()
- [#1746][1746] Prefer Python3 over Python2 for spawning remote processes over SSH
- [#1751][1751] Fix process() with executable relative to cwd
- [#1753][1753] major change: less unconditional imports in pwnlib
- [#1776][1776] mips: do not use $t0 temporary variable in dupio
- [#1846][1846] support launching GDB in more different terminals

[1429]: https://github.com/Gallopsled/pwntools/pull/1429
[1566]: https://github.com/Gallopsled/pwntools/pull/1566
[1652]: https://github.com/Gallopsled/pwntools/pull/1652
[1739]: https://github.com/Gallopsled/pwntools/pull/1739
[1746]: https://github.com/Gallopsled/pwntools/pull/1746
[1751]: https://github.com/Gallopsled/pwntools/pull/1751
[1753]: https://github.com/Gallopsled/pwntools/pull/1753
[1776]: https://github.com/Gallopsled/pwntools/pull/1776
[1846]: https://github.com/Gallopsled/pwntools/pull/1846

## 4.5.0 (`stable`)

- [#1261][1261] Misc `run_in_new_terminal` improvements (notably gdb terminated by default)
- [#1695][1695] Allow using GDB Python API
- [#1735][1735] Python 3.9 support in safeeval
- [#1738][1738] Which function support custom search path
  - process also looks now at `env['PATH']` to find the path for the executable
- [#1742][1742] New `baremetal` os to debug binaries executed with qemu-system-$(arch)
- [#1757][1757] update cache directories
- [#1758][1758] Remove eval from cli
- [#1780][1780] Re-add Python2 to the official Dockerfile
- [#1941][1941] Disable all Android tests, `pwnlib.adb` is no longer supported in CI
- [#1811][1811] Remove unnecessary `pwn.toplevel.__all__`
- [#1827][1827] Support `$XDG_CONFIG_HOME` dir for `pwn.conf`
- [#1841][1841] Add colored_traceback
- [#1839][1839] run_in_new_terminal now creates a runner script if given a list or tuple
- [#1833][1833] Add pwnlib.filesystem module
- [#1852][1852] Fix `atexit` on Python 3
- [#1883][1883] ROP gadget verifier accounts for 2 character registers

[1261]: https://github.com/Gallopsled/pwntools/pull/1261
[1695]: https://github.com/Gallopsled/pwntools/pull/1695
[1735]: https://github.com/Gallopsled/pwntools/pull/1735
[1738]: https://github.com/Gallopsled/pwntools/pull/1738
[1742]: https://github.com/Gallopsled/pwntools/pull/1742
[1757]: https://github.com/Gallopsled/pwntools/pull/1757
[1758]: https://github.com/Gallopsled/pwntools/pull/1758
[1780]: https://github.com/Gallopsled/pwntools/pull/1780
[1941]: https://github.com/Gallopsled/pwntools/pull/1941
[1811]: https://github.com/Gallopsled/pwntools/pull/1811
[1827]: https://github.com/Gallopsled/pwntools/pull/1827
[1841]: https://github.com/Gallopsled/pwntools/pull/1841
[1839]: https://github.com/Gallopsled/pwntools/pull/1839
[1833]:  https://github.com/Gallopsled/pwntools/pull/1833
[1852]: https://github.com/Gallopsled/pwntools/pull/1852
[1883]: https://github.com/Gallopsled/pwntools/pull/1883

## 4.4.0

- [#1541][1541] Use `context.newline` for tubes by default
- [#1602][1602] Fix bytes handling in ssh tubes
- [#1606][1606] Fix `asm()` and `disasm()` for MSP430, S390
- [#1616][1616] Fix `cyclic` cli for 64 bit integers
- [#1632][1632] Enable usage of Pwntools in jupyter
- [#1633][1633] Open a shell if `pwn template` cannot download the remote file
- [#1644][1644] Enable and support SNI for SSL-wrapped tubes
- [#1651][1651] Make `pwn shellcraft` faster
- [#1654][1654] Docker images (`pwntools/pwntools:stable` etc) now use Python3 by default, and includes assemblers for a few common architectures
- [#1667][1667] Add i386 encoder `ascii_shellcode` (Fixed docs in #1693)
- Fix syscall instruction lists for SROP on `i386` and `amd64`
- Fix migration to another ROP
- [#1673][1673] Add `base=` argument to `ROP.chain()` and `ROP.dump()`
- [#1675][1675] Gdbserver now correctly accepts multiple libraries in `LD_PRELOAD` and `LD_LIBRARY_PATH`
- [#1678][1678] ROPGadget multibr
- [#1682][1682] ROPGadget multibr fix
- [#1687][1687] Actually import `requests` when doing `from pwn import *`
- [#1688][1688] Add `__setattr__` and `__call__` interfaces to `ROP` for setting registers
- [#1692][1692] Remove python2 shebangs where appropriate
- [#1703][1703] Update libcdb buildid offsets for amd64 and i386
- [#1704][1704] Try https://libc.rip/ for libcdb lookup

[1541]: https://github.com/Gallopsled/pwntools/pull/1541
[1602]: https://github.com/Gallopsled/pwntools/pull/1602
[1606]: https://github.com/Gallopsled/pwntools/pull/1606
[1616]: https://github.com/Gallopsled/pwntools/pull/1616
[1632]: https://github.com/Gallopsled/pwntools/pull/1632
[1633]: https://github.com/Gallopsled/pwntools/pull/1633
[1644]: https://github.com/Gallopsled/pwntools/pull/1644
[1651]: https://github.com/Gallopsled/pwntools/pull/1651
[1654]: https://github.com/Gallopsled/pwntools/pull/1654
[1667]: https://github.com/Gallopsled/pwntools/pull/1667
[1673]: https://github.com/Gallopsled/pwntools/pull/1673
[1675]: https://github.com/Gallopsled/pwntools/pull/1675
[1678]: https://github.com/Gallopsled/pwntools/pull/1678
[1682]: https://github.com/Gallopsled/pwntools/pull/1679
[1687]: https://github.com/Gallopsled/pwntools/pull/1687
[1688]: https://github.com/Gallopsled/pwntools/pull/1688
[1692]: https://github.com/Gallopsled/pwntools/pull/1692
[1703]: https://github.com/Gallopsled/pwntools/pull/1703
[1704]: https://github.com/Gallopsled/pwntools/pull/1704

## 4.3.1

- [#1732][1732] Fix shellcraft SSTI vulnerability (first major pwntools vuln!)

[1732]: https://github.com/Gallopsled/pwntools/pull/1732

## 4.3.0

- [#1576][1576] Add `executable=` argument to `ELF.search`
- [#1584][1584] Add `jmp_esp`/`jmp_rsp` attribute to `ROP`
- [#1592][1592] Fix over-verbose logging of process() environment
- [#1593][1593] Colorize output of `pwn template`
- [#1601][1601] Add `pwn version` command line tool
- [#1605][1605] Add to `fiddling.hexdump` a way to suppress the total at the end
- [#1613][1613] Permit `--password` for `pwn template`
- [#1616][1616] Fix `cyclic` cli for 64 bit integers
- [#1564][1564] Fix `asm()` and `disasm()` for PowerPC64, MIPS64, Sparc64
- [#1621][1621] Permit negative values in flat() and fit()

[1576]: https://github.com/Gallopsled/pwntools/pull/1576
[1584]: https://github.com/Gallopsled/pwntools/pull/1584
[1592]: https://github.com/Gallopsled/pwntools/pull/1592
[1593]: https://github.com/Gallopsled/pwntools/pull/1593
[1601]: https://github.com/Gallopsled/pwntools/pull/1601
[1605]: https://github.com/Gallopsled/pwntools/pull/1605
[1613]: https://github.com/Gallopsled/pwntools/pull/1613
[1616]: https://github.com/Gallopsled/pwntools/pull/1616
[1564]: https://github.com/Gallopsled/pwntools/pull/1564
[1621]: https://github.com/Gallopsled/pwntools/pull/1621

## 4.2.1

- [#1625][1625] GDB now properly loads executables with QEMU
- [#1663][1663] Change lookup algorithm of `adb.which`
- [#1699][1699] Fix broken linux shellcraft templates

[1625]: https://github.com/Gallopsled/pwntools/pull/1625
[1699]: https://github.com/Gallopsled/pwntools/pull/1699

## 4.2.0

- [#1436][1436] Add ret2dlresolve automation
- [fecf9f] tubes.ssh.process() no longer requires python 2 installed on remote (still requires python, though)
- Miscellanous improvements to DynElf and fmtstr leaker (see examples/fmtstr/exploit2.py)
- [#1454][1454] Support for windows console colors

[1436]: https://github.com/Gallopsled/pwntools/pull/1436
[fecf9f]: http://github.com/Gallopsled/pwntools/commit/fecf9f
[1454]: https://github.com/Gallopsled/pwntools/pull/1454

## 4.1.7 (`stable`)

- [#1615][1615] Fix aarch64 pushstr and pushstr_array

[1615]: https://github.com/Gallopsled/pwntools/pull/1454

## 4.1.5

- [#1517][1517] flat(..., filler=) is fixed for `str` values and Python2 `bytes`

[1517]: https://github.com/Gallopsled/pwntools/pull/1517

## 4.1.4

- [#1698][1609] Fix issues in `packing.flat` with mis-ordred fields

[1609]: https://github.com/Gallopsled/pwntools/pull/1609

## 4.1.3

- [#1590][1590] Fix `gdb.attach()` for `remote`, `listen`, `ssh` tubes
  - Also fix `run_in_new_terminal` for Py2 unicode strings
- [#1595][1595] Fix ssh.process(timeout=)

[1590]: https://github.com/Gallopsled/pwntools/pull/1590
[1595]: https://github.com/Gallopsled/pwntools/pull/1595

## 4.1.2

- Pwntools requires `six` v.1.12.0 or higher

## 4.1.1

- Fix PLT resolution by locking unicorn <1.0.2rc4 (#1538)
- Fix wrong ELF/context unpack handling (c4c11a37)
- Fix updating of ELF.functions addresses after changing ELF.address #1512 (#1513)
- Update Corefile warnings and replace asserts with normal checks (#1526)
- several py2-py3 issues (#1451)
- Fix cyclic command

## 4.1.0

- [#1316][1316] Fix connect shellcraft in python 3
- [#1323][1323] Fix issues related with debugging
- [#1001][1001] Enhance `unlock_bootloader` with better status messages
- [#1389][1389] remove old dependencies
- [#1241][1241] Launch QEMU with sysroot if specified
- [#1218][1218] Support for FileStructure exploitation

[1316]: https://github.com/Gallopsled/pwntools/pull/1316
[1323]: https://github.com/Gallopsled/pwntools/pull/1323
[1001]: https://github.com/Gallopsled/pwntools/pull/1001
[1389]: https://github.com/Gallopsled/pwntools/pull/1389
[1241]: https://github.com/Gallopsled/pwntools/pull/1241
[1218]: https://github.com/Gallopsled/pwntools/pull/1218

## 4.0.1

- [#1412][1412] `recvline_pred()` and similar do not reorder data
- Bypass unicorn-engine/unicorn#1100 and unicorn-engine/unicorn#1170 requiring unstable package

[1412]: https://github.com/Gallopsled/pwntools/pull/1412

## 4.0.0

- **Python 3 support! <3**
- [#1402][1402] Fix serialtube in python 3
- [#1391][1391] Fix process.libs
- [#1317][1317] Tubes with `context.encoding`
- [#1216][1216] Improve format string generator
- [#1285][1285] Add freebsd generic syscall templates
- [76413f][76413f] Add pwnlib.adb.bootimg for 'ANDROID!' format boot.img images
- [#1202][1202] Docker: Kill 14 layers in pwntools base images
- [#1182][1182] shellcraft.dupio() for mips

[1402]: https://github.com/Gallopsled/pwntools/pull/1402
[1391]: https://github.com/Gallopsled/pwntools/pull/1391
[1317]: https://github.com/Gallopsled/pwntools/pull/1317
[1285]: https://github.com/Gallopsled/pwntools/pull/1285
[1216]: https://github.com/Gallopsled/pwntools/pull/1216
[1202]: https://github.com/Gallopsled/pwntools/pull/1202
[1182]: https://github.com/Gallopsled/pwntools/pull/1182
[76413f]: https://github.com/Gallopsled/pwntools/commit/76413f

## 3.13.0

- [#1204][1204] Reduce ROP cache filename length
- [#1175][1175] Fix nested SSH connectors
- [#1355][1355] Fix 'break' syscall
- [#1277][1277] Fix timeout parameter passing in sendlineafter and other similar functions
- [#1292][1292] Provide correct arch name to gdb for sparc64

[1175]: https://github.com/Gallopsled/pwntools/pull/1175
[1204]: https://github.com/Gallopsled/pwntools/pull/1204
[1277]: https://github.com/Gallopsled/pwntools/pull/1277
[1292]: https://github.com/Gallopsled/pwntools/pull/1292
[1355]: https://github.com/Gallopsled/pwntools/pull/1355

## 3.12.2

- [#1242][1242] Use IntervalTree 2.xx, disallow use of 3.xx
- [#1243][1243] Fix a typo that caused an exception when executing a binary with `process()` which returns `-ENOEXEC` and the system does not have `qemu-user` binaries installed.

[1242]: https://github.com/Gallopsled/pwntools/pull/1242
[1243]: https://github.com/Gallopsled/pwntools/pull/1243

## 3.12.1

- [#1198][1198] More compatibility fixes for pyelftools==0.25, and pin Sphinx<1.8.0 since it causes testing errors
- [#1191][1191] Fix compatibility with pyelftools==0.25
- [#1159][1159] Fix check for `/proc/.../status`
- [#1162][1162] Fix broken package versions
- [#1150][1150] Fix exception raised when a cache file is missing
- [#1156][1156] Fix ROP gadget selection logic involving `int` and `syscall` instructions
- [#1152][1152] Fix QEMU LD_PREFIX calculation (wrong parameter passed)
- [#1155][1155] Use Ubuntu Trusty for all CI builds
- [#1131][1131] Add "libc-" to libc prefixes in `process` tubes
- [#1125][1125] Fix a typo
- [#1121][1121] Fix tests which were broken by an upstream Sphinx change
- [#1104][1104] Add `DynELF.dump()` for dumping remote ELF files
- [#1101][1101] Set `context.os` via `context.binary`, useful for Android exploitation
- [5fdc08][5fdc08] Work around broken `pidof` on Android
- [63dfed][63dfed] Print warning when Corefile deletion fails instead of throwing an exception
- [#1094][1094] Make hexdump output alignment more consistent
- [#1096][1096] `flat()` and `fit()` are now the same function

[1198]: https://github.com/Gallopsled/pwntools/pull/1198
[1191]: https://github.com/Gallopsled/pwntools/pull/1191
[1159]: https://github.com/Gallopsled/pwntools/pull/1159
[1162]: https://github.com/Gallopsled/pwntools/pull/1162
[1150]: https://github.com/Gallopsled/pwntools/pull/1150
[1156]: https://github.com/Gallopsled/pwntools/pull/1156
[1152]: https://github.com/Gallopsled/pwntools/pull/1152
[1155]: https://github.com/Gallopsled/pwntools/pull/1155
[1131]: https://github.com/Gallopsled/pwntools/pull/1131
[1125]: https://github.com/Gallopsled/pwntools/pull/1125
[1121]: https://github.com/Gallopsled/pwntools/pull/1121
[1104]: https://github.com/Gallopsled/pwntools/pull/1104
[1101]: https://github.com/Gallopsled/pwntools/pull/1101
[1094]: https://github.com/Gallopsled/pwntools/pull/1094
[1096]: https://github.com/Gallopsled/pwntools/pull/1096
[5fdc08]: https://github.com/Gallopsled/pwntools/commit/5fdc08
[63dfed]: https://github.com/Gallopsled/pwntools/commit/63dfed

## 3.12.0

- [#1083][1083] Better error messages for `gdb` when `LD_PRELOAD` is incorrect
- [#1085][1085] Add support for extracting Android `BOOTLDR!` images
- [#1075][1075] Add support for detecting GNU Screen for `run_in_new_terminal`
- [#1074][1074] Add support for running `pwntools-gdb` wrapper script instead of `gdb`
- [#1068][1068] Work around very old OpenSSL versions which don't have sha256 support *AND* don't exit with an error code when trying to use it
- [#1067][1067] Add `pwnlib.tubes.server` module, which adds a reusable `server` listener
- [#1063][1063] Add support for labels in `fit()`, allowing dynamic contents to be injected.  (This feature is really cool, check out the pull request!)

[1083]: https://github.com/Gallopsled/pwntools/pull/1083
[1085]: https://github.com/Gallopsled/pwntools/pull/1085
[1075]: https://github.com/Gallopsled/pwntools/pull/1075
[1074]: https://github.com/Gallopsled/pwntools/pull/1074
[1068]: https://github.com/Gallopsled/pwntools/pull/1068
[1067]: https://github.com/Gallopsled/pwntools/pull/1067
[1063]: https://github.com/Gallopsled/pwntools/pull/1063

## 3.11.0

- [#1044][1044] Enhancements to ROP
    + Much better support for 64-bit Intel (amd64) ROP
    + ROP gadget selection is optimized to favor multi-pops instead of multiple single-pop gadgets
    + Added support for blacklisting byte values in ROP gadget addresses
- [#1049][1049] Enhancements to `cyclic`
    + `context` now has two additional attributes, `cyclic_alphabet` and `cyclic_length`, which correspond to the arguments `alphabet` and `n` to `cyclic()` and `cyclic_find()` and related routines.
    + The motivation for this change is to allow setting the `alphabet` globally, so that any padding / patterns generated internally to pwntools can be controlled.  The specific motivation is blacklisting values in ROP padding.
- [#1052][1052] Enhancements for detecting `QEMU_LD_PREFIX` used by QEMU user-mode emulation for sysroots
- [#1035][1035] Minor documentation changes
- [#1032][1032] Enhancements to `pwn template`
- [#1031][1031] More accurate `Coredump.fault_addr` on amd64
- [#1084][1084] Fix broken tests due to `ftp.debian.org` going down

[1044]: https://github.com/Gallopsled/pwntools/pull/1044
[1049]: https://github.com/Gallopsled/pwntools/pull/1049
[1052]: https://github.com/Gallopsled/pwntools/pull/1052
[1035]: https://github.com/Gallopsled/pwntools/pull/1035
[1032]: https://github.com/Gallopsled/pwntools/pull/1032
[1031]: https://github.com/Gallopsled/pwntools/pull/1031
[1084]: https://github.com/Gallopsled/pwntools/pull/1084

## 3.10.0

- [#1007][1007] Add support for setting a `gdbinit` file in the context
- [#1055][1055] Fixes for `Corefile` stack parsing, speed up `ELF.string()`
- [#1057][1057] Fix a variable name typo in `DynELF` logging which results in an exception being thrown
- [#1058][1058] Fix an edge case in `ssh_process.exe`

[1007]: https://github.com/Gallopsled/pwntools/pull/1007
[1055]: https://github.com/Gallopsled/pwntools/pull/1055
[1057]: https://github.com/Gallopsled/pwntools/pull/1057
[1058]: https://github.com/Gallopsled/pwntools/pull/1058

## 3.9.2

- [#1043][1043] Do not attempt to populate the libraries used by statically-linked binaries

[1043]: https://github.com/Gallopsled/pwntools/pull/1043

## 3.9.1

- [#1038][1038] Fix an issue with `process()` where glibc would buffer data internally, causing a hang on `select()`
- [#1036][1036] Fix Travis CI logging verbosity
- [#1029][1029] Fix some `unicode` issues when using the `readline` command history in `tube.interactive()`

[1038]: https://github.com/Gallopsled/pwntools/pull/1038
[1036]: https://github.com/Gallopsled/pwntools/pull/1036
[1029]: https://github.com/Gallopsled/pwntools/pull/1029

## 3.9.0

- [#1003][1003] Make `concat_all` faster while also simplifying it's logic
- [#1014][1014] Fix for overwritten env when parsing core file
- [#1023][1023] Fixes to Travis CI

[1003]: https://github.com/Gallopsled/pwntools/pull/1003
[1014]: https://github.com/Gallopsled/pwntools/pull/1014
[1023]: https://github.com/Gallopsled/pwntools/pull/1023

## 3.8.0

- [#981][981] Fixed RELRO detection logic
- [#986][986] Enhancements to DynELF for controlling usage of LibcDB
- A few documentation fixes
- A few fixes for the Docker image

[981]: https://github.com/Gallopsled/pwntools/pull/981
[986]: https://github.com/Gallopsled/pwntools/pull/986

## 3.7.1

- [#998][998] Fix a bug where integer values could not be set in `.pwn.conf`.

[998]: https://github.com/Gallopsled/pwntools/pull/998

## 3.7.0

- [#933][933] DynELF works better with different base addresses
- [#952][952] A few small fixes were made to `pwn template`, and the CRC database was updated.
- [5c72d62c][5c72d62c] Updated the CRC database

[933]: https://github.com/Gallopsled/pwntools/pull/933
[952]: https://github.com/Gallopsled/pwntools/pull/952
[5c72d62c]: https://github.com/Gallopsled/pwntools/commit/5c72d62c

## 3.6.1

- [#979][979]+[1a4a1e1][1a4a1e1] Fixed [#974][974], a bug related to the terminal handling and numlock.
- [#980][980] Fixed the `pwn template` command.

[974]: https://github.com/Gallopsled/pwntools/issues/974
[979]: https://github.com/Gallopsled/pwntools/pull/979
[980]: https://github.com/Gallopsled/pwntools/pull/980
[1a4a1e1]: https://github.com/Gallopsled/pwntools/commit/1a4a1e1

## 3.6.0

- [#895][895] Added a Dockerfile to simplify testing setup and allow testing on OSX
- [#897][897] Fixed some incorrect AArch64 syscals
- [#893][893] Added the `pwnlib.config` module
    + Configuration options can now be set in `~/.pwn.conf`
    + This replaces the old, **undocumented** mechanism for changing logging colors.  Only @br0ns and @ebeip90 were likely using this.
    + More information is available in the documentation [here](http://docs.pwntools.com/en/dev/config.html).
- [#899][899] Pwntools now uses Unicorn Engine to emulate PLT instructions to ensure correct mapping of PIE / RELRO binaries.
- [#904][904] Enhancements to the accuracy of the `pwn checksec` command.
- [#905][905] Added a `pwn debug` command-line utility which automates the process of `gdb.attach(process(...))` to spawn GDB
    + More information is available in the documentation [here](http://docs.pwntools.com/en/dev/commandline.html#pwn-debug)
- [#919][919] Added a `pwn template` command-line utility to simplify the process of bootstrapping a new exploit.
    + More information is available in the documentation [here](http://docs.pwntools.com/en/dev/commandline.html#pwn-template).
- [#948][948] Fix unnecessary warning for Core files
- [#954][954] Fix list processing in `~/.pwn.conf`
- [#967][967] Respect `TERM_PROGRAM` for `run_in_new_terminal`
- [#970][970] Fix overly-aggressive corefile caching

[947]: https://github.com/Gallopsled/pwntools/pull/947
[948]: https://github.com/Gallopsled/pwntools/pull/948
[954]: https://github.com/Gallopsled/pwntools/pull/954
[960]: https://github.com/Gallopsled/pwntools/pull/960
[967]: https://github.com/Gallopsled/pwntools/pull/967
[968]: https://github.com/Gallopsled/pwntools/pull/968
[970]: https://github.com/Gallopsled/pwntools/pull/970

[895]: https://github.com/Gallopsled/pwntools/pull/895
[897]: https://github.com/Gallopsled/pwntools/pull/897
[893]: https://github.com/Gallopsled/pwntools/pull/893
[899]: https://github.com/Gallopsled/pwntools/pull/899
[904]: https://github.com/Gallopsled/pwntools/pull/904
[905]: https://github.com/Gallopsled/pwntools/pull/905
[919]: https://github.com/Gallopsled/pwntools/pull/919

## 3.5.1

- [#945][945] Speed up ssh via caching checksec results (fixes [#944][944])
- [#950][950] Fixes a bug where setting `context.arch` does not have an effect on `adb.compile()` output architecture

[944]: https://github.com/Gallopsled/pwntools/issues/944
[945]: https://github.com/Gallopsled/pwntools/pull/945
[950]: https://github.com/Gallopsled/pwntools/pull/950

## 3.5.0

- [b584ca3][b584ca3] Fixed an issue running `setup.py` on ARM
- [#822][822] Enabled relative leaks with `MemLeak`
    + This should be useful for e.g. heap-relative leaks
- [#832][832] Changed all internal imports to use absolute imports (no functional changes)
- [a12d0b6][a12d0b6] Move `STDOUT`, `PIPE`, `PTY` constants to globals
    + `process(..., stdin=process.PTY)` --> `process(..., stdin=PTY)`
- [#828][828] Use `PR_SET_PTRACER` for all `process()` and `ssh.process()` instances
    + This simplifies debugging on systems with YAMA ptrace enabled
- Various documentation enhancements
    + In particular, the [gdb][gdb], [elf][elf], and [ssh][ssh] docs are much better
- [#833][833] Performance enhancements for `adb` module
- [d0267f3][d0267f3] `packing.fit()` now treats large offsets as cyclic patterns (e.g. `0x61616161` behaves the same as `"aaaa"`)
- [#835][835] Added `ssh.checksec`
    + Reports the kernel version and other relevant information on connection
- [#857][857] Slightly shortened `execve` shellcode
- [300f8e0][300f8e0] Slightly speed up processing of large ELF files
- [#861][861] Adds support for extracting `IKCONFIG` configs from Linux kernel images, and extends `checksec` to report on any insecure configurations discovered
- [#871][871] Moves all of the basic syscall templates to `shellcraft/common` and exposes them via symlinks.  Closed [#685][685]
    + Should not have any visible effects from any documented APIs
    + `shellcraft.arch.os.syscall_function()` still works the same
    + We now have the ability to differentiate between the `connect` syscall, and a TCP `connect` helper
- [#887][887] `sh_string` now returns a quoted empty string `''` rather than just an empty string
- [#839][839] Exposes a huge amount of functionality via corefiles which was not previously availble.  See the [docs][corefile_docs] for examples.
    + `process().corefile` will automatically instantiate a Corefile for the process
    + QEMU-emulated processes are supported
    + Native processes are supported, including extraction of coredumps from `apport` crash logs
    + Native processes can be dumped *while running*, in a manner similar to `GDB`'s `gcore` script
- [#875][857] Added [documentation][aarch64] (and tests) for AArch64 shellcode
- [#882][882] The `ROP` class now respects `context.bytes` instead of using the hard-coded value of `4` (fixed [#879][879])
- [#869][869] Added several fields to the `process` class (`uid`, `gid`, `suid`, `sgid`) which are recorded at execution time, based on the file permissions
- [#868][868] Changed the way that `ssh.process()` works internally, and it now returns a more specialized class, `ssh_process`.
    + Added `ssh_process.corefile` for fetching remote corefiles
    + Added `ssh_process.ELF` for getting an ELF of the remote executable
    + The `uid`, `gid`, and `suid`, and `sgid` which are recorded at execution time, based on the file permissions
- [#865][865] Fixes `ELF.read` to support contiguous memory reads across non-contiguous file-backed segments
- [#862][862] Adds a `symlink=` argument to `ssh.set_working_directory`, which will automatically symlink all of the files in the "old" working directory into the "new" working directory

[ssh]: http://docs.pwntools.com/en/dev/tubes/ssh.html
[gdb]: http://docs.pwntools.com/en/dev/gdb.html
[elf]: http://docs.pwntools.com/en/dev/elf.html
[corefile_docs]: http://docs.pwntools.com/en/dev/elf/corefile.html
[aarch64]: http://docs.pwntools.com/en/dev/shellcraft/aarch64.html

[685]: https://github.com/Gallopsled/pwntools/pull/685
[822]: https://github.com/Gallopsled/pwntools/pull/822
[828]: https://github.com/Gallopsled/pwntools/pull/828
[832]: https://github.com/Gallopsled/pwntools/pull/832
[833]: https://github.com/Gallopsled/pwntools/pull/833
[835]: https://github.com/Gallopsled/pwntools/pull/835
[839]: https://github.com/Gallopsled/pwntools/pull/839
[857]: https://github.com/Gallopsled/pwntools/pull/857
[861]: https://github.com/Gallopsled/pwntools/pull/861
[862]: https://github.com/Gallopsled/pwntools/pull/862
[865]: https://github.com/Gallopsled/pwntools/pull/865
[868]: https://github.com/Gallopsled/pwntools/pull/868
[869]: https://github.com/Gallopsled/pwntools/pull/869
[871]: https://github.com/Gallopsled/pwntools/pull/871
[875]: https://github.com/Gallopsled/pwntools/pull/857
[879]: https://github.com/Gallopsled/pwntools/issues/879
[882]: https://github.com/Gallopsled/pwntools/pull/882
[887]: https://github.com/Gallopsled/pwntools/pull/887


[b584ca3]: https://github.com/Gallopsled/pwntools/commit/b584ca3
[a12d0b6]: https://github.com/Gallopsled/pwntools/commit/a12d0b6
[d0267f3]: https://github.com/Gallopsled/pwntools/commit/d0267f3
[300f8e0]: https://github.com/Gallopsled/pwntools/commit/300f8e0

## 3.4.1

- [#894][894] Fix a bug when using `gdb.debug()` over ssh.
- [e021f57][e021f57] Fix a bug ([#891][891]) in `rop` when needing to insert padding to fix alignment

[e021f57]: https://github.com/Gallopsled/pwntools/commit/e021f57
[894]: https://github.com/Gallopsled/pwntools/pull/894
[891]: https://github.com/Gallopsled/pwntools/issues/891

## 3.4.0

- [#800][800] Add `shell=` option to `ssh.process()`
- [#806][806] Add `context.buffer_size` for fine-tuning `tube` performance
    + Also adds `buffer_fill_size=` argument for all tubes
- [b83a6c7][b83a6c7] Fix undocumented `process.leak` function
- [546061e][546061e] Modify `coredump_filter` of all spawned processes, so that core dumps are more complete
- [#809][809] Add several functions to `adb` (`unlink`, `mkdir`, `makedirs`, `isdir`, `exists`)
- [#817][817] Make disconnection detection more robust

[800]: https://github.com/Gallopsled/pwntools/pull/800
[806]: https://github.com/Gallopsled/pwntools/pull/806
[809]: https://github.com/Gallopsled/pwntools/pull/809
[817]: https://github.com/Gallopsled/pwntools/pull/817
[5d9792f]: https://github.com/Gallopsled/pwntools/commit/5d9792f
[b83a6c7]: https://github.com/Gallopsled/pwntools/commit/b83a6c7
[546061e]: https://github.com/Gallopsled/pwntools/commit/546061e

## 3.3.4

- [#850][850] and [#846][846] fix issues with `hexdump` and the `phd` command-line utility, when using pipes (e.g. `echo foo | phd`)
- [#852][852] Fixes register ordering in `regsort`
- [#853][853] Fixes the registers restored in `shellcraft.amd64.popad`

[846]: https://github.com/gallopsled/pwntools/pull/846
[850]: https://github.com/gallopsled/pwntools/pull/850
[852]: https://github.com/gallopsled/pwntools/pull/852
[853]: https://github.com/gallopsled/pwntools/pull/853

## 3.3.3

- [#843][843] fixed a bug in `amd64.mov`.

[843]: https://github.com/gallopsled/pwntools/pull/843

## 3.3.2

- [#840][840] fixed a regression introduced by [#837][837].

[840]: https://github.com/gallopsled/pwntools/pull/840

## 3.3.1

- [#833][833] Fixed a performance-impacting bug in the adb module.
- [#837][837] Fixed a bug([#836][836]) causing `hexdump(cyclic=True)` to throw an exception.

[833]: https://github.com/Gallopsled/pwntools/pull/833
[837]: https://github.com/Gallopsled/pwntools/pull/837
[836]: https://github.com/Gallopsled/pwntools/issues/836

## 3.3.0

- [b198ec8][b198ec8] Added `tube.stream()` function, which is like `tube.interact()` without a prompt or keyboard input.
    + Effectively, this is similar to `cat file` and just prints data as fast as it is received.
- [aec3fa6][aec3fa6] Disable update checks against GitHub
    + These checks frequently broke due to GitHub query limits
- [#757][757] Fixed `adb.wait_for_device()` re-use of the same connection
- [f9133b1][f9133b1] Add a `STDERR` magic argument to make logging go to `stderr` instead of `stdout`
    + Usage is e.g. `python foo.py STDERR` or `PWNLIB_STDERR=1 python foo.py`
    + Also adds `context.log_console` to log to any file or terminal
- [67e11a9][67e11a9] Add faster error checking to `cyclic()` when provided very large values
- [5fda658][5fda658] Expose BitPolynom in `globals()`
- [#765][765] Added `-d` option for hex-escaped output for `shellcraft` command-line tool
- [#772][772] Fixed bash completion regressions
- [30c34b7][30c34b7] Fix `ROP.call()` with `Function` objects from `ELF.functions`
- [fa402ce][fa402ce] Add `adb.uptime` and `adb.boot_time`
- [82312ba][82312ba] Add `cyclic_metasploit` and `cyclic_metasploit_find`

[757]: https://github.com/Gallopsled/pwntools/pull/757
[765]: https://github.com/Gallopsled/pwntools/pull/765
[772]: https://github.com/Gallopsled/pwntools/pull/772
[b198ec8]: https://github.com/Gallopsled/pwntools/commit/b198ec8
[aec3fa6]: https://github.com/Gallopsled/pwntools/commit/aec3fa6
[f9133b1]: https://github.com/Gallopsled/pwntools/commit/f9133b1
[67e11a9]: https://github.com/Gallopsled/pwntools/commit/67e11a9
[5fda658]: https://github.com/Gallopsled/pwntools/commit/5fda658
[30c34b7]: https://github.com/Gallopsled/pwntools/commit/30c34b7
[fa402ce]: https://github.com/Gallopsled/pwntools/commit/fa402ce
[82312ba]: https://github.com/Gallopsled/pwntools/commit/82312ba

## 3.2.1

Multiple bug fixes.

- [#783][783] Fix `adb.uninstall` typo
- [#787][787] Added error handling for `ssh.process` argument `preexec_fn`
- [#793][793] Fixed progress message in `remote()` when connections failed
- [#802][802] Fixed partition listing in `adb.partitions`, which accidentally shelled out to the `adb` binary
- [#804][804] Fix error message for 32-bit distributions
- [#805][805] Fix exception in `Core.segments` when a segment has no name
- [#811][811] Fixes and performance improvements for `adb.wait_for_device()`
- [#813][813] Fixed a release script
- [#814][814] Fixed exceptions thrown if the `$HOME` directory is not writable
- [#815][815] Properly handle `None` in `MemLeak`

[783]: https://github.com/Gallopsled/pwntools/pull/783
[787]: https://github.com/Gallopsled/pwntools/pull/787
[793]: https://github.com/Gallopsled/pwntools/pull/793
[802]: https://github.com/Gallopsled/pwntools/pull/802
[804]: https://github.com/Gallopsled/pwntools/pull/804
[805]: https://github.com/Gallopsled/pwntools/pull/805
[811]: https://github.com/Gallopsled/pwntools/pull/811
[813]: https://github.com/Gallopsled/pwntools/pull/813
[814]: https://github.com/Gallopsled/pwntools/pull/814
[815]: https://github.com/Gallopsled/pwntools/pull/815

## 3.2.0

- [#695][695] Fixed a performance regression in `phd`.
- [452605e][452605e] Fixed [#629][629] related to correct removal of temporary files.
- [ea94ee4][ea94ee4] Disallows semi-colons in for the `run_in_terminal` function, since it did not work properly in all cases.
- [6376d07][6376d07] Added the mips shellcode `pushstr_array`.
- [#700][700] Added missing MIPS shellcode documentation to readthedocs, and enabled unit tests
- [#701][701] Command line tools refactored to have a common `pwn` entry point.
    + Added an option to *not* install the traditional `asm`, `disasm`, `checksec`, etc scripts
    + All existing tools can be accessed from the `pwn` command (e.g. `pwn asm nop`).
- [#704][704] The `process` object has a new, optional argument `alarm` for setting a `SIGALRM` timeout for processes.
- [#705][705] Added the Android Emulator to the test suite and Travis CI.
    + Android Emulator is now required for the full test suite
    + Android Emulator tests are skipped if no Android-related changes are detected
- [#711][711] `DynELF` has a new attribute, `heap`, which leaks the current `brk` address (heap base).  This is useful for finding heap allocations with dlmalloc-derived allocators like those used by Glibc.
- [#717][717] `sh_string` was rewritten to emit more compact and compatible strings
    + This was achieved by embedding single-quoted non-printable literals
    + Much more testing was added
    + Emitted strings are no longer copy-paste compatible, but work fine with e.g. `tubes` module and the default `subprocess` module
- [#709][709] The `adb` module now directly talks to the `adb` server process via a new module, `adb.protocol`
    + Removes the need to shell out to `adb`
    + Avoids version-compatibility issues with `adb` server vs. client
- [#703][703] Added new methods to `adb`
    + `install` - Installs an APK
    + `uninstall` - Uninstalls a package
    + `packages` - Lists installed packages
- [4893819][4893819] Modified `shellcraft.sh` on all platforms to provide `argv[0]` and set `argc==1`
    + This is needed for systems which have Busybox or other minimal shell for `/bin/sh` which does not behave well with `argc==0` or `argv[0]==NULL`.
- [1e414af][1e414af] Added `connect()` alias for `remote()`
    + For example, `io=connect('google.com', 80)`
    + This also works with `tcp(...)` and `udp(...)` aliases
- [869ec42][869ec42] Added `ssh.read()` and `ssh.write()` aliases
- [2af55c9][2af55c9] `AdbDevice` objects exposed via e.g. `adb.devices()` now offer scoped access to all `adb` module properties
    + It is now possible to e.g. `map(lambda d: d.process(['id']).recvall(), adb.devices())`


[629]: https://github.com/Gallopsled/pwntools/issues/629
[695]: https://github.com/Gallopsled/pwntools/pull/695
[700]: https://github.com/Gallopsled/pwntools/pull/700
[701]: https://github.com/Gallopsled/pwntools/pull/701
[704]: https://github.com/Gallopsled/pwntools/pull/704
[711]: https://github.com/Gallopsled/pwntools/pull/711
[717]: https://github.com/Gallopsled/pwntools/pull/717
[709]: https://github.com/Gallopsled/pwntools/pull/709
[705]: https://github.com/Gallopsled/pwntools/pull/705
[703]: https://github.com/Gallopsled/pwntools/pull/703
[452605e]: https://github.com/Gallopsled/pwntools/commit/452605e854f4870ef5ccfdf7fb110dfd75c50feb
[ea94ee4]: https://github.com/Gallopsled/pwntools/commit/ea94ee4ca5a8060567cc9bd0dc33796a89ad0b95
[6376d07]: https://github.com/Gallopsled/pwntools/commit/6376d072660fb2250f48bd22629bbd7e3c61c758
[1e414af]: https://github.com/Gallopsled/pwntools/commit/1e414afbeb3a01242f4918f111febaa63b640eb7
[869ec42]: https://github.com/Gallopsled/pwntools/commit/869ec42082b4b98958dfe85103da9b101dde7daa
[4893819]: https://github.com/Gallopsled/pwntools/commit/4893819b4c23182da570e2f4ea4c14d73af2c0df
[2af55c9]: https://github.com/Gallopsled/pwntools/commit/2af55c9bc382eca23f89bc0abc7a07c075521f94

## 3.1.1

Fixed a bug in `MemLeak.struct` (PR: #768).

## 3.1.0

A number of smaller bugfixes and documentation tweaks.

## 3.0.4

- Fixed a bug that made 3.0.3 uninstallable (Issue: #751, PR: #752)

## 3.0.3

- Fixed some performance and usability problems with the update system (Issues:
  #723, #724, #736. PRs: #729, #738, #747).
- Fixed a bug related to internals in pyelftools (PRs: #730, #746).
- Fixed an issue with travis (Issue: #741, PRs: #743, #744, #745).

## 3.0.2

- Cherry-pick #695, as this was a regression-fix.
- Added a fix for the update checker, as it would suggest prereleases as updates to stable releases.
- Various documentation fixes.

## 3.0.1

A small bugfix release. There were a lot of references to the `master`-branch, however after 3.0.0 we use the names `stable`, `beta` and `dev` for our branches.

## 3.0.0

This was a large release (1305 commits since 2.2.0) with a lot of bugfixes and changes.  The Binjitsu project, a fork of Pwntools, was merged back into Pwntools.  As such, its features are now available here.

As always, the best source of information on specific features is the comprehensive docs at https://pwntools.readthedocs.org.

This list of changes is non-complete, but covers all of the significant changes which were appropriately documented.

#### Android

Android support via a new `adb` module, `context.device`, `context.adb_host`, and `context.adb_port`.

#### Assembly and Shellcode

- Assembly module enhancements for making ELF modules from assembly or pre-assembled shellcode.  See `asm.make_elf` and `asm.make_elf_from_assembly`.
- `asm` and `shellcraft` command-line tools support flags for the new shellcode encoders
- `asm` and `shellcraft` command-line tools support `--debug` flag for automatically launching GDB on the result
- Added MIPS, PowerPC, and AArch64 support to the `shellcraft` module
- Added Cyber Grand Challenge (CGC) support to the `shellcraft` module
- Added syscall wrappers for every Linux syscall for all supported architectures to the `shellcraft` module
    + e.g. `shellcraft.<arch>.gettimeofday`
- (e.g. `shellcraft.i386.linux.`)
- Added in-memory ELF loaders for most supported architectures
    + Only supports statically-linked binaries
    + `shellcraft.<arch>.linux.loader`

#### Context Module

- Added `context.aslr` which controls ASLR on launched processes.  This works with both `process()` and `ssh.process()`, and can be specified per-process with the `aslr=` keyword argument.
- Added `context.binary` which automatically sets all `context` variables from an ELF file.
- Added `context.device`, `context.adb`, `context.adb_port`, and `context.adb_host` for connecting to Android devices.
- Added `context.kernel` setting for SigReturn-Oriented-Programming (SROP).
- Added `context.log_file` setting for sending logs to a file.  This can be set with the `LOG_FILE` magic command-line option.
- Added `context.noptrace` setting for disabling actions which require `ptrace` support.  This is useful for turning all `gdb.debug` and `gdb.attach` options into no-ops, and can be set via the `NOPTRACE` magic command-line option.
- Added `context.proxy` which hooks all connections and sends them to a SOCKS4/SOCKS5.  This can be set via the `PROXY` magic command-line option.
- Added `context.randomize` to control randomization of settings like XOR keys and register ordering (default off).
- Added `context.terminal` for setting how to launch commands in a new terminal.

#### DynELF and MemLeak Module

- Added a `DynELF().libc` property which attempt to find the remote libc and download the ELF from LibcDB.
- Added a `DynELF().stack` property which leaks the `__environ` pointer from libc, making it easy to leak stack addresses.
- Added `MemLeak.String` and `MemLeak.NoNewlines` and other related helpers for handling special leakers which cannot e.g. handle newlines in the leaked addresses and which leak a C string (e.g. auto-append a `'\x00'`).
- Enhancements for leaking speed via `MemLeak.compare` to avoid leaking an entire field if we can tell from a partial leak that it does not match what we are searching for.

#### Encoders Module

- Added a `pwnlib.encoders` module for assembled-shellcode encoders/decoders
- Includes position-independent basic XOR encoders
- Includes position-independent delta encoders
- Includes non-position-independent alphanumeric encoders for Intel
- Includes position-independent alphanumeric encoders for ARM/Thumb

#### ELF Module

- Added a `Core` object which can parse core-files, in order to extract / search for memory contents, and extract register states (e.g. `Core('./corefile').eax`).

#### Format Strings

- Added a basic `fmtstr` module for assisting with Format String exploitation

#### GDB Module

- Added support for debugging Android devices when `context.os=='android'`
- Added helpers for debugging shellcode snippets with `gdb.debug_assembly()` and `gdb.debug_shellcode()`

#### ROP Module

- Added support for SigReturn via `pwnlib.rop.srop`
    + Occurs automatically when syscalls are invoked and a function cannot be found
    + SigReturn frames can be constructed manually with `SigreturnFrame()` objects
- Added functional doctests for ROP and SROP

#### Tubes Process Module

- `process()` has many new options, check out the documentation
    + `aslr` controls ASLR
    + `setuid` can disable the effect of setuid, allowing core dumps (useful for extracting crash state via the new `Core()` object)
    + TTY echo and control characters can be enabled via `raw` argument
- `stdout` and `stderr` are now PTYs by default
    + `stdin` can be set to a PTY also via setting `stdin=process.PTY`

#### Tubes SSH Module

- Massive enhancements all over
- `ssh` objects now have a `ssh.process()` method which avoids the need to handle shell expansion via the old `ssh.run()` method
- Files are downloaded via SFTP if available
- New `download` and `upload` methods auto-detect whether the target is a file or directory and acts accordingly
- Added `listen()` method alias for `listen_remote()`
- Added `remote()` method alias for `connect_remote()`

#### Utilities

- Added `fit()` method to combine the functionality of `flat()` with the functionality of `cyclic()`
- Added `negative()` method to negate the value of an integer via two's complement, with respect to the current integer size (`context.bytes`).
- Added `xor_key()` method to generate an XOR key which avoids undesirable bytes over a given input.
- Added a multi-threaded `bruteforce()` implementation, `mbruteforce()`.
- Added `dealarm_shell()` helper to remove the effects of `alarm()` after you've popped a shell.

## 2.2.0

This was a large release with a lot of bugfixes and changes. Only the most significant
are mentioned here.

- Added shellcodes
- Added phd
- Re-added our expansion of itertools
- Added replacements for some semi-broken python standard library modules
- Re-implemented the rop module
- Added a serial tube
- Huge performance gains in the buffering for tubes
- Re-added user agents
- Begun using Travis CI with lots of test
- Removed bundled binutils in favor of documenting how to build them yourselves
- Added support for port forwarding though our SSH module
- Added dependency for capstone and ropgadget
- Added a lots of shellcodes
- Stuff we forgot
- Lots of documentation fixes
- Lots of bugfixes<|MERGE_RESOLUTION|>--- conflicted
+++ resolved
@@ -64,12 +64,9 @@
 - [#1733][1733] Update libc headers -> more syscalls available!
 - [#1876][1876] add `self.message` and change `sys.exc_type` to `sys.exec_info()` in PwnlibException
 - [#1877][1877] encoders error message handles when `avoid` is bytes in python3
-<<<<<<< HEAD
 - [#1890][1890] `call()` and `raw()` return `self` for method chaining
-=======
 - [#1892][1892] Silence SIGPIPE error for "pwn phd"
 - [#1893][1893] Fix bytes warning in "pwn cyclic"
->>>>>>> 29fd2fe1
 
 [1733]: https://github.com/Gallopsled/pwntools/pull/1733
 [1876]: https://github.com/Gallopsled/pwntools/pull/1876
