--- conflicted
+++ resolved
@@ -21,21 +21,15 @@
 | [3.0.0](#300)    |          | Aug 20, 2016
 | [2.2.0](#220)    |          | Jan 5, 2015
 
-<<<<<<< HEAD
 ## 3.4.0
 
 To be released on Feb 4, 2017.
 
 ## 3.3.0
 
-To be released on Dec 24, 2016.
-=======
-## 3.3.0
-
 - [b198ec8][b198ec8] Added `tube.stream()` function, which is like `tube.interact()` without a prompt or keyboard input.
 
 [b198ec8]: https://github.com/Gallopsled/pwntools/commit/b198ec8
->>>>>>> 30c34b78
 
 ## 3.2.0
 
