--- conflicted
+++ resolved
@@ -60,20 +60,14 @@
 - [#1602][1602] Fix bytes handling in ssh tubes
 - [#1606][1606] Fix `asm()` and `disasm()` for MSP430, S390
 - [#1616][1616] Fix `cyclic` cli for 64 bit integers
-<<<<<<< HEAD
+- [#1632][1632] Enable usage of Pwntools in jupyter
 - [#1633][1633] Open a shell if `pwn template` cannot download the remote file
-=======
-- [#1632][1632] Enable usage of Pwntools in jupyter
->>>>>>> 70f3b6fa
 
 [1602]: https://github.com/Gallopsled/pwntools/pull/1602
 [1606]: https://github.com/Gallopsled/pwntools/pull/1606
 [1616]: https://github.com/Gallopsled/pwntools/pull/1616
-<<<<<<< HEAD
+[1632]: https://github.com/Gallopsled/pwntools/pull/1632
 [1633]: https://github.com/Gallopsled/pwntools/pull/1633
-=======
-[1632]: https://github.com/Gallopsled/pwntools/pull/1632
->>>>>>> 70f3b6fa
 
 ## 4.3.0 (`beta`)
 
