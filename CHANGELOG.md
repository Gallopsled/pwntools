# Changelog

This changelog only includes added major features and changes. Bugfixes and
minor changes are omitted.

## Release History

The table below shows which release corresponds to each branch, and what date the version was released.

| Version          | Branch   | Release Date           |
| ---------------- | -------- | ---------------------- |
| [4.5.0](#450)    | `dev`    | Dec 20, 2020 (planned)
| [4.4.0](#440)    | `beta`   | Nov 20, 2020 (planned)
| [4.3.0](#430)    | `stable` | Oct 20, 2020
| [4.2.0](#420)    |          | Jul 3, 2020
| [4.1.7](#417)    |          | Jun 30, 2020
| [4.1.5](#415)    |          | Jun 27, 2020
| [4.1.4](#414)    |          | Jun 26, 2020
| [4.1.3](#413)    |          | Jun 23, 2020
| [4.1.2](#412)    |          | Jun 5, 2020
| [4.1.1](#411)    |          | Jun 3, 2020
| [4.1.0](#410)    |          | May 8, 2020
| [4.0.1](#401)    |          | Jan 22, 2020
| [4.0.0](#400)    |          | Jan 09, 2020
| [3.13.0](#3130)  |          | Nov 5, 2019
| [3.12.2](#3122)  |          | Jan 8, 2019
| [3.12.1](#3121)  |          | Sept 17, 2018
| [3.12.0](#3120)  |          | Feb 22, 2018
| [3.11.0](#3110)  |          | Jan 3, 2018
| [3.10.0](#3100)  |          | Oct 25, 2017
| [3.9.2](#392)    |          | Oct 5, 2017
| [3.9.1](#391)    |          | Sep 28, 2017
| [3.9.0](#390)    |          | Sep 11, 2017
| [3.8.0](#380)    |          | Jul 29, 2017
| [3.7.1](#371)    |          | Jul 14, 2017
| [3.7.0](#370)    |          | Jun 19, 2017
| [3.6.1](#361)    |          | May 12, 2017
| [3.6.0](#360)    |          | May 8, 2017
| [3.5.1](#351)    |          | Apr 15, 2017
| [3.5.0](#350)    |          | Mar 26, 2017
| [3.4.1](#341)    |          | Feb 17, 2017
| [3.4.0](#340)    |          | Feb 13, 2017
| [3.3.4](#334)    |          | Jan 12, 2016
| [3.3.3](#333)    |          | Jan 10, 2016
| [3.3.2](#332)    |          | Jan 10, 2016
| [3.3.1](#331)    |          | Jan 10, 2016
| [3.3.0](#330)    |          | Dec 24, 2016
| [3.2.1](#321)    |          | Dec 24, 2016
| [3.2.0](#320)    |          | Nov 12, 2016
| [3.1.1](#311)    |          | Oct 23, 2016
| [3.1.0](#310)    |          | Oct 2, 2016
| [3.0.4](#304)    |          | Sept 19, 2016
| [3.0.3](#303)    |          | Sept 18, 2016
| [3.0.2](#302)    |          | Sept 6, 2016
| [3.0.1](#301)    |          | Aug 20, 2016
| [3.0.0](#300)    |          | Aug 20, 2016
| [2.2.0](#220)    |          | Jan 5, 2015

## 4.5.0 (`dev`)

<<<<<<< HEAD
- [#1429][1429] Add a mechanism for ret2csu (originally #1138)
=======
## 4.4.0 (`beta`)

- [#1541][1541] Use `context.newline` for tubes by default
>>>>>>> 7aa22dd6
- [#1602][1602] Fix bytes handling in ssh tubes
- [#1606][1606] Fix `asm()` and `disasm()` for MSP430, S390
- [#1616][1616] Fix `cyclic` cli for 64 bit integers
- [#1632][1632] Enable usage of Pwntools in jupyter
- [#1633][1633] Open a shell if `pwn template` cannot download the remote file
- [#1644][1644] Enable and support SNI for SSL-wrapped tubes
- [#1651][1651] Make `pwn shellcraft` faster
- [#1654][1654] Docker images (`pwntools/pwntools:stable` etc) now use Python3 by default, and includes assemblers for a few common architectures
- [#1667][1667] Add i386 encoder `ascii_shellcode` (Fixed docs in #1693)
- Fix syscall instruction lists for SROP on `i386` and `amd64`
- Fix migration to another ROP
- [#1673][1673] Add `base=` argument to `ROP.chain()` and `ROP.dump()`
- [#1675][1675] Gdbserver now correctly accepts multiple libraries in `LD_PRELOAD` and `LD_LIBRARY_PATH`
- [#1678][1678] ROPGadget multibr
- [#1682][1682] ROPGadget multibr fix
- [#1687][1687] Actually import `requests` when doing `from pwn import *`
- [#1688][1688] Add `__setattr__` and `__call__` interfaces to `ROP` for setting registers
- [#1692][1692] Remove python2 shebangs where appropriate
- [#1703][1703] Update libcdb buildid offsets for amd64 and i386

<<<<<<< HEAD
[1429]: https://github.com/Gallopsled/pwntools/pull/1429
=======
[1541]: https://github.com/Gallopsled/pwntools/pull/1541
>>>>>>> 7aa22dd6
[1602]: https://github.com/Gallopsled/pwntools/pull/1602
[1606]: https://github.com/Gallopsled/pwntools/pull/1606
[1616]: https://github.com/Gallopsled/pwntools/pull/1616
[1632]: https://github.com/Gallopsled/pwntools/pull/1632
[1633]: https://github.com/Gallopsled/pwntools/pull/1633
[1644]: https://github.com/Gallopsled/pwntools/pull/1644
[1651]: https://github.com/Gallopsled/pwntools/pull/1651
[1654]: https://github.com/Gallopsled/pwntools/pull/1654
[1667]: https://github.com/Gallopsled/pwntools/pull/1667
[1673]: https://github.com/Gallopsled/pwntools/pull/1673
[1675]: https://github.com/Gallopsled/pwntools/pull/1675
[1678]: https://github.com/Gallopsled/pwntools/pull/1678
[1682]: https://github.com/Gallopsled/pwntools/pull/1679
[1687]: https://github.com/Gallopsled/pwntools/pull/1687
[1688]: https://github.com/Gallopsled/pwntools/pull/1688
[1692]: https://github.com/Gallopsled/pwntools/pull/1692
[1703]: https://github.com/Gallopsled/pwntools/pull/1703

## 4.3.0 (`stable`)

- [#1576][1576] Add `executable=` argument to `ELF.search`
- [#1584][1584] Add `jmp_esp`/`jmp_rsp` attribute to `ROP`
- [#1592][1592] Fix over-verbose logging of process() environment
- [#1593][1593] Colorize output of `pwn template`
- [#1601][1601] Add `pwn version` command line tool
- [#1605][1605] Add to `fiddling.hexdump` a way to suppress the total at the end
- [#1613][1613] Permit `--password` for `pwn template`
- [#1616][1616] Fix `cyclic` cli for 64 bit integers
- [#1564][1564] Fix `asm()` and `disasm()` for PowerPC64, MIPS64, Sparc64
- [#1621][1621] Permit negative values in flat() and fit()

[1576]: https://github.com/Gallopsled/pwntools/pull/1576
[1584]: https://github.com/Gallopsled/pwntools/pull/1584
[1592]: https://github.com/Gallopsled/pwntools/pull/1592
[1593]: https://github.com/Gallopsled/pwntools/pull/1593
[1601]: https://github.com/Gallopsled/pwntools/pull/1601
[1605]: https://github.com/Gallopsled/pwntools/pull/1605
[1613]: https://github.com/Gallopsled/pwntools/pull/1613
[1616]: https://github.com/Gallopsled/pwntools/pull/1616
[1564]: https://github.com/Gallopsled/pwntools/pull/1564
[1621]: https://github.com/Gallopsled/pwntools/pull/1621

## 4.2.1

- [#1625][1625] GDB now properly loads executables with QEMU
- [#1663][1663] Change lookup algorithm of `adb.which`
- [#1699][1699] Fix broken linux shellcraft templates

[1625]: https://github.com/Gallopsled/pwntools/pull/1625
[1699]: https://github.com/Gallopsled/pwntools/pull/1699

## 4.2.0

- [#1436][1436] Add ret2dlresolve automation
- [fecf9f] tubes.ssh.process() no longer requires python 2 installed on remote (still requires python, though)
- Miscellanous improvements to DynElf and fmtstr leaker (see examples/fmtstr/exploit2.py)
- [#1454][1454] Support for windows console colors

[1436]: https://github.com/Gallopsled/pwntools/pull/1436
[fecf9f]: http://github.com/Gallopsled/pwntools/commit/fecf9f
[1454]: https://github.com/Gallopsled/pwntools/pull/1454

## 4.1.7 (`stable`)

- [#1615][1615] Fix aarch64 pushstr and pushstr_array

[1615]: https://github.com/Gallopsled/pwntools/pull/1454

## 4.1.5

- [#1517][1517] flat(..., filler=) is fixed for `str` values and Python2 `bytes`

[1517]: https://github.com/Gallopsled/pwntools/pull/1517

## 4.1.4

- [#1698][1609] Fix issues in `packing.flat` with mis-ordred fields

[1609]: https://github.com/Gallopsled/pwntools/pull/1609

## 4.1.3

- [#1590][1590] Fix `gdb.attach()` for `remote`, `listen`, `ssh` tubes
  - Also fix `run_in_new_terminal` for Py2 unicode strings
- [#1595][1595] Fix ssh.process(timeout=)

[1590]: https://github.com/Gallopsled/pwntools/pull/1590
[1595]: https://github.com/Gallopsled/pwntools/pull/1595

## 4.1.2

- Pwntools requires `six` v.1.12.0 or higher

## 4.1.1

- Fix PLT resolution by locking unicorn <1.0.2rc4 (#1538)
- Fix wrong ELF/context unpack handling (c4c11a37)
- Fix updating of ELF.functions addresses after changing ELF.address #1512 (#1513)
- Update Corefile warnings and replace asserts with normal checks (#1526)
- several py2-py3 issues (#1451)
- Fix cyclic command

## 4.1.0

- [#1316][1316] Fix connect shellcraft in python 3
- [#1323][1323] Fix issues related with debugging
- [#1001][1001] Enhance `unlock_bootloader` with better status messages
- [#1389][1389] remove old dependencies
- [#1241][1241] Launch QEMU with sysroot if specified
- [#1218][1218] Support for FileStructure exploitation

[1316]: https://github.com/Gallopsled/pwntools/pull/1316
[1323]: https://github.com/Gallopsled/pwntools/pull/1323
[1001]: https://github.com/Gallopsled/pwntools/pull/1001
[1389]: https://github.com/Gallopsled/pwntools/pull/1389
[1241]: https://github.com/Gallopsled/pwntools/pull/1241
[1218]: https://github.com/Gallopsled/pwntools/pull/1218  

## 4.0.1

- [#1412][1412] `recvline_pred()` and similar do not reorder data
- Bypass unicorn-engine/unicorn#1100 and unicorn-engine/unicorn#1170 requiring unstable package

[1412]: https://github.com/Gallopsled/pwntools/pull/1412

## 4.0.0

- **Python 3 support! <3**
- [#1402][1402] Fix serialtube in python 3
- [#1391][1391] Fix process.libs
- [#1317][1317] Tubes with `context.encoding`
- [#1216][1216] Improve format string generator
- [#1285][1285] Add freebsd generic syscall templates
- [76413f][76413f] Add pwnlib.adb.bootimg for 'ANDROID!' format boot.img images
- [#1202][1202] Docker: Kill 14 layers in pwntools base images
- [#1182][1182] shellcraft.dupio() for mips

[1402]: https://github.com/Gallopsled/pwntools/pull/1402
[1391]: https://github.com/Gallopsled/pwntools/pull/1391
[1317]: https://github.com/Gallopsled/pwntools/pull/1317
[1285]: https://github.com/Gallopsled/pwntools/pull/1285
[1216]: https://github.com/Gallopsled/pwntools/pull/1216
[1202]: https://github.com/Gallopsled/pwntools/pull/1202
[1182]: https://github.com/Gallopsled/pwntools/pull/1182
[76413f]: https://github.com/Gallopsled/pwntools/commit/76413f

## 3.13.0

- [#1204][1204] Reduce ROP cache filename length
- [#1175][1175] Fix nested SSH connectors
- [#1355][1355] Fix 'break' syscall
- [#1277][1277] Fix timeout parameter passing in sendlineafter and other similar functions
- [#1292][1292] Provide correct arch name to gdb for sparc64

[1175]: https://github.com/Gallopsled/pwntools/pull/1175
[1204]: https://github.com/Gallopsled/pwntools/pull/1204
[1277]: https://github.com/Gallopsled/pwntools/pull/1277
[1292]: https://github.com/Gallopsled/pwntools/pull/1292
[1355]: https://github.com/Gallopsled/pwntools/pull/1355

## 3.12.2

- [#1242][1242] Use IntervalTree 2.xx, disallow use of 3.xx
- [#1243][1243] Fix a typo that caused an exception when executing a binary with `process()` which returns `-ENOEXEC` and the system does not have `qemu-user` binaries installed.

[1242]: https://github.com/Gallopsled/pwntools/pull/1242
[1243]: https://github.com/Gallopsled/pwntools/pull/1243

## 3.12.1

- [#1198][1198] More compatibility fixes for pyelftools==0.25, and pin Sphinx<1.8.0 since it causes testing errors
- [#1191][1191] Fix compatibility with pyelftools==0.25
- [#1159][1159] Fix check for `/proc/.../status`
- [#1162][1162] Fix broken package versions
- [#1150][1150] Fix exception raised when a cache file is missing
- [#1156][1156] Fix ROP gadget selection logic involving `int` and `syscall` instructions
- [#1152][1152] Fix QEMU LD_PREFIX calculation (wrong parameter passed)
- [#1155][1155] Use Ubuntu Trusty for all CI builds
- [#1131][1131] Add "libc-" to libc prefixes in `process` tubes
- [#1125][1125] Fix a typo
- [#1121][1121] Fix tests which were broken by an upstream Sphinx change
- [#1104][1104] Add `DynELF.dump()` for dumping remote ELF files
- [#1101][1101] Set `context.os` via `context.binary`, useful for Android exploitation
- [5fdc08][5fdc08] Work around broken `pidof` on Android
- [63dfed][63dfed] Print warning when Corefile deletion fails instead of throwing an exception
- [#1094][1094] Make hexdump output alignment more consistent
- [#1096][1096] `flat()` and `fit()` are now the same function

[1198]: https://github.com/Gallopsled/pwntools/pull/1198
[1191]: https://github.com/Gallopsled/pwntools/pull/1191
[1159]: https://github.com/Gallopsled/pwntools/pull/1159
[1162]: https://github.com/Gallopsled/pwntools/pull/1162
[1150]: https://github.com/Gallopsled/pwntools/pull/1150
[1156]: https://github.com/Gallopsled/pwntools/pull/1156
[1152]: https://github.com/Gallopsled/pwntools/pull/1152
[1155]: https://github.com/Gallopsled/pwntools/pull/1155
[1131]: https://github.com/Gallopsled/pwntools/pull/1131
[1125]: https://github.com/Gallopsled/pwntools/pull/1125
[1121]: https://github.com/Gallopsled/pwntools/pull/1121
[1104]: https://github.com/Gallopsled/pwntools/pull/1104
[1101]: https://github.com/Gallopsled/pwntools/pull/1101
[1094]: https://github.com/Gallopsled/pwntools/pull/1094
[1096]: https://github.com/Gallopsled/pwntools/pull/1096
[5fdc08]: https://github.com/Gallopsled/pwntools/commit/5fdc08
[63dfed]: https://github.com/Gallopsled/pwntools/commit/63dfed

## 3.12.0

- [#1083][1083] Better error messages for `gdb` when `LD_PRELOAD` is incorrect
- [#1085][1085] Add support for extracting Android `BOOTLDR!` images
- [#1075][1075] Add support for detecting GNU Screen for `run_in_new_terminal`
- [#1074][1074] Add support for running `pwntools-gdb` wrapper script instead of `gdb`
- [#1068][1068] Work around very old OpenSSL versions which don't have sha256 support *AND* don't exit with an error code when trying to use it
- [#1067][1067] Add `pwnlib.tubes.server` module, which adds a reusable `server` listener
- [#1063][1063] Add support for labels in `fit()`, allowing dynamic contents to be injected.  (This feature is really cool, check out the pull request!)

[1083]: https://github.com/Gallopsled/pwntools/pull/1083
[1085]: https://github.com/Gallopsled/pwntools/pull/1085
[1075]: https://github.com/Gallopsled/pwntools/pull/1075
[1074]: https://github.com/Gallopsled/pwntools/pull/1074
[1068]: https://github.com/Gallopsled/pwntools/pull/1068
[1067]: https://github.com/Gallopsled/pwntools/pull/1067
[1063]: https://github.com/Gallopsled/pwntools/pull/1063

## 3.11.0

- [#1044][1044] Enhancements to ROP
    + Much better support for 64-bit Intel (amd64) ROP
    + ROP gadget selection is optimized to favor multi-pops instead of multiple single-pop gadgets
    + Added support for blacklisting byte values in ROP gadget addresses
- [#1049][1049] Enhancements to `cyclic`
    + `context` now has two additional attributes, `cyclic_alphabet` and `cyclic_length`, which correspond to the arguments `alphabet` and `n` to `cyclic()` and `cyclic_find()` and related routines.
    + The motivation for this change is to allow setting the `alphabet` globally, so that any padding / patterns generated internally to pwntools can be controlled.  The specific motivation is blacklisting values in ROP padding.
- [#1052][1052] Enhancements for detecting `QEMU_LD_PREFIX` used by QEMU user-mode emulation for sysroots
- [#1035][1035] Minor documentation changes
- [#1032][1032] Enhancements to `pwn template`
- [#1031][1031] More accurate `Coredump.fault_addr` on amd64
- [#1084][1084] Fix broken tests due to `ftp.debian.org` going down

[1044]: https://github.com/Gallopsled/pwntools/pull/1044
[1049]: https://github.com/Gallopsled/pwntools/pull/1049
[1052]: https://github.com/Gallopsled/pwntools/pull/1052
[1035]: https://github.com/Gallopsled/pwntools/pull/1035
[1032]: https://github.com/Gallopsled/pwntools/pull/1032
[1031]: https://github.com/Gallopsled/pwntools/pull/1031
[1084]: https://github.com/Gallopsled/pwntools/pull/1084

## 3.10.0

- [#1007][1007] Add support for setting a `gdbinit` file in the context
- [#1055][1055] Fixes for `Corefile` stack parsing, speed up `ELF.string()`
- [#1057][1057] Fix a variable name typo in `DynELF` logging which results in an exception being thrown
- [#1058][1058] Fix an edge case in `ssh_process.exe`

[1007]: https://github.com/Gallopsled/pwntools/pull/1007
[1055]: https://github.com/Gallopsled/pwntools/pull/1055
[1057]: https://github.com/Gallopsled/pwntools/pull/1057
[1058]: https://github.com/Gallopsled/pwntools/pull/1058

## 3.9.2

- [#1043][1043] Do not attempt to populate the libraries used by statically-linked binaries

[1043]: https://github.com/Gallopsled/pwntools/pull/1043

## 3.9.1

- [#1038][1038] Fix an issue with `process()` where glibc would buffer data internally, causing a hang on `select()`
- [#1036][1036] Fix Travis CI logging verbosity
- [#1029][1029] Fix some `unicode` issues when using the `readline` command history in `tube.interactive()`

[1038]: https://github.com/Gallopsled/pwntools/pull/1038
[1036]: https://github.com/Gallopsled/pwntools/pull/1036
[1029]: https://github.com/Gallopsled/pwntools/pull/1029

## 3.9.0

- [#1003][1003] Make `concat_all` faster while also simplifying it's logic
- [#1014][1014] Fix for overwritten env when parsing core file
- [#1023][1023] Fixes to Travis CI

[1003]: https://github.com/Gallopsled/pwntools/pull/1003
[1014]: https://github.com/Gallopsled/pwntools/pull/1014
[1023]: https://github.com/Gallopsled/pwntools/pull/1023

## 3.8.0

- [#981][981] Fixed RELRO detection logic
- [#986][986] Enhancements to DynELF for controlling usage of LibcDB
- A few documentation fixes
- A few fixes for the Docker image

[981]: https://github.com/Gallopsled/pwntools/pull/981
[986]: https://github.com/Gallopsled/pwntools/pull/986

## 3.7.1

- [#998][998] Fix a bug where integer values could not be set in `.pwn.conf`.

[998]: https://github.com/Gallopsled/pwntools/pull/998

## 3.7.0

- [#933][933] DynELF works better with different base addresses
- [#952][952] A few small fixes were made to `pwn template`, and the CRC database was updated.
- [5c72d62c][5c72d62c] Updated the CRC database

[933]: https://github.com/Gallopsled/pwntools/pull/933
[952]: https://github.com/Gallopsled/pwntools/pull/952
[5c72d62c]: https://github.com/Gallopsled/pwntools/commit/5c72d62c

## 3.6.1

- [#979][979]+[1a4a1e1][1a4a1e1] Fixed [#974][974], a bug related to the terminal handling and numlock.
- [#980][980] Fixed the `pwn template` command.

[974]: https://github.com/Gallopsled/pwntools/issues/974
[979]: https://github.com/Gallopsled/pwntools/pull/979
[980]: https://github.com/Gallopsled/pwntools/pull/980
[1a4a1e1]: https://github.com/Gallopsled/pwntools/commit/1a4a1e1

## 3.6.0

- [#895][895] Added a Dockerfile to simplify testing setup and allow testing on OSX
- [#897][897] Fixed some incorrect AArch64 syscals
- [#893][893] Added the `pwnlib.config` module
    + Configuration options can now be set in `~/.pwn.conf`
    + This replaces the old, **undocumented** mechanism for changing logging colors.  Only @br0ns and @ebeip90 were likely using this.
    + More information is available in the documentation [here](http://docs.pwntools.com/en/dev/config.html).
- [#899][899] Pwntools now uses Unicorn Engine to emulate PLT instructions to ensure correct mapping of PIE / RELRO binaries.
- [#904][904] Enhancements to the accuracy of the `pwn checksec` command.
- [#905][905] Added a `pwn debug` command-line utility which automates the process of `gdb.attach(process(...))` to spawn GDB
    + More information is available in the documentation [here](http://docs.pwntools.com/en/dev/commandline.html#pwn-debug)
- [#919][919] Added a `pwn template` command-line utility to simplify the process of bootstrapping a new exploit.
    + More information is available in the documentation [here](http://docs.pwntools.com/en/dev/commandline.html#pwn-template).
- [#948][948] Fix unnecessary warning for Core files
- [#954][954] Fix list processing in `~/.pwn.conf`
- [#967][967] Respect `TERM_PROGRAM` for `run_in_new_terminal`
- [#970][970] Fix overly-aggressive corefile caching

[947]: https://github.com/Gallopsled/pwntools/pull/947
[948]: https://github.com/Gallopsled/pwntools/pull/948
[954]: https://github.com/Gallopsled/pwntools/pull/954
[960]: https://github.com/Gallopsled/pwntools/pull/960
[967]: https://github.com/Gallopsled/pwntools/pull/967
[968]: https://github.com/Gallopsled/pwntools/pull/968
[970]: https://github.com/Gallopsled/pwntools/pull/970

[895]: https://github.com/Gallopsled/pwntools/pull/895
[897]: https://github.com/Gallopsled/pwntools/pull/897
[893]: https://github.com/Gallopsled/pwntools/pull/893
[899]: https://github.com/Gallopsled/pwntools/pull/899
[904]: https://github.com/Gallopsled/pwntools/pull/904
[905]: https://github.com/Gallopsled/pwntools/pull/905
[919]: https://github.com/Gallopsled/pwntools/pull/919

## 3.5.1

- [#945][945] Speed up ssh via caching checksec results (fixes [#944][944])
- [#950][950] Fixes a bug where setting `context.arch` does not have an effect on `adb.compile()` output architecture

[944]: https://github.com/Gallopsled/pwntools/issues/944
[945]: https://github.com/Gallopsled/pwntools/pull/945
[950]: https://github.com/Gallopsled/pwntools/pull/950

## 3.5.0

- [b584ca3][b584ca3] Fixed an issue running `setup.py` on ARM
- [#822][822] Enabled relative leaks with `MemLeak`
    + This should be useful for e.g. heap-relative leaks
- [#832][832] Changed all internal imports to use absolute imports (no functional changes)
- [a12d0b6][a12d0b6] Move `STDOUT`, `PIPE`, `PTY` constants to globals
    + `process(..., stdin=process.PTY)` --> `process(..., stdin=PTY)`
- [#828][828] Use `PR_SET_PTRACER` for all `process()` and `ssh.process()` instances
    + This simplifies debugging on systems with YAMA ptrace enabled
- Various documentation enhancements
    + In particular, the [gdb][gdb], [elf][elf], and [ssh][ssh] docs are much better
- [#833][833] Performance enhancements for `adb` module
- [d0267f3][d0267f3] `packing.fit()` now treats large offsets as cyclic patterns (e.g. `0x61616161` behaves the same as `"aaaa"`)
- [#835][835] Added `ssh.checksec`
    + Reports the kernel version and other relevant information on connection
- [#857][857] Slightly shortened `execve` shellcode
- [300f8e0][300f8e0] Slightly speed up processing of large ELF files
- [#861][861] Adds support for extracting `IKCONFIG` configs from Linux kernel images, and extends `checksec` to report on any insecure configurations discovered
- [#871][871] Moves all of the basic syscall templates to `shellcraft/common` and exposes them via symlinks.  Closed [#685][685]
    + Should not have any visible effects from any documented APIs
    + `shellcraft.arch.os.syscall_function()` still works the same
    + We now have the ability to differentiate between the `connect` syscall, and a TCP `connect` helper
- [#887][887] `sh_string` now returns a quoted empty string `''` rather than just an empty string
- [#839][839] Exposes a huge amount of functionality via corefiles which was not previously availble.  See the [docs][corefile_docs] for examples.
    + `process().corefile` will automatically instantiate a Corefile for the process
    + QEMU-emulated processes are supported
    + Native processes are supported, including extraction of coredumps from `apport` crash logs
    + Native processes can be dumped *while running*, in a manner similar to `GDB`'s `gcore` script
- [#875][857] Added [documentation][aarch64] (and tests) for AArch64 shellcode
- [#882][882] The `ROP` class now respects `context.bytes` instead of using the hard-coded value of `4` (fixed [#879][879])
- [#869][869] Added several fields to the `process` class (`uid`, `gid`, `suid`, `sgid`) which are recorded at execution time, based on the file permissions
- [#868][868] Changed the way that `ssh.process()` works internally, and it now returns a more specialized class, `ssh_process`.
    + Added `ssh_process.corefile` for fetching remote corefiles
    + Added `ssh_process.ELF` for getting an ELF of the remote executable
    + The `uid`, `gid`, and `suid`, and `sgid` which are recorded at execution time, based on the file permissions
- [#865][865] Fixes `ELF.read` to support contiguous memory reads across non-contiguous file-backed segments
- [#862][862] Adds a `symlink=` argument to `ssh.set_working_directory`, which will automatically symlink all of the files in the "old" working directory into the "new" working directory

[ssh]: http://docs.pwntools.com/en/dev/tubes/ssh.html
[gdb]: http://docs.pwntools.com/en/dev/gdb.html
[elf]: http://docs.pwntools.com/en/dev/elf.html
[corefile_docs]: http://docs.pwntools.com/en/dev/elf/corefile.html
[aarch64]: http://docs.pwntools.com/en/dev/shellcraft/aarch64.html

[685]: https://github.com/Gallopsled/pwntools/pull/685
[822]: https://github.com/Gallopsled/pwntools/pull/822
[828]: https://github.com/Gallopsled/pwntools/pull/828
[832]: https://github.com/Gallopsled/pwntools/pull/832
[833]: https://github.com/Gallopsled/pwntools/pull/833
[835]: https://github.com/Gallopsled/pwntools/pull/835
[839]: https://github.com/Gallopsled/pwntools/pull/839
[857]: https://github.com/Gallopsled/pwntools/pull/857
[861]: https://github.com/Gallopsled/pwntools/pull/861
[862]: https://github.com/Gallopsled/pwntools/pull/862
[865]: https://github.com/Gallopsled/pwntools/pull/865
[868]: https://github.com/Gallopsled/pwntools/pull/868
[869]: https://github.com/Gallopsled/pwntools/pull/869
[871]: https://github.com/Gallopsled/pwntools/pull/871
[875]: https://github.com/Gallopsled/pwntools/pull/857
[879]: https://github.com/Gallopsled/pwntools/issues/879
[882]: https://github.com/Gallopsled/pwntools/pull/882
[887]: https://github.com/Gallopsled/pwntools/pull/887


[b584ca3]: https://github.com/Gallopsled/pwntools/commit/b584ca3
[a12d0b6]: https://github.com/Gallopsled/pwntools/commit/a12d0b6
[d0267f3]: https://github.com/Gallopsled/pwntools/commit/d0267f3
[300f8e0]: https://github.com/Gallopsled/pwntools/commit/300f8e0

## 3.4.1

- [#894][894] Fix a bug when using `gdb.debug()` over ssh.
- [e021f57][e021f57] Fix a bug ([#891][891]) in `rop` when needing to insert padding to fix alignment

[e021f57]: https://github.com/Gallopsled/pwntools/commit/e021f57
[894]: https://github.com/Gallopsled/pwntools/pull/894
[891]: https://github.com/Gallopsled/pwntools/issues/891

## 3.4.0

- [#800][800] Add `shell=` option to `ssh.process()`
- [#806][806] Add `context.buffer_size` for fine-tuning `tube` performance
    + Also adds `buffer_fill_size=` argument for all tubes
- [b83a6c7][b83a6c7] Fix undocumented `process.leak` function
- [546061e][546061e] Modify `coredump_filter` of all spawned processes, so that core dumps are more complete
- [#809][809] Add several functions to `adb` (`unlink`, `mkdir`, `makedirs`, `isdir`, `exists`)
- [#817][817] Make disconnection detection more robust

[800]: https://github.com/Gallopsled/pwntools/pull/800
[806]: https://github.com/Gallopsled/pwntools/pull/806
[809]: https://github.com/Gallopsled/pwntools/pull/809
[817]: https://github.com/Gallopsled/pwntools/pull/817
[5d9792f]: https://github.com/Gallopsled/pwntools/commit/5d9792f
[b83a6c7]: https://github.com/Gallopsled/pwntools/commit/b83a6c7
[546061e]: https://github.com/Gallopsled/pwntools/commit/546061e

## 3.3.4

- [#850][850] and [#846][846] fix issues with `hexdump` and the `phd` command-line utility, when using pipes (e.g. `echo foo | phd`)
- [#852][852] Fixes register ordering in `regsort`
- [#853][853] Fixes the registers restored in `shellcraft.amd64.popad`

[846]: https://github.com/gallopsled/pwntools/pull/846
[850]: https://github.com/gallopsled/pwntools/pull/850
[852]: https://github.com/gallopsled/pwntools/pull/852
[853]: https://github.com/gallopsled/pwntools/pull/853

## 3.3.3

- [#843][843] fixed a bug in `amd64.mov`.

[843]: https://github.com/gallopsled/pwntools/pull/843

## 3.3.2

- [#840][840] fixed a regression introduced by [#837][837].

[840]: https://github.com/gallopsled/pwntools/pull/840

## 3.3.1

- [#833][833] Fixed a performance-impacting bug in the adb module.
- [#837][837] Fixed a bug([#836][836]) causing `hexdump(cyclic=True)` to throw an exception.

[833]: https://github.com/Gallopsled/pwntools/pull/833
[837]: https://github.com/Gallopsled/pwntools/pull/837
[836]: https://github.com/Gallopsled/pwntools/issues/836

## 3.3.0

- [b198ec8][b198ec8] Added `tube.stream()` function, which is like `tube.interact()` without a prompt or keyboard input.
    + Effectively, this is similar to `cat file` and just prints data as fast as it is received.
- [aec3fa6][aec3fa6] Disable update checks against GitHub
    + These checks frequently broke due to GitHub query limits
- [#757][757] Fixed `adb.wait_for_device()` re-use of the same connection
- [f9133b1][f9133b1] Add a `STDERR` magic argument to make logging go to `stderr` instead of `stdout`
    + Usage is e.g. `python foo.py STDERR` or `PWNLIB_STDERR=1 python foo.py`
    + Also adds `context.log_console` to log to any file or terminal
- [67e11a9][67e11a9] Add faster error checking to `cyclic()` when provided very large values
- [5fda658][5fda658] Expose BitPolynom in `globals()`
- [#765][765] Added `-d` option for hex-escaped output for `shellcraft` command-line tool
- [#772][772] Fixed bash completion regressions
- [30c34b7][30c34b7] Fix `ROP.call()` with `Function` objects from `ELF.functions`
- [fa402ce][fa402ce] Add `adb.uptime` and `adb.boot_time`
- [82312ba][82312ba] Add `cyclic_metasploit` and `cyclic_metasploit_find`

[757]: https://github.com/Gallopsled/pwntools/pull/757
[765]: https://github.com/Gallopsled/pwntools/pull/765
[772]: https://github.com/Gallopsled/pwntools/pull/772
[b198ec8]: https://github.com/Gallopsled/pwntools/commit/b198ec8
[aec3fa6]: https://github.com/Gallopsled/pwntools/commit/aec3fa6
[f9133b1]: https://github.com/Gallopsled/pwntools/commit/f9133b1
[67e11a9]: https://github.com/Gallopsled/pwntools/commit/67e11a9
[5fda658]: https://github.com/Gallopsled/pwntools/commit/5fda658
[30c34b7]: https://github.com/Gallopsled/pwntools/commit/30c34b7
[fa402ce]: https://github.com/Gallopsled/pwntools/commit/fa402ce
[82312ba]: https://github.com/Gallopsled/pwntools/commit/82312ba

## 3.2.1

Multiple bug fixes.

- [#783][783] Fix `adb.uninstall` typo
- [#787][787] Added error handling for `ssh.process` argument `preexec_fn`
- [#793][793] Fixed progress message in `remote()` when connections failed
- [#802][802] Fixed partition listing in `adb.partitions`, which accidentally shelled out to the `adb` binary
- [#804][804] Fix error message for 32-bit distributions
- [#805][805] Fix exception in `Core.segments` when a segment has no name
- [#811][811] Fixes and performance improvements for `adb.wait_for_device()`
- [#813][813] Fixed a release script
- [#814][814] Fixed exceptions thrown if the `$HOME` directory is not writable
- [#815][815] Properly handle `None` in `MemLeak`

[783]: https://github.com/Gallopsled/pwntools/pull/783
[787]: https://github.com/Gallopsled/pwntools/pull/787
[793]: https://github.com/Gallopsled/pwntools/pull/793
[802]: https://github.com/Gallopsled/pwntools/pull/802
[804]: https://github.com/Gallopsled/pwntools/pull/804
[805]: https://github.com/Gallopsled/pwntools/pull/805
[811]: https://github.com/Gallopsled/pwntools/pull/811
[813]: https://github.com/Gallopsled/pwntools/pull/813
[814]: https://github.com/Gallopsled/pwntools/pull/814
[815]: https://github.com/Gallopsled/pwntools/pull/815

## 3.2.0

- [#695][695] Fixed a performance regression in `phd`.
- [452605e][452605e] Fixed [#629][629] related to correct removal of temporary files.
- [ea94ee4][ea94ee4] Disallows semi-colons in for the `run_in_terminal` function, since it did not work properly in all cases.
- [6376d07][6376d07] Added the mips shellcode `pushstr_array`.
- [#700][700] Added missing MIPS shellcode documentation to readthedocs, and enabled unit tests
- [#701][701] Command line tools refactored to have a common `pwn` entry point.
    + Added an option to *not* install the traditional `asm`, `disasm`, `checksec`, etc scripts
    + All existing tools can be accessed from the `pwn` command (e.g. `pwn asm nop`).
- [#704][704] The `process` object has a new, optional argument `alarm` for setting a `SIGALRM` timeout for processes.
- [#705][705] Added the Android Emulator to the test suite and Travis CI.
    + Android Emulator is now required for the full test suite
    + Android Emulator tests are skipped if no Android-related changes are detected
- [#711][711] `DynELF` has a new attribute, `heap`, which leaks the current `brk` address (heap base).  This is useful for finding heap allocations with dlmalloc-derived allocators like those used by Glibc.
- [#717][717] `sh_string` was rewritten to emit more compact and compatible strings
    + This was achieved by embedding single-quoted non-printable literals
    + Much more testing was added
    + Emitted strings are no longer copy-paste compatible, but work fine with e.g. `tubes` module and the default `subprocess` module
- [#709][709] The `adb` module now directly talks to the `adb` server process via a new module, `adb.protocol`
    + Removes the need to shell out to `adb`
    + Avoids version-compatibility issues with `adb` server vs. client
- [#703][703] Added new methods to `adb`
    + `install` - Installs an APK
    + `uninstall` - Uninstalls a package
    + `packages` - Lists installed packages
- [4893819][4893819] Modified `shellcraft.sh` on all platforms to provide `argv[0]` and set `argc==1`
    + This is needed for systems which have Busybox or other minimal shell for `/bin/sh` which does not behave well with `argc==0` or `argv[0]==NULL`.
- [1e414af][1e414af] Added `connect()` alias for `remote()`
    + For example, `io=connect('google.com', 80)`
    + This also works with `tcp(...)` and `udp(...)` aliases
- [869ec42][869ec42] Added `ssh.read()` and `ssh.write()` aliases
- [2af55c9][2af55c9] `AdbDevice` objects exposed via e.g. `adb.devices()` now offer scoped access to all `adb` module properties
    + It is now possible to e.g. `map(lambda d: d.process(['id']).recvall(), adb.devices())`


[629]: https://github.com/Gallopsled/pwntools/issues/629
[695]: https://github.com/Gallopsled/pwntools/pull/695
[700]: https://github.com/Gallopsled/pwntools/pull/700
[701]: https://github.com/Gallopsled/pwntools/pull/701
[704]: https://github.com/Gallopsled/pwntools/pull/704
[711]: https://github.com/Gallopsled/pwntools/pull/711
[717]: https://github.com/Gallopsled/pwntools/pull/717
[709]: https://github.com/Gallopsled/pwntools/pull/709
[705]: https://github.com/Gallopsled/pwntools/pull/705
[703]: https://github.com/Gallopsled/pwntools/pull/703
[452605e]: https://github.com/Gallopsled/pwntools/commit/452605e854f4870ef5ccfdf7fb110dfd75c50feb
[ea94ee4]: https://github.com/Gallopsled/pwntools/commit/ea94ee4ca5a8060567cc9bd0dc33796a89ad0b95
[6376d07]: https://github.com/Gallopsled/pwntools/commit/6376d072660fb2250f48bd22629bbd7e3c61c758
[1e414af]: https://github.com/Gallopsled/pwntools/commit/1e414afbeb3a01242f4918f111febaa63b640eb7
[869ec42]: https://github.com/Gallopsled/pwntools/commit/869ec42082b4b98958dfe85103da9b101dde7daa
[4893819]: https://github.com/Gallopsled/pwntools/commit/4893819b4c23182da570e2f4ea4c14d73af2c0df
[2af55c9]: https://github.com/Gallopsled/pwntools/commit/2af55c9bc382eca23f89bc0abc7a07c075521f94

## 3.1.1

Fixed a bug in `MemLeak.struct` (PR: #768).

## 3.1.0

A number of smaller bugfixes and documentation tweaks.

## 3.0.4

- Fixed a bug that made 3.0.3 uninstallable (Issue: #751, PR: #752)

## 3.0.3

- Fixed some performance and usability problems with the update system (Issues:
  #723, #724, #736. PRs: #729, #738, #747).
- Fixed a bug related to internals in pyelftools (PRs: #730, #746).
- Fixed an issue with travis (Issue: #741, PRs: #743, #744, #745).

## 3.0.2

- Cherry-pick #695, as this was a regression-fix.
- Added a fix for the update checker, as it would suggest prereleases as updates to stable releases.
- Various documentation fixes.

## 3.0.1

A small bugfix release. There were a lot of references to the `master`-branch, however after 3.0.0 we use the names `stable`, `beta` and `dev` for our branches.

## 3.0.0

This was a large release (1305 commits since 2.2.0) with a lot of bugfixes and changes.  The Binjitsu project, a fork of Pwntools, was merged back into Pwntools.  As such, its features are now available here.

As always, the best source of information on specific features is the comprehensive docs at https://pwntools.readthedocs.org.

This list of changes is non-complete, but covers all of the significant changes which were appropriately documented.

#### Android

Android support via a new `adb` module, `context.device`, `context.adb_host`, and `context.adb_port`.

#### Assembly and Shellcode

- Assembly module enhancements for making ELF modules from assembly or pre-assembled shellcode.  See `asm.make_elf` and `asm.make_elf_from_assembly`.
- `asm` and `shellcraft` command-line tools support flags for the new shellcode encoders
- `asm` and `shellcraft` command-line tools support `--debug` flag for automatically launching GDB on the result
- Added MIPS, PowerPC, and AArch64 support to the `shellcraft` module
- Added Cyber Grand Challenge (CGC) support to the `shellcraft` module
- Added syscall wrappers for every Linux syscall for all supported architectures to the `shellcraft` module
    + e.g. `shellcraft.<arch>.gettimeofday`
- (e.g. `shellcraft.i386.linux.`)
- Added in-memory ELF loaders for most supported architectures
    + Only supports statically-linked binaries
    + `shellcraft.<arch>.linux.loader`

#### Context Module

- Added `context.aslr` which controls ASLR on launched processes.  This works with both `process()` and `ssh.process()`, and can be specified per-process with the `aslr=` keyword argument.
- Added `context.binary` which automatically sets all `context` variables from an ELF file.
- Added `context.device`, `context.adb`, `context.adb_port`, and `context.adb_host` for connecting to Android devices.
- Added `context.kernel` setting for SigReturn-Oriented-Programming (SROP).
- Added `context.log_file` setting for sending logs to a file.  This can be set with the `LOG_FILE` magic command-line option.
- Added `context.noptrace` setting for disabling actions which require `ptrace` support.  This is useful for turning all `gdb.debug` and `gdb.attach` options into no-ops, and can be set via the `NOPTRACE` magic command-line option.
- Added `context.proxy` which hooks all connections and sends them to a SOCKS4/SOCKS5.  This can be set via the `PROXY` magic command-line option.
- Added `context.randomize` to control randomization of settings like XOR keys and register ordering (default off).
- Added `context.terminal` for setting how to launch commands in a new terminal.

#### DynELF and MemLeak Module

- Added a `DynELF().libc` property which attempt to find the remote libc and download the ELF from LibcDB.
- Added a `DynELF().stack` property which leaks the `__environ` pointer from libc, making it easy to leak stack addresses.
- Added `MemLeak.String` and `MemLeak.NoNewlines` and other related helpers for handling special leakers which cannot e.g. handle newlines in the leaked addresses and which leak a C string (e.g. auto-append a `'\x00'`).
- Enhancements for leaking speed via `MemLeak.compare` to avoid leaking an entire field if we can tell from a partial leak that it does not match what we are searching for.

#### Encoders Module

- Added a `pwnlib.encoders` module for assembled-shellcode encoders/decoders
- Includes position-independent basic XOR encoders
- Includes position-independent delta encoders
- Includes non-position-independent alphanumeric encoders for Intel
- Includes position-independent alphanumeric encoders for ARM/Thumb

#### ELF Module

- Added a `Core` object which can parse core-files, in order to extract / search for memory contents, and extract register states (e.g. `Core('./corefile').eax`).

#### Format Strings

- Added a basic `fmtstr` module for assisting with Format String exploitation

#### GDB Module

- Added support for debugging Android devices when `context.os=='android'`
- Added helpers for debugging shellcode snippets with `gdb.debug_assembly()` and `gdb.debug_shellcode()`

#### ROP Module

- Added support for SigReturn via `pwnlib.rop.srop`
    + Occurs automatically when syscalls are invoked and a function cannot be found
    + SigReturn frames can be constructed manually with `SigreturnFrame()` objects
- Added functional doctests for ROP and SROP

#### Tubes Process Module

- `process()` has many new options, check out the documentation
    + `aslr` controls ASLR
    + `setuid` can disable the effect of setuid, allowing core dumps (useful for extracting crash state via the new `Core()` object)
    + TTY echo and control characters can be enabled via `raw` argument
- `stdout` and `stderr` are now PTYs by default
    + `stdin` can be set to a PTY also via setting `stdin=process.PTY`

#### Tubes SSH Module

- Massive enhancements all over
- `ssh` objects now have a `ssh.process()` method which avoids the need to handle shell expansion via the old `ssh.run()` method
- Files are downloaded via SFTP if available
- New `download` and `upload` methods auto-detect whether the target is a file or directory and acts accordingly
- Added `listen()` method alias for `listen_remote()`
- Added `remote()` method alias for `connect_remote()`

#### Utilities

- Added `fit()` method to combine the functionality of `flat()` with the functionality of `cyclic()`
- Added `negative()` method to negate the value of an integer via two's complement, with respect to the current integer size (`context.bytes`).
- Added `xor_key()` method to generate an XOR key which avoids undesirable bytes over a given input.
- Added a multi-threaded `bruteforce()` implementation, `mbruteforce()`.
- Added `dealarm_shell()` helper to remove the effects of `alarm()` after you've popped a shell.

## 2.2.0

This was a large release with a lot of bugfixes and changes. Only the most significant
are mentioned here.

- Added shellcodes
- Added phd
- Re-added our expansion of itertools
- Added replacements for some semi-broken python standard library modules
- Re-implemented the rop module
- Added a serial tube
- Huge performance gains in the buffering for tubes
- Re-added user agents
- Begun using Travis CI with lots of test
- Removed bundled binutils in favor of documenting how to build them yourselves
- Added support for port forwarding though our SSH module
- Added dependency for capstone and ropgadget
- Added a lots of shellcodes
- Stuff we forgot
- Lots of documentation fixes
- Lots of bugfixes<|MERGE_RESOLUTION|>--- conflicted
+++ resolved
@@ -58,13 +58,13 @@
 
 ## 4.5.0 (`dev`)
 
-<<<<<<< HEAD
 - [#1429][1429] Add a mechanism for ret2csu (originally #1138)
-=======
+
+[1429]: https://github.com/Gallopsled/pwntools/pull/1429
+
 ## 4.4.0 (`beta`)
 
 - [#1541][1541] Use `context.newline` for tubes by default
->>>>>>> 7aa22dd6
 - [#1602][1602] Fix bytes handling in ssh tubes
 - [#1606][1606] Fix `asm()` and `disasm()` for MSP430, S390
 - [#1616][1616] Fix `cyclic` cli for 64 bit integers
@@ -85,11 +85,7 @@
 - [#1692][1692] Remove python2 shebangs where appropriate
 - [#1703][1703] Update libcdb buildid offsets for amd64 and i386
 
-<<<<<<< HEAD
-[1429]: https://github.com/Gallopsled/pwntools/pull/1429
-=======
 [1541]: https://github.com/Gallopsled/pwntools/pull/1541
->>>>>>> 7aa22dd6
 [1602]: https://github.com/Gallopsled/pwntools/pull/1602
 [1606]: https://github.com/Gallopsled/pwntools/pull/1606
 [1616]: https://github.com/Gallopsled/pwntools/pull/1616
