# Changelog

This changelog only includes added major features and changes. Bugfixes and
minor changes are omitted.

<<<<<<< HEAD
## 3.1.0 (October 1 2016)

A number of smaller bugfixes.
=======
## 3.0.2 (September 6 2016)

- Cherry-pick #695, as this was a regression-fix.
- Added a fix for the update checker, as it would suggest prereleases as updates to stable releases.
- Various documentation fixes.
>>>>>>> 8b07fe12

## 3.0.1 (August 20 2016)

A small bugfix release. There were a lot of references to the `master`-branch, however after 3.0.0 we use the names `stable`, `beta` and `dev` for our branches.

## 3.0.0 (August 20 2016)

This was a large release (1305 commits since 2.2.0) with a lot of bugfixes and changes.  The Binjitsu project, a fork of Pwntools, was merged back into Pwntools.  As such, its features are now available here.

As always, the best source of information on specific features is the comprehensive docs at https://pwntools.readthedocs.org.

This list of changes is non-complete, but covers all of the significant changes which were appropriately documented.

#### Android

Android support via a new `adb` module, `context.device`, `context.adb_host`, and `context.adb_port`.

#### Assembly and Shellcode

- Assembly module enhancements for making ELF modules from assembly or pre-assembled shellcode.  See `asm.make_elf` and `asm.make_elf_from_assembly`.
- `asm` and `shellcraft` command-line tools support flags for the new shellcode encoders
- `asm` and `shellcraft` command-line tools support `--debug` flag for automatically launching GDB on the result
- Added MIPS, PowerPC, and AArch64 support to the `shellcraft` module
- Added Cyber Grand Challenge (CGC) support to the `shellcraft` module
- Added syscall wrappers for every Linux syscall for all supported architectures to the `shellcraft` module
    + e.g. `shellcraft.<arch>.gettimeofday`
- (e.g. `shellcraft.i386.linux.`)
- Added in-memory ELF loaders for most supported architectures
    + Only supports statically-linked binaries
    + `shellcraft.<arch>.linux.loader`

#### Context Module

- Added `context.aslr` which controls ASLR on launched processes.  This works with both `process()` and `ssh.process()`, and can be specified per-process with the `aslr=` keyword argument.
- Added `context.binary` which automatically sets all `context` variables from an ELF file.
- Added `context.device`, `context.adb`, `context.adb_port`, and `context.adb_host` for connecting to Android devices.
- Added `context.kernel` setting for SigReturn-Oriented-Programming (SROP).
- Added `context.log_file` setting for sending logs to a file.  This can be set with the `LOG_FILE` magic command-line option.
- Added `context.noptrace` setting for disabling actions which require `ptrace` support.  This is useful for turning all `gdb.debug` and `gdb.attach` options into no-ops, and can be set via the `NOPTRACE` magic command-line option.
- Added `context.proxy` which hooks all connections and sends them to a SOCKS4/SOCKS5.  This can be set via the `PROXY` magic command-line option.
- Added `context.randomize` to control randommization of settings like XOR keys and register ordering (default off).
- Added `context.termianl` for setting how to launch commands in a new terminal.

#### DynELF and MemLeak Module

- Added a `DynELF().libc` property which attempt to find the remote libc and download the ELF from LibcDB.
- Added a `DynELF().stack` property which leaks the `__environ` pointer from libc, making it easy to leak stack addresses.
- Added `MemLeak.String` and `MemLeak.NoNewlines` and other related helpers for handling special leakers which cannot e.g. handle newlines in the leaked addresses and which leak a C string (e.g. auto-append a `'\x00'`).
- Enhancements for leaking speed via `MemLeak.compare` to avoid leaking an entire field if we can tell from a partial leak that it does not match what we are searching for.

#### Encoders Module

- Added a `pwnlib.encoders` module for assembled-shellcode encoders/decoders
- Includes position-indepentent basic XOR encoders
- Includes position-independent delta encoders
- Includes non-position-independent alphanumeric encoders for Intel
- Includes position-independent alphanumeric encoders for ARM/Thumb

#### ELF Module

- Added a `Core` object which can parse core-files, in order to extract / search for memory contents, and extract register states (e.g. `Core('./corefile').eax`).

#### Format Strings

- Added a basic `fmtstr` module for assisting with Format String exploitation

#### GDB Module

- Added support for debugging Android devices when `context.os=='android'`
- Added helpers for debugging shellcode snippets with `gdb.debug_assembly()` and `gdb.debug_shellcode()`

#### ROP Module

- Added support for SigReturn via `pwnlib.rop.srop`
    + Occurs automatically when syscalls are invoked and a function cannot be found
    + SigReturn frames can be constructed manually with `SigreturnFrame()` objects
- Added functional doctests for ROP and SROP

#### Tubes Process Module

- `process()` has many new options, check out the documentation
    + `aslr` controls ASLR
    + `setuid` can disable the effect of setuid, allowing core dumps (useful for extracting crash state via the new `Core()` object)
    + TTY echo and control characters can be enabled via `raw` argument
- `stdout` and `stderr` are now PTYs by default
    + `stdin` can be set to a PTY also via setting `stdin=process.PTY`

#### Tubes SSH Module

- Massive enhancements all over
- `ssh` objects now have a `ssh.process()` method which avoids the need to handle shell expansion via the old `ssh.run()` method
- Files are downloaded via SFTP if available
- New `download` and `upload` methods auto-detect whether the target is a file or directory and acts accordingly
- Added `listen()` method alias for `listen_remote()`
- Added `remote()` method alias for `connect_remote()`

#### Utilities

- Added `fit()` method to combine the functionality of `flat()` with the functionality of `cyclic()`
- Added `negative()` method to negate the value of an integer via two's complement, with respect to the current integer size (`context.bytes`).
- Added `xor_key()` method to generate an XOR key which avoids undesirable bytes over a given input.
- Added a multi-threaded `bruteforce()` implementation, `mbruteforce()`.
- Added `dealarm_shell()` helper to remove the effects of `alarm()` after you've popped a shell.

## 2.2.0

This was a large release with a lot of bugfixes and changes. Only the most significant
are mentioned here.

- Added shellcodes
- Added phd
- Re-added our expansion of itertools
- Added replacements for some semi-broken python standard library modules
- Re-implemented the rop module
- Added a serial tube
- Huge performance gains in the buffering for tubes
- Re-added user agents
- Begun using Travis CI with lots of test
- Removed bundled binutils in favor of documenting how to build them yourselves
- Added support for port forwarding though our SSH module
- Added dependency for capstone and ropgadget
- Added a lots of shellcodes
- Stuff we forgot
- Lots of documentation fixes
- Lots of bugfixes<|MERGE_RESOLUTION|>--- conflicted
+++ resolved
@@ -3,17 +3,15 @@
 This changelog only includes added major features and changes. Bugfixes and
 minor changes are omitted.
 
-<<<<<<< HEAD
 ## 3.1.0 (October 1 2016)
 
 A number of smaller bugfixes.
-=======
+
 ## 3.0.2 (September 6 2016)
 
 - Cherry-pick #695, as this was a regression-fix.
 - Added a fix for the update checker, as it would suggest prereleases as updates to stable releases.
 - Various documentation fixes.
->>>>>>> 8b07fe12
 
 ## 3.0.1 (August 20 2016)
 
