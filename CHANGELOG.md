--- conflicted
+++ resolved
@@ -57,15 +57,11 @@
 
 ## 4.4.0 (`dev`)
 
-<<<<<<< HEAD
 - [#1606][1606] Fix `asm()` and `disasm()` for MSP430, S390
+- [#1616][1616] Fix `cyclic` cli for 64 bit integers
 
 [1606]: https://github.com/Gallopsled/pwntools/pull/1606
-=======
-- [#1616][1616] Fix `cyclic` cli for 64 bit integers
-
 [1616]: https://github.com/Gallopsled/pwntools/pull/1616
->>>>>>> 55552cd6
 
 ## 4.3.0 (`beta`)
 
