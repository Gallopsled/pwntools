# Changelog

This changelog only includes added major features and changes. Bugfixes and
minor changes are omitted.

## Release History

The table below shows which release corresponds to each branch, and what date the version was released.

| Version          | Branch   | Release Date           |
| ---------------- | -------- | ---------------------- |
| [4.12.0](#4120)  | `dev`    |
| [4.11.0](#4110)  | `beta`   |
| [4.10.0](#4100)  | `stable` | May 21, 2023
| [4.9.0](#490)    |          | Dec 29, 2022
| [4.8.0](#480)    |          | Apr 21, 2022
| [4.7.1](#471)    |          | Apr 20, 2022
| [4.7.0](#470)    |          | Nov 15, 2021
| [4.6.0](#460)    |          | Jul 12, 2021
| [4.5.1](#451)    |          | May 30, 2021
| [4.5.0](#450)    |          | Apr 30, 2021
| [4.4.0](#440)    |          | Mar 29, 2021
| [4.3.1](#431)    |          | Nov 29, 2020
| [4.3.0](#430)    |          | Oct 20, 2020
| [4.2.0](#420)    |          | Jul 3, 2020
| [4.1.7](#417)    |          | Jun 30, 2020
| [4.1.5](#415)    |          | Jun 27, 2020
| [4.1.4](#414)    |          | Jun 26, 2020
| [4.1.3](#413)    |          | Jun 23, 2020
| [4.1.2](#412)    |          | Jun 5, 2020
| [4.1.1](#411)    |          | Jun 3, 2020
| [4.1.0](#410)    |          | May 8, 2020
| [4.0.1](#401)    |          | Jan 22, 2020
| [4.0.0](#400)    |          | Jan 09, 2020
| [3.13.0](#3130)  |          | Nov 5, 2019
| [3.12.2](#3122)  |          | Jan 8, 2019
| [3.12.1](#3121)  |          | Sept 17, 2018
| [3.12.0](#3120)  |          | Feb 22, 2018
| [3.11.0](#3110)  |          | Jan 3, 2018
| [3.10.0](#3100)  |          | Oct 25, 2017
| [3.9.2](#392)    |          | Oct 5, 2017
| [3.9.1](#391)    |          | Sep 28, 2017
| [3.9.0](#390)    |          | Sep 11, 2017
| [3.8.0](#380)    |          | Jul 29, 2017
| [3.7.1](#371)    |          | Jul 14, 2017
| [3.7.0](#370)    |          | Jun 19, 2017
| [3.6.1](#361)    |          | May 12, 2017
| [3.6.0](#360)    |          | May 8, 2017
| [3.5.1](#351)    |          | Apr 15, 2017
| [3.5.0](#350)    |          | Mar 26, 2017
| [3.4.1](#341)    |          | Feb 17, 2017
| [3.4.0](#340)    |          | Feb 13, 2017
| [3.3.4](#334)    |          | Jan 12, 2016
| [3.3.3](#333)    |          | Jan 10, 2016
| [3.3.2](#332)    |          | Jan 10, 2016
| [3.3.1](#331)    |          | Jan 10, 2016
| [3.3.0](#330)    |          | Dec 24, 2016
| [3.2.1](#321)    |          | Dec 24, 2016
| [3.2.0](#320)    |          | Nov 12, 2016
| [3.1.1](#311)    |          | Oct 23, 2016
| [3.1.0](#310)    |          | Oct 2, 2016
| [3.0.4](#304)    |          | Sept 19, 2016
| [3.0.3](#303)    |          | Sept 18, 2016
| [3.0.2](#302)    |          | Sept 6, 2016
| [3.0.1](#301)    |          | Aug 20, 2016
| [3.0.0](#300)    |          | Aug 20, 2016
| [2.2.0](#220)    |          | Jan 5, 2015

<<<<<<< HEAD

## 4.9.0 (`dev`)

- [#1722][1722] Added Crypto class and cipher suites
=======
## 4.12.0 (`dev`)
- [#2202][2202] Fix `remote` and `listen` in sagemath
- [#2117][2117] Add -p (--prefix) and -s (--separator) arguments to `hex` command

[2202]: https://github.com/Gallopsled/pwntools/pull/2202
[2117]: https://github.com/Gallopsled/pwntools/pull/2117

## 4.11.0 (`beta`)

- [#2185][2185] make fmtstr module able to create payload without $ notation 
- [#2103][2103] Add search for libc binary by leaked function addresses `libcdb.search_by_symbol_offsets()`
- [#2177][2177] Support for RISC-V 64-bit architecture
- [#2186][2186] Enhance `ELF.nx` and `ELF.execstack`
- [#2129][2129] Handle `context.newline` correctly when typing in `tube.interactive()`

[2185]: https://github.com/Gallopsled/pwntools/pull/2185
[2103]: https://github.com/Gallopsled/pwntools/pull/2103
[2177]: https://github.com/Gallopsled/pwntools/pull/2177
[2186]: https://github.com/Gallopsled/pwntools/pull/2186
[2129]: https://github.com/Gallopsled/pwntools/pull/2129

## 4.10.0 (`stable`)

In memoriam — [Zach Riggle][zach] — long time contributor and maintainer of Pwntools.

- [#2185][2185] make fmtstr module able to create payload without $ notation 
- [#2062][2062] make pwn cyclic -l work with entry larger than 4 bytes
- [#2092][2092] shellcraft: dup() is now called dupio() consistently across all supported arches
- [#2093][2093] setresuid() in shellcraft uses current euid by default
- [#2103][2103] Add search for libc binary by leaked function addresses `libcdb.search_by_symbol_offsets()`
- [#2125][2125] Allow tube.recvregex to return capture groups
- [#2144][2144] Removes `p2align 2` `asm()` headers from `x86-32`, `x86-64` and `mips` architectures to avoid inconsistent instruction length when patching binaries
- [#2177][2177] Support for RISC-V 64-bit architecture
- [#2186][2186] Enhance `ELF.nx` and `ELF.execstack`
- [#2129][2129] Handle `context.newline` correctly when typing in `tube.interactive()`

[2185]: https://github.com/Gallopsled/pwntools/pull/2185
[2062]: https://github.com/Gallopsled/pwntools/pull/2062
[2092]: https://github.com/Gallopsled/pwntools/pull/2092
[2093]: https://github.com/Gallopsled/pwntools/pull/2093
[2103]: https://github.com/Gallopsled/pwntools/pull/2103
[2125]: https://github.com/Gallopsled/pwntools/pull/2125
[2144]: https://github.com/Gallopsled/pwntools/pull/2144
[2177]: https://github.com/Gallopsled/pwntools/pull/2177
[2186]: https://github.com/Gallopsled/pwntools/pull/2186
[2129]: https://github.com/Gallopsled/pwntools/pull/2129
[zach]: https://github.com/zachriggle

## 4.9.0

- [#1975][1975] Add libcdb commandline tool
- [#1979][1979] Add `js_escape()` and `js_unescape()` to `util.fiddling`
>>>>>>> b73e74f1
- [#2011][2011] Fix tube's debug output of same byte compression
- [#2023][2023] Support KDE Konsole in run_in_new_terminal function
- [#2027][2027] Fix ELF.libc_start_main_return with glibc 2.34
- [#2033][2033] Quote file and core path in generated GDB script
- [#2035][2035] Change Buffer's parent class to object
- [#2037][2037] Allow SSH tunnel to be treated like a TCP socket (with 'raw=True')
- [#2123][2123] Fix ROP without a writeable cache directory
- [#2124][2124] Fix `tube.recvpred()` timeout argument

<<<<<<< HEAD
[1722]: https://github.com/Gallopsled/pwntools/pull/1722
=======
[1975]: https://github.com/Gallopsled/pwntools/pull/1975
[1979]: https://github.com/Gallopsled/pwntools/pull/1979
>>>>>>> b73e74f1
[2011]: https://github.com/Gallopsled/pwntools/pull/2011
[2023]: https://github.com/Gallopsled/pwntools/pull/2023
[2027]: https://github.com/Gallopsled/pwntools/pull/2027
[2033]: https://github.com/Gallopsled/pwntools/pull/2033
[2035]: https://github.com/Gallopsled/pwntools/pull/2035
[2037]: https://github.com/Gallopsled/pwntools/pull/2037
[2123]: https://github.com/Gallopsled/pwntools/pull/2123
[2124]: https://github.com/Gallopsled/pwntools/pull/2124

## 4.8.0

- [#1922][1922] Fix logic in `wait_for_debugger`
- [#1828][1828] libcdb: Load debug info and unstrip libc binary
- [#1939][1939] Fix error in validating log levels
- [#1981][1981] Fix `cyclic_find()` to make it work with large int values

[1922]: https://github.com/Gallopsled/pwntools/pull/1922
[1828]: https://github.com/Gallopsled/pwntools/pull/1828
[1939]: https://github.com/Gallopsled/pwntools/pull/1939
[1981]: https://github.com/Gallopsled/pwntools/pull/1981

## 4.7.1

- [#1784][1784] Use temporary cache directory when persistent cache cannot be used
- [#1973][1973] ELF symbols can be looked up by bytes values
- several bugfixes ([#2012][2012], [#2031][2031], [#1912][1912], [#1961][1961],
[#2007][2007], [#2040][2040], [#2051][2051])

[1784]: https://github.com/Gallopsled/pwntools/pull/1784
[1912]: https://github.com/Gallopsled/pwntools/pull/1912
[1961]: https://github.com/Gallopsled/pwntools/pull/1961
[1973]: https://github.com/Gallopsled/pwntools/pull/1973
[2007]: https://github.com/Gallopsled/pwntools/pull/2007
[2012]: https://github.com/Gallopsled/pwntools/pull/2012
[2031]: https://github.com/Gallopsled/pwntools/pull/2031
[2040]: https://github.com/Gallopsled/pwntools/pull/2040
[2051]: https://github.com/Gallopsled/pwntools/pull/2051

## 4.7.0

- [#1733][1733] Update libc headers -> more syscalls available!
- [#1876][1876] add `self.message` and change `sys.exc_type` to `sys.exec_info()` in PwnlibException
- [#1877][1877] encoders error message handles when `avoid` is bytes in python3
- [#1891][1891] Keep ROP gadgets when setting registers via setattr/call
- [#1892][1892] Silence SIGPIPE error for "pwn phd"
- [#1893][1893] Fix bytes warning in "pwn cyclic"
- [#1897][1897] Add basic support for RISC-V
- [#1903][1903] Add zsh completion script
- [#1904][1904] Add bash completion script
- [#1906][1906] Defer import of several modules to save on startup time
- [#1921][1921] Add basic support for the bare-metal ARM specific toolchain
- [#1995][1995] Add `shellcraft.*.linux.cat2`, which uses alloc+read+write instead of sendfile

[1733]: https://github.com/Gallopsled/pwntools/pull/1733
[1876]: https://github.com/Gallopsled/pwntools/pull/1876
[1877]: https://github.com/Gallopsled/pwntools/pull/1877
[1891]: https://github.com/Gallopsled/pwntools/pull/1891
[1892]: https://github.com/Gallopsled/pwntools/pull/1892
[1893]: https://github.com/Gallopsled/pwntools/pull/1893
[1897]: https://github.com/Gallopsled/pwntools/pull/1897
[1903]: https://github.com/Gallopsled/pwntools/pull/1903
[1904]: https://github.com/Gallopsled/pwntools/pull/1904
[1906]: https://github.com/Gallopsled/pwntools/pull/1906
[1921]: https://github.com/Gallopsled/pwntools/pull/1921
[1995]: https://github.com/Gallopsled/pwntools/pull/1995

## 4.6.0

- [#1429][1429] Add a mechanism for ret2csu (originally #1138)
- [#1566][1566] Add `ignore_config` argument to `pwnlib.tubes.ssh` and improve `allow_agent` implementation
- [#1652][1652] Add `process.readmem` and `process.writemem`
- [#1739][1739] Add/fix shellcraft.linux.kill() / shellcraft.linux.killparent()
- [#1746][1746] Prefer Python3 over Python2 for spawning remote processes over SSH
- [#1751][1751] Fix process() with executable relative to cwd
- [#1753][1753] major change: less unconditional imports in pwnlib
- [#1776][1776] mips: do not use $t0 temporary variable in dupio
- [#1846][1846] support launching GDB in more different terminals

[1429]: https://github.com/Gallopsled/pwntools/pull/1429
[1566]: https://github.com/Gallopsled/pwntools/pull/1566
[1652]: https://github.com/Gallopsled/pwntools/pull/1652
[1739]: https://github.com/Gallopsled/pwntools/pull/1739
[1746]: https://github.com/Gallopsled/pwntools/pull/1746
[1751]: https://github.com/Gallopsled/pwntools/pull/1751
[1753]: https://github.com/Gallopsled/pwntools/pull/1753
[1776]: https://github.com/Gallopsled/pwntools/pull/1776
[1846]: https://github.com/Gallopsled/pwntools/pull/1846

## 4.5.1

- [#1902][1902] Always specify -F and -P for tmux in `run_in_new_terminal`

[1902]: https://github.com/Gallopsled/pwntools/pull/1902

## 4.5.0

- [#1261][1261] Misc `run_in_new_terminal` improvements (notably gdb terminated by default)
- [#1695][1695] Allow using GDB Python API
- [#1735][1735] Python 3.9 support in safeeval
- [#1738][1738] Which function support custom search path
  - process also looks now at `env['PATH']` to find the path for the executable
- [#1742][1742] New `baremetal` os to debug binaries executed with qemu-system-$(arch)
- [#1757][1757] update cache directories
- [#1758][1758] Remove eval from cli
- [#1780][1780] Re-add Python2 to the official Dockerfile
- [#1941][1941] Disable all Android tests, `pwnlib.adb` is no longer supported in CI
- [#1811][1811] Remove unnecessary `pwn.toplevel.__all__`
- [#1827][1827] Support `$XDG_CONFIG_HOME` dir for `pwn.conf`
- [#1841][1841] Add colored_traceback
- [#1839][1839] run_in_new_terminal now creates a runner script if given a list or tuple
- [#1833][1833] Add pwnlib.filesystem module
- [#1852][1852] Fix `atexit` on Python 3
- [#1883][1883] ROP gadget verifier accounts for 2 character registers

[1261]: https://github.com/Gallopsled/pwntools/pull/1261
[1695]: https://github.com/Gallopsled/pwntools/pull/1695
[1735]: https://github.com/Gallopsled/pwntools/pull/1735
[1738]: https://github.com/Gallopsled/pwntools/pull/1738
[1742]: https://github.com/Gallopsled/pwntools/pull/1742
[1757]: https://github.com/Gallopsled/pwntools/pull/1757
[1758]: https://github.com/Gallopsled/pwntools/pull/1758
[1780]: https://github.com/Gallopsled/pwntools/pull/1780
[1941]: https://github.com/Gallopsled/pwntools/pull/1941
[1811]: https://github.com/Gallopsled/pwntools/pull/1811
[1827]: https://github.com/Gallopsled/pwntools/pull/1827
[1841]: https://github.com/Gallopsled/pwntools/pull/1841
[1839]: https://github.com/Gallopsled/pwntools/pull/1839
[1833]:  https://github.com/Gallopsled/pwntools/pull/1833
[1852]: https://github.com/Gallopsled/pwntools/pull/1852
[1883]: https://github.com/Gallopsled/pwntools/pull/1883

## 4.4.0

- [#1541][1541] Use `context.newline` for tubes by default
- [#1602][1602] Fix bytes handling in ssh tubes
- [#1606][1606] Fix `asm()` and `disasm()` for MSP430, S390
- [#1616][1616] Fix `cyclic` cli for 64 bit integers
- [#1632][1632] Enable usage of Pwntools in jupyter
- [#1633][1633] Open a shell if `pwn template` cannot download the remote file
- [#1644][1644] Enable and support SNI for SSL-wrapped tubes
- [#1651][1651] Make `pwn shellcraft` faster
- [#1654][1654] Docker images (`pwntools/pwntools:stable` etc) now use Python3 by default, and includes assemblers for a few common architectures
- [#1667][1667] Add i386 encoder `ascii_shellcode` (Fixed docs in #1693)
- Fix syscall instruction lists for SROP on `i386` and `amd64`
- Fix migration to another ROP
- [#1673][1673] Add `base=` argument to `ROP.chain()` and `ROP.dump()`
- [#1675][1675] Gdbserver now correctly accepts multiple libraries in `LD_PRELOAD` and `LD_LIBRARY_PATH`
- [#1678][1678] ROPGadget multibr
- [#1682][1682] ROPGadget multibr fix
- [#1687][1687] Actually import `requests` when doing `from pwn import *`
- [#1688][1688] Add `__setattr__` and `__call__` interfaces to `ROP` for setting registers
- [#1692][1692] Remove python2 shebangs where appropriate
- [#1703][1703] Update libcdb buildid offsets for amd64 and i386
- [#1704][1704] Try https://libc.rip/ for libcdb lookup

[1541]: https://github.com/Gallopsled/pwntools/pull/1541
[1602]: https://github.com/Gallopsled/pwntools/pull/1602
[1606]: https://github.com/Gallopsled/pwntools/pull/1606
[1616]: https://github.com/Gallopsled/pwntools/pull/1616
[1632]: https://github.com/Gallopsled/pwntools/pull/1632
[1633]: https://github.com/Gallopsled/pwntools/pull/1633
[1644]: https://github.com/Gallopsled/pwntools/pull/1644
[1651]: https://github.com/Gallopsled/pwntools/pull/1651
[1654]: https://github.com/Gallopsled/pwntools/pull/1654
[1667]: https://github.com/Gallopsled/pwntools/pull/1667
[1673]: https://github.com/Gallopsled/pwntools/pull/1673
[1675]: https://github.com/Gallopsled/pwntools/pull/1675
[1678]: https://github.com/Gallopsled/pwntools/pull/1678
[1682]: https://github.com/Gallopsled/pwntools/pull/1679
[1687]: https://github.com/Gallopsled/pwntools/pull/1687
[1688]: https://github.com/Gallopsled/pwntools/pull/1688
[1692]: https://github.com/Gallopsled/pwntools/pull/1692
[1703]: https://github.com/Gallopsled/pwntools/pull/1703
[1704]: https://github.com/Gallopsled/pwntools/pull/1704

## 4.3.1

- [#1732][1732] Fix shellcraft SSTI vulnerability (first major pwntools vuln!)

[1732]: https://github.com/Gallopsled/pwntools/pull/1732

## 4.3.0

- [#1576][1576] Add `executable=` argument to `ELF.search`
- [#1584][1584] Add `jmp_esp`/`jmp_rsp` attribute to `ROP`
- [#1592][1592] Fix over-verbose logging of process() environment
- [#1593][1593] Colorize output of `pwn template`
- [#1601][1601] Add `pwn version` command line tool
- [#1605][1605] Add to `fiddling.hexdump` a way to suppress the total at the end
- [#1613][1613] Permit `--password` for `pwn template`
- [#1616][1616] Fix `cyclic` cli for 64 bit integers
- [#1564][1564] Fix `asm()` and `disasm()` for PowerPC64, MIPS64, Sparc64
- [#1621][1621] Permit negative values in flat() and fit()

[1576]: https://github.com/Gallopsled/pwntools/pull/1576
[1584]: https://github.com/Gallopsled/pwntools/pull/1584
[1592]: https://github.com/Gallopsled/pwntools/pull/1592
[1593]: https://github.com/Gallopsled/pwntools/pull/1593
[1601]: https://github.com/Gallopsled/pwntools/pull/1601
[1605]: https://github.com/Gallopsled/pwntools/pull/1605
[1613]: https://github.com/Gallopsled/pwntools/pull/1613
[1616]: https://github.com/Gallopsled/pwntools/pull/1616
[1564]: https://github.com/Gallopsled/pwntools/pull/1564
[1621]: https://github.com/Gallopsled/pwntools/pull/1621

## 4.2.1

- [#1625][1625] GDB now properly loads executables with QEMU
- [#1663][1663] Change lookup algorithm of `adb.which`
- [#1699][1699] Fix broken linux shellcraft templates

[1625]: https://github.com/Gallopsled/pwntools/pull/1625
[1699]: https://github.com/Gallopsled/pwntools/pull/1699

## 4.2.0

- [#1436][1436] Add ret2dlresolve automation
- [fecf9f] tubes.ssh.process() no longer requires python 2 installed on remote (still requires python, though)
- Miscellanous improvements to DynElf and fmtstr leaker (see examples/fmtstr/exploit2.py)
- [#1454][1454] Support for windows console colors

[1436]: https://github.com/Gallopsled/pwntools/pull/1436
[fecf9f]: http://github.com/Gallopsled/pwntools/commit/fecf9f
[1454]: https://github.com/Gallopsled/pwntools/pull/1454

## 4.1.7 (`stable`)

- [#1615][1615] Fix aarch64 pushstr and pushstr_array

[1615]: https://github.com/Gallopsled/pwntools/pull/1454

## 4.1.5

- [#1517][1517] flat(..., filler=) is fixed for `str` values and Python2 `bytes`

[1517]: https://github.com/Gallopsled/pwntools/pull/1517

## 4.1.4

- [#1698][1609] Fix issues in `packing.flat` with mis-ordred fields

[1609]: https://github.com/Gallopsled/pwntools/pull/1609

## 4.1.3

- [#1590][1590] Fix `gdb.attach()` for `remote`, `listen`, `ssh` tubes
  - Also fix `run_in_new_terminal` for Py2 unicode strings
- [#1595][1595] Fix ssh.process(timeout=)

[1590]: https://github.com/Gallopsled/pwntools/pull/1590
[1595]: https://github.com/Gallopsled/pwntools/pull/1595

## 4.1.2

- Pwntools requires `six` v.1.12.0 or higher

## 4.1.1

- Fix PLT resolution by locking unicorn <1.0.2rc4 (#1538)
- Fix wrong ELF/context unpack handling (c4c11a37)
- Fix updating of ELF.functions addresses after changing ELF.address #1512 (#1513)
- Update Corefile warnings and replace asserts with normal checks (#1526)
- several py2-py3 issues (#1451)
- Fix cyclic command

## 4.1.0

- [#1316][1316] Fix connect shellcraft in python 3
- [#1323][1323] Fix issues related with debugging
- [#1001][1001] Enhance `unlock_bootloader` with better status messages
- [#1389][1389] remove old dependencies
- [#1241][1241] Launch QEMU with sysroot if specified
- [#1218][1218] Support for FileStructure exploitation

[1316]: https://github.com/Gallopsled/pwntools/pull/1316
[1323]: https://github.com/Gallopsled/pwntools/pull/1323
[1001]: https://github.com/Gallopsled/pwntools/pull/1001
[1389]: https://github.com/Gallopsled/pwntools/pull/1389
[1241]: https://github.com/Gallopsled/pwntools/pull/1241
[1218]: https://github.com/Gallopsled/pwntools/pull/1218

## 4.0.1

- [#1412][1412] `recvline_pred()` and similar do not reorder data
- Bypass unicorn-engine/unicorn#1100 and unicorn-engine/unicorn#1170 requiring unstable package

[1412]: https://github.com/Gallopsled/pwntools/pull/1412

## 4.0.0

- **Python 3 support! <3**
- [#1402][1402] Fix serialtube in python 3
- [#1391][1391] Fix process.libs
- [#1317][1317] Tubes with `context.encoding`
- [#1216][1216] Improve format string generator
- [#1285][1285] Add freebsd generic syscall templates
- [76413f][76413f] Add pwnlib.adb.bootimg for 'ANDROID!' format boot.img images
- [#1202][1202] Docker: Kill 14 layers in pwntools base images
- [#1182][1182] shellcraft.dupio() for mips

[1402]: https://github.com/Gallopsled/pwntools/pull/1402
[1391]: https://github.com/Gallopsled/pwntools/pull/1391
[1317]: https://github.com/Gallopsled/pwntools/pull/1317
[1285]: https://github.com/Gallopsled/pwntools/pull/1285
[1216]: https://github.com/Gallopsled/pwntools/pull/1216
[1202]: https://github.com/Gallopsled/pwntools/pull/1202
[1182]: https://github.com/Gallopsled/pwntools/pull/1182
[76413f]: https://github.com/Gallopsled/pwntools/commit/76413f

## 3.13.0

- [#1204][1204] Reduce ROP cache filename length
- [#1175][1175] Fix nested SSH connectors
- [#1355][1355] Fix 'break' syscall
- [#1277][1277] Fix timeout parameter passing in sendlineafter and other similar functions
- [#1292][1292] Provide correct arch name to gdb for sparc64

[1175]: https://github.com/Gallopsled/pwntools/pull/1175
[1204]: https://github.com/Gallopsled/pwntools/pull/1204
[1277]: https://github.com/Gallopsled/pwntools/pull/1277
[1292]: https://github.com/Gallopsled/pwntools/pull/1292
[1355]: https://github.com/Gallopsled/pwntools/pull/1355

## 3.12.2

- [#1242][1242] Use IntervalTree 2.xx, disallow use of 3.xx
- [#1243][1243] Fix a typo that caused an exception when executing a binary with `process()` which returns `-ENOEXEC` and the system does not have `qemu-user` binaries installed.

[1242]: https://github.com/Gallopsled/pwntools/pull/1242
[1243]: https://github.com/Gallopsled/pwntools/pull/1243

## 3.12.1

- [#1198][1198] More compatibility fixes for pyelftools==0.25, and pin Sphinx<1.8.0 since it causes testing errors
- [#1191][1191] Fix compatibility with pyelftools==0.25
- [#1159][1159] Fix check for `/proc/.../status`
- [#1162][1162] Fix broken package versions
- [#1150][1150] Fix exception raised when a cache file is missing
- [#1156][1156] Fix ROP gadget selection logic involving `int` and `syscall` instructions
- [#1152][1152] Fix QEMU LD_PREFIX calculation (wrong parameter passed)
- [#1155][1155] Use Ubuntu Trusty for all CI builds
- [#1131][1131] Add "libc-" to libc prefixes in `process` tubes
- [#1125][1125] Fix a typo
- [#1121][1121] Fix tests which were broken by an upstream Sphinx change
- [#1104][1104] Add `DynELF.dump()` for dumping remote ELF files
- [#1101][1101] Set `context.os` via `context.binary`, useful for Android exploitation
- [5fdc08][5fdc08] Work around broken `pidof` on Android
- [63dfed][63dfed] Print warning when Corefile deletion fails instead of throwing an exception
- [#1094][1094] Make hexdump output alignment more consistent
- [#1096][1096] `flat()` and `fit()` are now the same function

[1198]: https://github.com/Gallopsled/pwntools/pull/1198
[1191]: https://github.com/Gallopsled/pwntools/pull/1191
[1159]: https://github.com/Gallopsled/pwntools/pull/1159
[1162]: https://github.com/Gallopsled/pwntools/pull/1162
[1150]: https://github.com/Gallopsled/pwntools/pull/1150
[1156]: https://github.com/Gallopsled/pwntools/pull/1156
[1152]: https://github.com/Gallopsled/pwntools/pull/1152
[1155]: https://github.com/Gallopsled/pwntools/pull/1155
[1131]: https://github.com/Gallopsled/pwntools/pull/1131
[1125]: https://github.com/Gallopsled/pwntools/pull/1125
[1121]: https://github.com/Gallopsled/pwntools/pull/1121
[1104]: https://github.com/Gallopsled/pwntools/pull/1104
[1101]: https://github.com/Gallopsled/pwntools/pull/1101
[1094]: https://github.com/Gallopsled/pwntools/pull/1094
[1096]: https://github.com/Gallopsled/pwntools/pull/1096
[5fdc08]: https://github.com/Gallopsled/pwntools/commit/5fdc08
[63dfed]: https://github.com/Gallopsled/pwntools/commit/63dfed

## 3.12.0

- [#1083][1083] Better error messages for `gdb` when `LD_PRELOAD` is incorrect
- [#1085][1085] Add support for extracting Android `BOOTLDR!` images
- [#1075][1075] Add support for detecting GNU Screen for `run_in_new_terminal`
- [#1074][1074] Add support for running `pwntools-gdb` wrapper script instead of `gdb`
- [#1068][1068] Work around very old OpenSSL versions which don't have sha256 support *AND* don't exit with an error code when trying to use it
- [#1067][1067] Add `pwnlib.tubes.server` module, which adds a reusable `server` listener
- [#1063][1063] Add support for labels in `fit()`, allowing dynamic contents to be injected.  (This feature is really cool, check out the pull request!)

[1083]: https://github.com/Gallopsled/pwntools/pull/1083
[1085]: https://github.com/Gallopsled/pwntools/pull/1085
[1075]: https://github.com/Gallopsled/pwntools/pull/1075
[1074]: https://github.com/Gallopsled/pwntools/pull/1074
[1068]: https://github.com/Gallopsled/pwntools/pull/1068
[1067]: https://github.com/Gallopsled/pwntools/pull/1067
[1063]: https://github.com/Gallopsled/pwntools/pull/1063

## 3.11.0

- [#1044][1044] Enhancements to ROP
    + Much better support for 64-bit Intel (amd64) ROP
    + ROP gadget selection is optimized to favor multi-pops instead of multiple single-pop gadgets
    + Added support for blacklisting byte values in ROP gadget addresses
- [#1049][1049] Enhancements to `cyclic`
    + `context` now has two additional attributes, `cyclic_alphabet` and `cyclic_length`, which correspond to the arguments `alphabet` and `n` to `cyclic()` and `cyclic_find()` and related routines.
    + The motivation for this change is to allow setting the `alphabet` globally, so that any padding / patterns generated internally to pwntools can be controlled.  The specific motivation is blacklisting values in ROP padding.
- [#1052][1052] Enhancements for detecting `QEMU_LD_PREFIX` used by QEMU user-mode emulation for sysroots
- [#1035][1035] Minor documentation changes
- [#1032][1032] Enhancements to `pwn template`
- [#1031][1031] More accurate `Coredump.fault_addr` on amd64
- [#1084][1084] Fix broken tests due to `ftp.debian.org` going down

[1044]: https://github.com/Gallopsled/pwntools/pull/1044
[1049]: https://github.com/Gallopsled/pwntools/pull/1049
[1052]: https://github.com/Gallopsled/pwntools/pull/1052
[1035]: https://github.com/Gallopsled/pwntools/pull/1035
[1032]: https://github.com/Gallopsled/pwntools/pull/1032
[1031]: https://github.com/Gallopsled/pwntools/pull/1031
[1084]: https://github.com/Gallopsled/pwntools/pull/1084

## 3.10.0

- [#1007][1007] Add support for setting a `gdbinit` file in the context
- [#1055][1055] Fixes for `Corefile` stack parsing, speed up `ELF.string()`
- [#1057][1057] Fix a variable name typo in `DynELF` logging which results in an exception being thrown
- [#1058][1058] Fix an edge case in `ssh_process.exe`

[1007]: https://github.com/Gallopsled/pwntools/pull/1007
[1055]: https://github.com/Gallopsled/pwntools/pull/1055
[1057]: https://github.com/Gallopsled/pwntools/pull/1057
[1058]: https://github.com/Gallopsled/pwntools/pull/1058

## 3.9.2

- [#1043][1043] Do not attempt to populate the libraries used by statically-linked binaries

[1043]: https://github.com/Gallopsled/pwntools/pull/1043

## 3.9.1

- [#1038][1038] Fix an issue with `process()` where glibc would buffer data internally, causing a hang on `select()`
- [#1036][1036] Fix Travis CI logging verbosity
- [#1029][1029] Fix some `unicode` issues when using the `readline` command history in `tube.interactive()`

[1038]: https://github.com/Gallopsled/pwntools/pull/1038
[1036]: https://github.com/Gallopsled/pwntools/pull/1036
[1029]: https://github.com/Gallopsled/pwntools/pull/1029

## 3.9.0

- [#1003][1003] Make `concat_all` faster while also simplifying it's logic
- [#1014][1014] Fix for overwritten env when parsing core file
- [#1023][1023] Fixes to Travis CI

[1003]: https://github.com/Gallopsled/pwntools/pull/1003
[1014]: https://github.com/Gallopsled/pwntools/pull/1014
[1023]: https://github.com/Gallopsled/pwntools/pull/1023

## 3.8.0

- [#981][981] Fixed RELRO detection logic
- [#986][986] Enhancements to DynELF for controlling usage of LibcDB
- A few documentation fixes
- A few fixes for the Docker image

[981]: https://github.com/Gallopsled/pwntools/pull/981
[986]: https://github.com/Gallopsled/pwntools/pull/986

## 3.7.1

- [#998][998] Fix a bug where integer values could not be set in `.pwn.conf`.

[998]: https://github.com/Gallopsled/pwntools/pull/998

## 3.7.0

- [#933][933] DynELF works better with different base addresses
- [#952][952] A few small fixes were made to `pwn template`, and the CRC database was updated.
- [5c72d62c][5c72d62c] Updated the CRC database

[933]: https://github.com/Gallopsled/pwntools/pull/933
[952]: https://github.com/Gallopsled/pwntools/pull/952
[5c72d62c]: https://github.com/Gallopsled/pwntools/commit/5c72d62c

## 3.6.1

- [#979][979]+[1a4a1e1][1a4a1e1] Fixed [#974][974], a bug related to the terminal handling and numlock.
- [#980][980] Fixed the `pwn template` command.

[974]: https://github.com/Gallopsled/pwntools/issues/974
[979]: https://github.com/Gallopsled/pwntools/pull/979
[980]: https://github.com/Gallopsled/pwntools/pull/980
[1a4a1e1]: https://github.com/Gallopsled/pwntools/commit/1a4a1e1

## 3.6.0

- [#895][895] Added a Dockerfile to simplify testing setup and allow testing on OSX
- [#897][897] Fixed some incorrect AArch64 syscals
- [#893][893] Added the `pwnlib.config` module
    + Configuration options can now be set in `~/.pwn.conf`
    + This replaces the old, **undocumented** mechanism for changing logging colors.  Only @br0ns and @ebeip90 were likely using this.
    + More information is available in the documentation [here](http://docs.pwntools.com/en/dev/config.html).
- [#899][899] Pwntools now uses Unicorn Engine to emulate PLT instructions to ensure correct mapping of PIE / RELRO binaries.
- [#904][904] Enhancements to the accuracy of the `pwn checksec` command.
- [#905][905] Added a `pwn debug` command-line utility which automates the process of `gdb.attach(process(...))` to spawn GDB
    + More information is available in the documentation [here](http://docs.pwntools.com/en/dev/commandline.html#pwn-debug)
- [#919][919] Added a `pwn template` command-line utility to simplify the process of bootstrapping a new exploit.
    + More information is available in the documentation [here](http://docs.pwntools.com/en/dev/commandline.html#pwn-template).
- [#948][948] Fix unnecessary warning for Core files
- [#954][954] Fix list processing in `~/.pwn.conf`
- [#967][967] Respect `TERM_PROGRAM` for `run_in_new_terminal`
- [#970][970] Fix overly-aggressive corefile caching

[947]: https://github.com/Gallopsled/pwntools/pull/947
[948]: https://github.com/Gallopsled/pwntools/pull/948
[954]: https://github.com/Gallopsled/pwntools/pull/954
[960]: https://github.com/Gallopsled/pwntools/pull/960
[967]: https://github.com/Gallopsled/pwntools/pull/967
[968]: https://github.com/Gallopsled/pwntools/pull/968
[970]: https://github.com/Gallopsled/pwntools/pull/970

[895]: https://github.com/Gallopsled/pwntools/pull/895
[897]: https://github.com/Gallopsled/pwntools/pull/897
[893]: https://github.com/Gallopsled/pwntools/pull/893
[899]: https://github.com/Gallopsled/pwntools/pull/899
[904]: https://github.com/Gallopsled/pwntools/pull/904
[905]: https://github.com/Gallopsled/pwntools/pull/905
[919]: https://github.com/Gallopsled/pwntools/pull/919

## 3.5.1

- [#945][945] Speed up ssh via caching checksec results (fixes [#944][944])
- [#950][950] Fixes a bug where setting `context.arch` does not have an effect on `adb.compile()` output architecture

[944]: https://github.com/Gallopsled/pwntools/issues/944
[945]: https://github.com/Gallopsled/pwntools/pull/945
[950]: https://github.com/Gallopsled/pwntools/pull/950

## 3.5.0

- [b584ca3][b584ca3] Fixed an issue running `setup.py` on ARM
- [#822][822] Enabled relative leaks with `MemLeak`
    + This should be useful for e.g. heap-relative leaks
- [#832][832] Changed all internal imports to use absolute imports (no functional changes)
- [a12d0b6][a12d0b6] Move `STDOUT`, `PIPE`, `PTY` constants to globals
    + `process(..., stdin=process.PTY)` --> `process(..., stdin=PTY)`
- [#828][828] Use `PR_SET_PTRACER` for all `process()` and `ssh.process()` instances
    + This simplifies debugging on systems with YAMA ptrace enabled
- Various documentation enhancements
    + In particular, the [gdb][gdb], [elf][elf], and [ssh][ssh] docs are much better
- [#833][833] Performance enhancements for `adb` module
- [d0267f3][d0267f3] `packing.fit()` now treats large offsets as cyclic patterns (e.g. `0x61616161` behaves the same as `"aaaa"`)
- [#835][835] Added `ssh.checksec`
    + Reports the kernel version and other relevant information on connection
- [#857][857] Slightly shortened `execve` shellcode
- [300f8e0][300f8e0] Slightly speed up processing of large ELF files
- [#861][861] Adds support for extracting `IKCONFIG` configs from Linux kernel images, and extends `checksec` to report on any insecure configurations discovered
- [#871][871] Moves all of the basic syscall templates to `shellcraft/common` and exposes them via symlinks.  Closed [#685][685]
    + Should not have any visible effects from any documented APIs
    + `shellcraft.arch.os.syscall_function()` still works the same
    + We now have the ability to differentiate between the `connect` syscall, and a TCP `connect` helper
- [#887][887] `sh_string` now returns a quoted empty string `''` rather than just an empty string
- [#839][839] Exposes a huge amount of functionality via corefiles which was not previously availble.  See the [docs][corefile_docs] for examples.
    + `process().corefile` will automatically instantiate a Corefile for the process
    + QEMU-emulated processes are supported
    + Native processes are supported, including extraction of coredumps from `apport` crash logs
    + Native processes can be dumped *while running*, in a manner similar to `GDB`'s `gcore` script
- [#875][857] Added [documentation][aarch64] (and tests) for AArch64 shellcode
- [#882][882] The `ROP` class now respects `context.bytes` instead of using the hard-coded value of `4` (fixed [#879][879])
- [#869][869] Added several fields to the `process` class (`uid`, `gid`, `suid`, `sgid`) which are recorded at execution time, based on the file permissions
- [#868][868] Changed the way that `ssh.process()` works internally, and it now returns a more specialized class, `ssh_process`.
    + Added `ssh_process.corefile` for fetching remote corefiles
    + Added `ssh_process.ELF` for getting an ELF of the remote executable
    + The `uid`, `gid`, and `suid`, and `sgid` which are recorded at execution time, based on the file permissions
- [#865][865] Fixes `ELF.read` to support contiguous memory reads across non-contiguous file-backed segments
- [#862][862] Adds a `symlink=` argument to `ssh.set_working_directory`, which will automatically symlink all of the files in the "old" working directory into the "new" working directory

[ssh]: http://docs.pwntools.com/en/dev/tubes/ssh.html
[gdb]: http://docs.pwntools.com/en/dev/gdb.html
[elf]: http://docs.pwntools.com/en/dev/elf.html
[corefile_docs]: http://docs.pwntools.com/en/dev/elf/corefile.html
[aarch64]: http://docs.pwntools.com/en/dev/shellcraft/aarch64.html

[685]: https://github.com/Gallopsled/pwntools/pull/685
[822]: https://github.com/Gallopsled/pwntools/pull/822
[828]: https://github.com/Gallopsled/pwntools/pull/828
[832]: https://github.com/Gallopsled/pwntools/pull/832
[833]: https://github.com/Gallopsled/pwntools/pull/833
[835]: https://github.com/Gallopsled/pwntools/pull/835
[839]: https://github.com/Gallopsled/pwntools/pull/839
[857]: https://github.com/Gallopsled/pwntools/pull/857
[861]: https://github.com/Gallopsled/pwntools/pull/861
[862]: https://github.com/Gallopsled/pwntools/pull/862
[865]: https://github.com/Gallopsled/pwntools/pull/865
[868]: https://github.com/Gallopsled/pwntools/pull/868
[869]: https://github.com/Gallopsled/pwntools/pull/869
[871]: https://github.com/Gallopsled/pwntools/pull/871
[875]: https://github.com/Gallopsled/pwntools/pull/857
[879]: https://github.com/Gallopsled/pwntools/issues/879
[882]: https://github.com/Gallopsled/pwntools/pull/882
[887]: https://github.com/Gallopsled/pwntools/pull/887


[b584ca3]: https://github.com/Gallopsled/pwntools/commit/b584ca3
[a12d0b6]: https://github.com/Gallopsled/pwntools/commit/a12d0b6
[d0267f3]: https://github.com/Gallopsled/pwntools/commit/d0267f3
[300f8e0]: https://github.com/Gallopsled/pwntools/commit/300f8e0

## 3.4.1

- [#894][894] Fix a bug when using `gdb.debug()` over ssh.
- [e021f57][e021f57] Fix a bug ([#891][891]) in `rop` when needing to insert padding to fix alignment

[e021f57]: https://github.com/Gallopsled/pwntools/commit/e021f57
[894]: https://github.com/Gallopsled/pwntools/pull/894
[891]: https://github.com/Gallopsled/pwntools/issues/891

## 3.4.0

- [#800][800] Add `shell=` option to `ssh.process()`
- [#806][806] Add `context.buffer_size` for fine-tuning `tube` performance
    + Also adds `buffer_fill_size=` argument for all tubes
- [b83a6c7][b83a6c7] Fix undocumented `process.leak` function
- [546061e][546061e] Modify `coredump_filter` of all spawned processes, so that core dumps are more complete
- [#809][809] Add several functions to `adb` (`unlink`, `mkdir`, `makedirs`, `isdir`, `exists`)
- [#817][817] Make disconnection detection more robust

[800]: https://github.com/Gallopsled/pwntools/pull/800
[806]: https://github.com/Gallopsled/pwntools/pull/806
[809]: https://github.com/Gallopsled/pwntools/pull/809
[817]: https://github.com/Gallopsled/pwntools/pull/817
[5d9792f]: https://github.com/Gallopsled/pwntools/commit/5d9792f
[b83a6c7]: https://github.com/Gallopsled/pwntools/commit/b83a6c7
[546061e]: https://github.com/Gallopsled/pwntools/commit/546061e

## 3.3.4

- [#850][850] and [#846][846] fix issues with `hexdump` and the `phd` command-line utility, when using pipes (e.g. `echo foo | phd`)
- [#852][852] Fixes register ordering in `regsort`
- [#853][853] Fixes the registers restored in `shellcraft.amd64.popad`

[846]: https://github.com/gallopsled/pwntools/pull/846
[850]: https://github.com/gallopsled/pwntools/pull/850
[852]: https://github.com/gallopsled/pwntools/pull/852
[853]: https://github.com/gallopsled/pwntools/pull/853

## 3.3.3

- [#843][843] fixed a bug in `amd64.mov`.

[843]: https://github.com/gallopsled/pwntools/pull/843

## 3.3.2

- [#840][840] fixed a regression introduced by [#837][837].

[840]: https://github.com/gallopsled/pwntools/pull/840

## 3.3.1

- [#833][833] Fixed a performance-impacting bug in the adb module.
- [#837][837] Fixed a bug([#836][836]) causing `hexdump(cyclic=True)` to throw an exception.

[833]: https://github.com/Gallopsled/pwntools/pull/833
[837]: https://github.com/Gallopsled/pwntools/pull/837
[836]: https://github.com/Gallopsled/pwntools/issues/836

## 3.3.0

- [b198ec8][b198ec8] Added `tube.stream()` function, which is like `tube.interact()` without a prompt or keyboard input.
    + Effectively, this is similar to `cat file` and just prints data as fast as it is received.
- [aec3fa6][aec3fa6] Disable update checks against GitHub
    + These checks frequently broke due to GitHub query limits
- [#757][757] Fixed `adb.wait_for_device()` re-use of the same connection
- [f9133b1][f9133b1] Add a `STDERR` magic argument to make logging go to `stderr` instead of `stdout`
    + Usage is e.g. `python foo.py STDERR` or `PWNLIB_STDERR=1 python foo.py`
    + Also adds `context.log_console` to log to any file or terminal
- [67e11a9][67e11a9] Add faster error checking to `cyclic()` when provided very large values
- [5fda658][5fda658] Expose BitPolynom in `globals()`
- [#765][765] Added `-d` option for hex-escaped output for `shellcraft` command-line tool
- [#772][772] Fixed bash completion regressions
- [30c34b7][30c34b7] Fix `ROP.call()` with `Function` objects from `ELF.functions`
- [fa402ce][fa402ce] Add `adb.uptime` and `adb.boot_time`
- [82312ba][82312ba] Add `cyclic_metasploit` and `cyclic_metasploit_find`

[757]: https://github.com/Gallopsled/pwntools/pull/757
[765]: https://github.com/Gallopsled/pwntools/pull/765
[772]: https://github.com/Gallopsled/pwntools/pull/772
[b198ec8]: https://github.com/Gallopsled/pwntools/commit/b198ec8
[aec3fa6]: https://github.com/Gallopsled/pwntools/commit/aec3fa6
[f9133b1]: https://github.com/Gallopsled/pwntools/commit/f9133b1
[67e11a9]: https://github.com/Gallopsled/pwntools/commit/67e11a9
[5fda658]: https://github.com/Gallopsled/pwntools/commit/5fda658
[30c34b7]: https://github.com/Gallopsled/pwntools/commit/30c34b7
[fa402ce]: https://github.com/Gallopsled/pwntools/commit/fa402ce
[82312ba]: https://github.com/Gallopsled/pwntools/commit/82312ba

## 3.2.1

Multiple bug fixes.

- [#783][783] Fix `adb.uninstall` typo
- [#787][787] Added error handling for `ssh.process` argument `preexec_fn`
- [#793][793] Fixed progress message in `remote()` when connections failed
- [#802][802] Fixed partition listing in `adb.partitions`, which accidentally shelled out to the `adb` binary
- [#804][804] Fix error message for 32-bit distributions
- [#805][805] Fix exception in `Core.segments` when a segment has no name
- [#811][811] Fixes and performance improvements for `adb.wait_for_device()`
- [#813][813] Fixed a release script
- [#814][814] Fixed exceptions thrown if the `$HOME` directory is not writable
- [#815][815] Properly handle `None` in `MemLeak`

[783]: https://github.com/Gallopsled/pwntools/pull/783
[787]: https://github.com/Gallopsled/pwntools/pull/787
[793]: https://github.com/Gallopsled/pwntools/pull/793
[802]: https://github.com/Gallopsled/pwntools/pull/802
[804]: https://github.com/Gallopsled/pwntools/pull/804
[805]: https://github.com/Gallopsled/pwntools/pull/805
[811]: https://github.com/Gallopsled/pwntools/pull/811
[813]: https://github.com/Gallopsled/pwntools/pull/813
[814]: https://github.com/Gallopsled/pwntools/pull/814
[815]: https://github.com/Gallopsled/pwntools/pull/815

## 3.2.0

- [#695][695] Fixed a performance regression in `phd`.
- [452605e][452605e] Fixed [#629][629] related to correct removal of temporary files.
- [ea94ee4][ea94ee4] Disallows semi-colons in for the `run_in_terminal` function, since it did not work properly in all cases.
- [6376d07][6376d07] Added the mips shellcode `pushstr_array`.
- [#700][700] Added missing MIPS shellcode documentation to readthedocs, and enabled unit tests
- [#701][701] Command line tools refactored to have a common `pwn` entry point.
    + Added an option to *not* install the traditional `asm`, `disasm`, `checksec`, etc scripts
    + All existing tools can be accessed from the `pwn` command (e.g. `pwn asm nop`).
- [#704][704] The `process` object has a new, optional argument `alarm` for setting a `SIGALRM` timeout for processes.
- [#705][705] Added the Android Emulator to the test suite and Travis CI.
    + Android Emulator is now required for the full test suite
    + Android Emulator tests are skipped if no Android-related changes are detected
- [#711][711] `DynELF` has a new attribute, `heap`, which leaks the current `brk` address (heap base).  This is useful for finding heap allocations with dlmalloc-derived allocators like those used by Glibc.
- [#717][717] `sh_string` was rewritten to emit more compact and compatible strings
    + This was achieved by embedding single-quoted non-printable literals
    + Much more testing was added
    + Emitted strings are no longer copy-paste compatible, but work fine with e.g. `tubes` module and the default `subprocess` module
- [#709][709] The `adb` module now directly talks to the `adb` server process via a new module, `adb.protocol`
    + Removes the need to shell out to `adb`
    + Avoids version-compatibility issues with `adb` server vs. client
- [#703][703] Added new methods to `adb`
    + `install` - Installs an APK
    + `uninstall` - Uninstalls a package
    + `packages` - Lists installed packages
- [4893819][4893819] Modified `shellcraft.sh` on all platforms to provide `argv[0]` and set `argc==1`
    + This is needed for systems which have Busybox or other minimal shell for `/bin/sh` which does not behave well with `argc==0` or `argv[0]==NULL`.
- [1e414af][1e414af] Added `connect()` alias for `remote()`
    + For example, `io=connect('google.com', 80)`
    + This also works with `tcp(...)` and `udp(...)` aliases
- [869ec42][869ec42] Added `ssh.read()` and `ssh.write()` aliases
- [2af55c9][2af55c9] `AdbDevice` objects exposed via e.g. `adb.devices()` now offer scoped access to all `adb` module properties
    + It is now possible to e.g. `map(lambda d: d.process(['id']).recvall(), adb.devices())`


[629]: https://github.com/Gallopsled/pwntools/issues/629
[695]: https://github.com/Gallopsled/pwntools/pull/695
[700]: https://github.com/Gallopsled/pwntools/pull/700
[701]: https://github.com/Gallopsled/pwntools/pull/701
[704]: https://github.com/Gallopsled/pwntools/pull/704
[711]: https://github.com/Gallopsled/pwntools/pull/711
[717]: https://github.com/Gallopsled/pwntools/pull/717
[709]: https://github.com/Gallopsled/pwntools/pull/709
[705]: https://github.com/Gallopsled/pwntools/pull/705
[703]: https://github.com/Gallopsled/pwntools/pull/703
[452605e]: https://github.com/Gallopsled/pwntools/commit/452605e854f4870ef5ccfdf7fb110dfd75c50feb
[ea94ee4]: https://github.com/Gallopsled/pwntools/commit/ea94ee4ca5a8060567cc9bd0dc33796a89ad0b95
[6376d07]: https://github.com/Gallopsled/pwntools/commit/6376d072660fb2250f48bd22629bbd7e3c61c758
[1e414af]: https://github.com/Gallopsled/pwntools/commit/1e414afbeb3a01242f4918f111febaa63b640eb7
[869ec42]: https://github.com/Gallopsled/pwntools/commit/869ec42082b4b98958dfe85103da9b101dde7daa
[4893819]: https://github.com/Gallopsled/pwntools/commit/4893819b4c23182da570e2f4ea4c14d73af2c0df
[2af55c9]: https://github.com/Gallopsled/pwntools/commit/2af55c9bc382eca23f89bc0abc7a07c075521f94

## 3.1.1

Fixed a bug in `MemLeak.struct` (PR: #768).

## 3.1.0

A number of smaller bugfixes and documentation tweaks.

## 3.0.4

- Fixed a bug that made 3.0.3 uninstallable (Issue: #751, PR: #752)

## 3.0.3

- Fixed some performance and usability problems with the update system (Issues:
  #723, #724, #736. PRs: #729, #738, #747).
- Fixed a bug related to internals in pyelftools (PRs: #730, #746).
- Fixed an issue with travis (Issue: #741, PRs: #743, #744, #745).

## 3.0.2

- Cherry-pick #695, as this was a regression-fix.
- Added a fix for the update checker, as it would suggest prereleases as updates to stable releases.
- Various documentation fixes.

## 3.0.1

A small bugfix release. There were a lot of references to the `master`-branch, however after 3.0.0 we use the names `stable`, `beta` and `dev` for our branches.

## 3.0.0

This was a large release (1305 commits since 2.2.0) with a lot of bugfixes and changes.  The Binjitsu project, a fork of Pwntools, was merged back into Pwntools.  As such, its features are now available here.

As always, the best source of information on specific features is the comprehensive docs at https://pwntools.readthedocs.org.

This list of changes is non-complete, but covers all of the significant changes which were appropriately documented.

#### Android

Android support via a new `adb` module, `context.device`, `context.adb_host`, and `context.adb_port`.

#### Assembly and Shellcode

- Assembly module enhancements for making ELF modules from assembly or pre-assembled shellcode.  See `asm.make_elf` and `asm.make_elf_from_assembly`.
- `asm` and `shellcraft` command-line tools support flags for the new shellcode encoders
- `asm` and `shellcraft` command-line tools support `--debug` flag for automatically launching GDB on the result
- Added MIPS, PowerPC, and AArch64 support to the `shellcraft` module
- Added Cyber Grand Challenge (CGC) support to the `shellcraft` module
- Added syscall wrappers for every Linux syscall for all supported architectures to the `shellcraft` module
    + e.g. `shellcraft.<arch>.gettimeofday`
- (e.g. `shellcraft.i386.linux.`)
- Added in-memory ELF loaders for most supported architectures
    + Only supports statically-linked binaries
    + `shellcraft.<arch>.linux.loader`

#### Context Module

- Added `context.aslr` which controls ASLR on launched processes.  This works with both `process()` and `ssh.process()`, and can be specified per-process with the `aslr=` keyword argument.
- Added `context.binary` which automatically sets all `context` variables from an ELF file.
- Added `context.device`, `context.adb`, `context.adb_port`, and `context.adb_host` for connecting to Android devices.
- Added `context.kernel` setting for SigReturn-Oriented-Programming (SROP).
- Added `context.log_file` setting for sending logs to a file.  This can be set with the `LOG_FILE` magic command-line option.
- Added `context.noptrace` setting for disabling actions which require `ptrace` support.  This is useful for turning all `gdb.debug` and `gdb.attach` options into no-ops, and can be set via the `NOPTRACE` magic command-line option.
- Added `context.proxy` which hooks all connections and sends them to a SOCKS4/SOCKS5.  This can be set via the `PROXY` magic command-line option.
- Added `context.randomize` to control randomization of settings like XOR keys and register ordering (default off).
- Added `context.terminal` for setting how to launch commands in a new terminal.

#### DynELF and MemLeak Module

- Added a `DynELF().libc` property which attempt to find the remote libc and download the ELF from LibcDB.
- Added a `DynELF().stack` property which leaks the `__environ` pointer from libc, making it easy to leak stack addresses.
- Added `MemLeak.String` and `MemLeak.NoNewlines` and other related helpers for handling special leakers which cannot e.g. handle newlines in the leaked addresses and which leak a C string (e.g. auto-append a `'\x00'`).
- Enhancements for leaking speed via `MemLeak.compare` to avoid leaking an entire field if we can tell from a partial leak that it does not match what we are searching for.

#### Encoders Module

- Added a `pwnlib.encoders` module for assembled-shellcode encoders/decoders
- Includes position-independent basic XOR encoders
- Includes position-independent delta encoders
- Includes non-position-independent alphanumeric encoders for Intel
- Includes position-independent alphanumeric encoders for ARM/Thumb

#### ELF Module

- Added a `Core` object which can parse core-files, in order to extract / search for memory contents, and extract register states (e.g. `Core('./corefile').eax`).

#### Format Strings

- Added a basic `fmtstr` module for assisting with Format String exploitation

#### GDB Module

- Added support for debugging Android devices when `context.os=='android'`
- Added helpers for debugging shellcode snippets with `gdb.debug_assembly()` and `gdb.debug_shellcode()`

#### ROP Module

- Added support for SigReturn via `pwnlib.rop.srop`
    + Occurs automatically when syscalls are invoked and a function cannot be found
    + SigReturn frames can be constructed manually with `SigreturnFrame()` objects
- Added functional doctests for ROP and SROP

#### Tubes Process Module

- `process()` has many new options, check out the documentation
    + `aslr` controls ASLR
    + `setuid` can disable the effect of setuid, allowing core dumps (useful for extracting crash state via the new `Core()` object)
    + TTY echo and control characters can be enabled via `raw` argument
- `stdout` and `stderr` are now PTYs by default
    + `stdin` can be set to a PTY also via setting `stdin=process.PTY`

#### Tubes SSH Module

- Massive enhancements all over
- `ssh` objects now have a `ssh.process()` method which avoids the need to handle shell expansion via the old `ssh.run()` method
- Files are downloaded via SFTP if available
- New `download` and `upload` methods auto-detect whether the target is a file or directory and acts accordingly
- Added `listen()` method alias for `listen_remote()`
- Added `remote()` method alias for `connect_remote()`

#### Utilities

- Added `fit()` method to combine the functionality of `flat()` with the functionality of `cyclic()`
- Added `negative()` method to negate the value of an integer via two's complement, with respect to the current integer size (`context.bytes`).
- Added `xor_key()` method to generate an XOR key which avoids undesirable bytes over a given input.
- Added a multi-threaded `bruteforce()` implementation, `mbruteforce()`.
- Added `dealarm_shell()` helper to remove the effects of `alarm()` after you've popped a shell.

## 2.2.0

This was a large release with a lot of bugfixes and changes. Only the most significant
are mentioned here.

- Added shellcodes
- Added phd
- Re-added our expansion of itertools
- Added replacements for some semi-broken python standard library modules
- Re-implemented the rop module
- Added a serial tube
- Huge performance gains in the buffering for tubes
- Re-added user agents
- Begun using Travis CI with lots of test
- Removed bundled binutils in favor of documenting how to build them yourselves
- Added support for port forwarding though our SSH module
- Added dependency for capstone and ropgadget
- Added a lots of shellcodes
- Stuff we forgot
- Lots of documentation fixes
- Lots of bugfixes<|MERGE_RESOLUTION|>--- conflicted
+++ resolved
@@ -66,18 +66,14 @@
 | [3.0.0](#300)    |          | Aug 20, 2016
 | [2.2.0](#220)    |          | Jan 5, 2015
 
-<<<<<<< HEAD
-
-## 4.9.0 (`dev`)
-
-- [#1722][1722] Added Crypto class and cipher suites
-=======
 ## 4.12.0 (`dev`)
 - [#2202][2202] Fix `remote` and `listen` in sagemath
 - [#2117][2117] Add -p (--prefix) and -s (--separator) arguments to `hex` command
+- [#1722][1722] Added Crypto class and cipher suites
 
 [2202]: https://github.com/Gallopsled/pwntools/pull/2202
 [2117]: https://github.com/Gallopsled/pwntools/pull/2117
+[1722]: https://github.com/Gallopsled/pwntools/pull/1722
 
 ## 4.11.0 (`beta`)
 
@@ -124,7 +120,6 @@
 
 - [#1975][1975] Add libcdb commandline tool
 - [#1979][1979] Add `js_escape()` and `js_unescape()` to `util.fiddling`
->>>>>>> b73e74f1
 - [#2011][2011] Fix tube's debug output of same byte compression
 - [#2023][2023] Support KDE Konsole in run_in_new_terminal function
 - [#2027][2027] Fix ELF.libc_start_main_return with glibc 2.34
@@ -134,12 +129,9 @@
 - [#2123][2123] Fix ROP without a writeable cache directory
 - [#2124][2124] Fix `tube.recvpred()` timeout argument
 
-<<<<<<< HEAD
-[1722]: https://github.com/Gallopsled/pwntools/pull/1722
-=======
+
 [1975]: https://github.com/Gallopsled/pwntools/pull/1975
 [1979]: https://github.com/Gallopsled/pwntools/pull/1979
->>>>>>> b73e74f1
 [2011]: https://github.com/Gallopsled/pwntools/pull/2011
 [2023]: https://github.com/Gallopsled/pwntools/pull/2023
 [2027]: https://github.com/Gallopsled/pwntools/pull/2027
