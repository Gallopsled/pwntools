# Changelog

This changelog only includes added major features and changes. Bugfixes and
minor changes are omitted.

## Release History

The table below shows which release corresponds to each branch, and what date the version was released.

| Version          | Branch   | Release Date           |
| ---------------- | -------- | ---------------------- |
| [4.6.0](#460)    | `dev`    | May 29, 2020 (planned)
| [4.5.0](#450)    | `beta`   | Apr 29, 2020 (planned)
| [4.4.0](#440)    | `stable` | Mar 29, 2020
| [4.3.1](#431)    |          | Nov 29, 2020
| [4.3.0](#430)    |          | Oct 20, 2020
| [4.2.0](#420)    |          | Jul 3, 2020
| [4.1.7](#417)    |          | Jun 30, 2020
| [4.1.5](#415)    |          | Jun 27, 2020
| [4.1.4](#414)    |          | Jun 26, 2020
| [4.1.3](#413)    |          | Jun 23, 2020
| [4.1.2](#412)    |          | Jun 5, 2020
| [4.1.1](#411)    |          | Jun 3, 2020
| [4.1.0](#410)    |          | May 8, 2020
| [4.0.1](#401)    |          | Jan 22, 2020
| [4.0.0](#400)    |          | Jan 09, 2020
| [3.13.0](#3130)  |          | Nov 5, 2019
| [3.12.2](#3122)  |          | Jan 8, 2019
| [3.12.1](#3121)  |          | Sept 17, 2018
| [3.12.0](#3120)  |          | Feb 22, 2018
| [3.11.0](#3110)  |          | Jan 3, 2018
| [3.10.0](#3100)  |          | Oct 25, 2017
| [3.9.2](#392)    |          | Oct 5, 2017
| [3.9.1](#391)    |          | Sep 28, 2017
| [3.9.0](#390)    |          | Sep 11, 2017
| [3.8.0](#380)    |          | Jul 29, 2017
| [3.7.1](#371)    |          | Jul 14, 2017
| [3.7.0](#370)    |          | Jun 19, 2017
| [3.6.1](#361)    |          | May 12, 2017
| [3.6.0](#360)    |          | May 8, 2017
| [3.5.1](#351)    |          | Apr 15, 2017
| [3.5.0](#350)    |          | Mar 26, 2017
| [3.4.1](#341)    |          | Feb 17, 2017
| [3.4.0](#340)    |          | Feb 13, 2017
| [3.3.4](#334)    |          | Jan 12, 2016
| [3.3.3](#333)    |          | Jan 10, 2016
| [3.3.2](#332)    |          | Jan 10, 2016
| [3.3.1](#331)    |          | Jan 10, 2016
| [3.3.0](#330)    |          | Dec 24, 2016
| [3.2.1](#321)    |          | Dec 24, 2016
| [3.2.0](#320)    |          | Nov 12, 2016
| [3.1.1](#311)    |          | Oct 23, 2016
| [3.1.0](#310)    |          | Oct 2, 2016
| [3.0.4](#304)    |          | Sept 19, 2016
| [3.0.3](#303)    |          | Sept 18, 2016
| [3.0.2](#302)    |          | Sept 6, 2016
| [3.0.1](#301)    |          | Aug 20, 2016
| [3.0.0](#300)    |          | Aug 20, 2016
| [2.2.0](#220)    |          | Jan 5, 2015

## 4.6.0 (`dev`)

<<<<<<< HEAD
- [#1739][1739] Add/fix shellcraft.linux.kill() / shellcraft.linux.killparent()

[1739]: https://github.com/Gallopsled/pwntools/pull/1739
=======
- [#1776][1776] mips: do not use $t0 temporary variable in dupio

[1776]: https://github.com/Gallopsled/pwntools/pull/1776
>>>>>>> 084890f7

## 4.5.0 (`beta`)

- [#1261][1261] Misc `run_in_new_terminal` improvements (notably gdb terminated by default)
- [#1695][1695] Allow using GDB Python API
- [#1735][1735] Python 3.9 support in safeeval
- [#1738][1738] Which function support custom search path
  - process also looks now at `env['PATH']` to find the path for the executable
- [#1742][1742] New `baremetal` os to debug binaries executed with qemu-system-$(arch)
- [#1757][1757] update cache directories
- [#1758][1758] Remove eval from cli
- [#1780][1780] Re-add Python2 to the official Dockerfile
- [#1941][1941] Disable all Android tests, `pwnlib.adb` is no longer supported in CI
- [#1811][1811] Remove unnecessary `pwn.toplevel.__all__`
- [#1827][1827] Support `$XDG_CONFIG_HOME` dir for `pwn.conf`
- [#1841][1841] Add colored_traceback
- [#1839][1839] run_in_new_terminal now creates a runner script if given a list or tuple
- [#1833][1833] Add pwnlib.filesystem module

[1261]: https://github.com/Gallopsled/pwntools/pull/1261
[1695]: https://github.com/Gallopsled/pwntools/pull/1695
[1735]: https://github.com/Gallopsled/pwntools/pull/1735
[1738]: https://github.com/Gallopsled/pwntools/pull/1738
[1742]: https://github.com/Gallopsled/pwntools/pull/1742
[1757]: https://github.com/Gallopsled/pwntools/pull/1757
[1758]: https://github.com/Gallopsled/pwntools/pull/1758
[1780]: https://github.com/Gallopsled/pwntools/pull/1780
[1941]: https://github.com/Gallopsled/pwntools/pull/1941
[1811]: https://github.com/Gallopsled/pwntools/pull/1811
[1827]: https://github.com/Gallopsled/pwntools/pull/1827
[1841]: https://github.com/Gallopsled/pwntools/pull/1841
[1839]: https://github.com/Gallopsled/pwntools/pull/1839
[1833]:  https://github.com/Gallopsled/pwntools/pull/1833

## 4.4.0 (`stable`)

- [#1541][1541] Use `context.newline` for tubes by default
- [#1602][1602] Fix bytes handling in ssh tubes
- [#1606][1606] Fix `asm()` and `disasm()` for MSP430, S390
- [#1616][1616] Fix `cyclic` cli for 64 bit integers
- [#1632][1632] Enable usage of Pwntools in jupyter
- [#1633][1633] Open a shell if `pwn template` cannot download the remote file
- [#1644][1644] Enable and support SNI for SSL-wrapped tubes
- [#1651][1651] Make `pwn shellcraft` faster
- [#1654][1654] Docker images (`pwntools/pwntools:stable` etc) now use Python3 by default, and includes assemblers for a few common architectures
- [#1667][1667] Add i386 encoder `ascii_shellcode` (Fixed docs in #1693)
- Fix syscall instruction lists for SROP on `i386` and `amd64`
- Fix migration to another ROP
- [#1673][1673] Add `base=` argument to `ROP.chain()` and `ROP.dump()`
- [#1675][1675] Gdbserver now correctly accepts multiple libraries in `LD_PRELOAD` and `LD_LIBRARY_PATH`
- [#1678][1678] ROPGadget multibr
- [#1682][1682] ROPGadget multibr fix
- [#1687][1687] Actually import `requests` when doing `from pwn import *`
- [#1688][1688] Add `__setattr__` and `__call__` interfaces to `ROP` for setting registers
- [#1692][1692] Remove python2 shebangs where appropriate
- [#1703][1703] Update libcdb buildid offsets for amd64 and i386
- [#1704][1704] Try https://libc.rip/ for libcdb lookup

[1541]: https://github.com/Gallopsled/pwntools/pull/1541
[1602]: https://github.com/Gallopsled/pwntools/pull/1602
[1606]: https://github.com/Gallopsled/pwntools/pull/1606
[1616]: https://github.com/Gallopsled/pwntools/pull/1616
[1632]: https://github.com/Gallopsled/pwntools/pull/1632
[1633]: https://github.com/Gallopsled/pwntools/pull/1633
[1644]: https://github.com/Gallopsled/pwntools/pull/1644
[1651]: https://github.com/Gallopsled/pwntools/pull/1651
[1654]: https://github.com/Gallopsled/pwntools/pull/1654
[1667]: https://github.com/Gallopsled/pwntools/pull/1667
[1673]: https://github.com/Gallopsled/pwntools/pull/1673
[1675]: https://github.com/Gallopsled/pwntools/pull/1675
[1678]: https://github.com/Gallopsled/pwntools/pull/1678
[1682]: https://github.com/Gallopsled/pwntools/pull/1679
[1687]: https://github.com/Gallopsled/pwntools/pull/1687
[1688]: https://github.com/Gallopsled/pwntools/pull/1688
[1692]: https://github.com/Gallopsled/pwntools/pull/1692
[1703]: https://github.com/Gallopsled/pwntools/pull/1703
[1704]: https://github.com/Gallopsled/pwntools/pull/1704

## 4.3.1

- [#1732][1732] Fix shellcraft SSTI vulnerability (first major pwntools vuln!)

[1732]: https://github.com/Gallopsled/pwntools/pull/1732

## 4.3.0

- [#1576][1576] Add `executable=` argument to `ELF.search`
- [#1584][1584] Add `jmp_esp`/`jmp_rsp` attribute to `ROP`
- [#1592][1592] Fix over-verbose logging of process() environment
- [#1593][1593] Colorize output of `pwn template`
- [#1601][1601] Add `pwn version` command line tool
- [#1605][1605] Add to `fiddling.hexdump` a way to suppress the total at the end
- [#1613][1613] Permit `--password` for `pwn template`
- [#1616][1616] Fix `cyclic` cli for 64 bit integers
- [#1564][1564] Fix `asm()` and `disasm()` for PowerPC64, MIPS64, Sparc64
- [#1621][1621] Permit negative values in flat() and fit()

[1576]: https://github.com/Gallopsled/pwntools/pull/1576
[1584]: https://github.com/Gallopsled/pwntools/pull/1584
[1592]: https://github.com/Gallopsled/pwntools/pull/1592
[1593]: https://github.com/Gallopsled/pwntools/pull/1593
[1601]: https://github.com/Gallopsled/pwntools/pull/1601
[1605]: https://github.com/Gallopsled/pwntools/pull/1605
[1613]: https://github.com/Gallopsled/pwntools/pull/1613
[1616]: https://github.com/Gallopsled/pwntools/pull/1616
[1564]: https://github.com/Gallopsled/pwntools/pull/1564
[1621]: https://github.com/Gallopsled/pwntools/pull/1621

## 4.2.1

- [#1625][1625] GDB now properly loads executables with QEMU
- [#1663][1663] Change lookup algorithm of `adb.which`
- [#1699][1699] Fix broken linux shellcraft templates

[1625]: https://github.com/Gallopsled/pwntools/pull/1625
[1699]: https://github.com/Gallopsled/pwntools/pull/1699

## 4.2.0

- [#1436][1436] Add ret2dlresolve automation
- [fecf9f] tubes.ssh.process() no longer requires python 2 installed on remote (still requires python, though)
- Miscellanous improvements to DynElf and fmtstr leaker (see examples/fmtstr/exploit2.py)
- [#1454][1454] Support for windows console colors

[1436]: https://github.com/Gallopsled/pwntools/pull/1436
[fecf9f]: http://github.com/Gallopsled/pwntools/commit/fecf9f
[1454]: https://github.com/Gallopsled/pwntools/pull/1454

## 4.1.7 (`stable`)

- [#1615][1615] Fix aarch64 pushstr and pushstr_array

[1615]: https://github.com/Gallopsled/pwntools/pull/1454

## 4.1.5

- [#1517][1517] flat(..., filler=) is fixed for `str` values and Python2 `bytes`

[1517]: https://github.com/Gallopsled/pwntools/pull/1517

## 4.1.4

- [#1698][1609] Fix issues in `packing.flat` with mis-ordred fields

[1609]: https://github.com/Gallopsled/pwntools/pull/1609

## 4.1.3

- [#1590][1590] Fix `gdb.attach()` for `remote`, `listen`, `ssh` tubes
  - Also fix `run_in_new_terminal` for Py2 unicode strings
- [#1595][1595] Fix ssh.process(timeout=)

[1590]: https://github.com/Gallopsled/pwntools/pull/1590
[1595]: https://github.com/Gallopsled/pwntools/pull/1595

## 4.1.2

- Pwntools requires `six` v.1.12.0 or higher

## 4.1.1

- Fix PLT resolution by locking unicorn <1.0.2rc4 (#1538)
- Fix wrong ELF/context unpack handling (c4c11a37)
- Fix updating of ELF.functions addresses after changing ELF.address #1512 (#1513)
- Update Corefile warnings and replace asserts with normal checks (#1526)
- several py2-py3 issues (#1451)
- Fix cyclic command

## 4.1.0

- [#1316][1316] Fix connect shellcraft in python 3
- [#1323][1323] Fix issues related with debugging
- [#1001][1001] Enhance `unlock_bootloader` with better status messages
- [#1389][1389] remove old dependencies
- [#1241][1241] Launch QEMU with sysroot if specified
- [#1218][1218] Support for FileStructure exploitation

[1316]: https://github.com/Gallopsled/pwntools/pull/1316
[1323]: https://github.com/Gallopsled/pwntools/pull/1323
[1001]: https://github.com/Gallopsled/pwntools/pull/1001
[1389]: https://github.com/Gallopsled/pwntools/pull/1389
[1241]: https://github.com/Gallopsled/pwntools/pull/1241
[1218]: https://github.com/Gallopsled/pwntools/pull/1218

## 4.0.1

- [#1412][1412] `recvline_pred()` and similar do not reorder data
- Bypass unicorn-engine/unicorn#1100 and unicorn-engine/unicorn#1170 requiring unstable package

[1412]: https://github.com/Gallopsled/pwntools/pull/1412

## 4.0.0

- **Python 3 support! <3**
- [#1402][1402] Fix serialtube in python 3
- [#1391][1391] Fix process.libs
- [#1317][1317] Tubes with `context.encoding`
- [#1216][1216] Improve format string generator
- [#1285][1285] Add freebsd generic syscall templates
- [76413f][76413f] Add pwnlib.adb.bootimg for 'ANDROID!' format boot.img images
- [#1202][1202] Docker: Kill 14 layers in pwntools base images
- [#1182][1182] shellcraft.dupio() for mips

[1402]: https://github.com/Gallopsled/pwntools/pull/1402
[1391]: https://github.com/Gallopsled/pwntools/pull/1391
[1317]: https://github.com/Gallopsled/pwntools/pull/1317
[1285]: https://github.com/Gallopsled/pwntools/pull/1285
[1216]: https://github.com/Gallopsled/pwntools/pull/1216
[1202]: https://github.com/Gallopsled/pwntools/pull/1202
[1182]: https://github.com/Gallopsled/pwntools/pull/1182
[76413f]: https://github.com/Gallopsled/pwntools/commit/76413f

## 3.13.0

- [#1204][1204] Reduce ROP cache filename length
- [#1175][1175] Fix nested SSH connectors
- [#1355][1355] Fix 'break' syscall
- [#1277][1277] Fix timeout parameter passing in sendlineafter and other similar functions
- [#1292][1292] Provide correct arch name to gdb for sparc64

[1175]: https://github.com/Gallopsled/pwntools/pull/1175
[1204]: https://github.com/Gallopsled/pwntools/pull/1204
[1277]: https://github.com/Gallopsled/pwntools/pull/1277
[1292]: https://github.com/Gallopsled/pwntools/pull/1292
[1355]: https://github.com/Gallopsled/pwntools/pull/1355

## 3.12.2

- [#1242][1242] Use IntervalTree 2.xx, disallow use of 3.xx
- [#1243][1243] Fix a typo that caused an exception when executing a binary with `process()` which returns `-ENOEXEC` and the system does not have `qemu-user` binaries installed.

[1242]: https://github.com/Gallopsled/pwntools/pull/1242
[1243]: https://github.com/Gallopsled/pwntools/pull/1243

## 3.12.1

- [#1198][1198] More compatibility fixes for pyelftools==0.25, and pin Sphinx<1.8.0 since it causes testing errors
- [#1191][1191] Fix compatibility with pyelftools==0.25
- [#1159][1159] Fix check for `/proc/.../status`
- [#1162][1162] Fix broken package versions
- [#1150][1150] Fix exception raised when a cache file is missing
- [#1156][1156] Fix ROP gadget selection logic involving `int` and `syscall` instructions
- [#1152][1152] Fix QEMU LD_PREFIX calculation (wrong parameter passed)
- [#1155][1155] Use Ubuntu Trusty for all CI builds
- [#1131][1131] Add "libc-" to libc prefixes in `process` tubes
- [#1125][1125] Fix a typo
- [#1121][1121] Fix tests which were broken by an upstream Sphinx change
- [#1104][1104] Add `DynELF.dump()` for dumping remote ELF files
- [#1101][1101] Set `context.os` via `context.binary`, useful for Android exploitation
- [5fdc08][5fdc08] Work around broken `pidof` on Android
- [63dfed][63dfed] Print warning when Corefile deletion fails instead of throwing an exception
- [#1094][1094] Make hexdump output alignment more consistent
- [#1096][1096] `flat()` and `fit()` are now the same function

[1198]: https://github.com/Gallopsled/pwntools/pull/1198
[1191]: https://github.com/Gallopsled/pwntools/pull/1191
[1159]: https://github.com/Gallopsled/pwntools/pull/1159
[1162]: https://github.com/Gallopsled/pwntools/pull/1162
[1150]: https://github.com/Gallopsled/pwntools/pull/1150
[1156]: https://github.com/Gallopsled/pwntools/pull/1156
[1152]: https://github.com/Gallopsled/pwntools/pull/1152
[1155]: https://github.com/Gallopsled/pwntools/pull/1155
[1131]: https://github.com/Gallopsled/pwntools/pull/1131
[1125]: https://github.com/Gallopsled/pwntools/pull/1125
[1121]: https://github.com/Gallopsled/pwntools/pull/1121
[1104]: https://github.com/Gallopsled/pwntools/pull/1104
[1101]: https://github.com/Gallopsled/pwntools/pull/1101
[1094]: https://github.com/Gallopsled/pwntools/pull/1094
[1096]: https://github.com/Gallopsled/pwntools/pull/1096
[5fdc08]: https://github.com/Gallopsled/pwntools/commit/5fdc08
[63dfed]: https://github.com/Gallopsled/pwntools/commit/63dfed

## 3.12.0

- [#1083][1083] Better error messages for `gdb` when `LD_PRELOAD` is incorrect
- [#1085][1085] Add support for extracting Android `BOOTLDR!` images
- [#1075][1075] Add support for detecting GNU Screen for `run_in_new_terminal`
- [#1074][1074] Add support for running `pwntools-gdb` wrapper script instead of `gdb`
- [#1068][1068] Work around very old OpenSSL versions which don't have sha256 support *AND* don't exit with an error code when trying to use it
- [#1067][1067] Add `pwnlib.tubes.server` module, which adds a reusable `server` listener
- [#1063][1063] Add support for labels in `fit()`, allowing dynamic contents to be injected.  (This feature is really cool, check out the pull request!)

[1083]: https://github.com/Gallopsled/pwntools/pull/1083
[1085]: https://github.com/Gallopsled/pwntools/pull/1085
[1075]: https://github.com/Gallopsled/pwntools/pull/1075
[1074]: https://github.com/Gallopsled/pwntools/pull/1074
[1068]: https://github.com/Gallopsled/pwntools/pull/1068
[1067]: https://github.com/Gallopsled/pwntools/pull/1067
[1063]: https://github.com/Gallopsled/pwntools/pull/1063

## 3.11.0

- [#1044][1044] Enhancements to ROP
    + Much better support for 64-bit Intel (amd64) ROP
    + ROP gadget selection is optimized to favor multi-pops instead of multiple single-pop gadgets
    + Added support for blacklisting byte values in ROP gadget addresses
- [#1049][1049] Enhancements to `cyclic`
    + `context` now has two additional attributes, `cyclic_alphabet` and `cyclic_length`, which correspond to the arguments `alphabet` and `n` to `cyclic()` and `cyclic_find()` and related routines.
    + The motivation for this change is to allow setting the `alphabet` globally, so that any padding / patterns generated internally to pwntools can be controlled.  The specific motivation is blacklisting values in ROP padding.
- [#1052][1052] Enhancements for detecting `QEMU_LD_PREFIX` used by QEMU user-mode emulation for sysroots
- [#1035][1035] Minor documentation changes
- [#1032][1032] Enhancements to `pwn template`
- [#1031][1031] More accurate `Coredump.fault_addr` on amd64
- [#1084][1084] Fix broken tests due to `ftp.debian.org` going down

[1044]: https://github.com/Gallopsled/pwntools/pull/1044
[1049]: https://github.com/Gallopsled/pwntools/pull/1049
[1052]: https://github.com/Gallopsled/pwntools/pull/1052
[1035]: https://github.com/Gallopsled/pwntools/pull/1035
[1032]: https://github.com/Gallopsled/pwntools/pull/1032
[1031]: https://github.com/Gallopsled/pwntools/pull/1031
[1084]: https://github.com/Gallopsled/pwntools/pull/1084

## 3.10.0

- [#1007][1007] Add support for setting a `gdbinit` file in the context
- [#1055][1055] Fixes for `Corefile` stack parsing, speed up `ELF.string()`
- [#1057][1057] Fix a variable name typo in `DynELF` logging which results in an exception being thrown
- [#1058][1058] Fix an edge case in `ssh_process.exe`

[1007]: https://github.com/Gallopsled/pwntools/pull/1007
[1055]: https://github.com/Gallopsled/pwntools/pull/1055
[1057]: https://github.com/Gallopsled/pwntools/pull/1057
[1058]: https://github.com/Gallopsled/pwntools/pull/1058

## 3.9.2

- [#1043][1043] Do not attempt to populate the libraries used by statically-linked binaries

[1043]: https://github.com/Gallopsled/pwntools/pull/1043

## 3.9.1

- [#1038][1038] Fix an issue with `process()` where glibc would buffer data internally, causing a hang on `select()`
- [#1036][1036] Fix Travis CI logging verbosity
- [#1029][1029] Fix some `unicode` issues when using the `readline` command history in `tube.interactive()`

[1038]: https://github.com/Gallopsled/pwntools/pull/1038
[1036]: https://github.com/Gallopsled/pwntools/pull/1036
[1029]: https://github.com/Gallopsled/pwntools/pull/1029

## 3.9.0

- [#1003][1003] Make `concat_all` faster while also simplifying it's logic
- [#1014][1014] Fix for overwritten env when parsing core file
- [#1023][1023] Fixes to Travis CI

[1003]: https://github.com/Gallopsled/pwntools/pull/1003
[1014]: https://github.com/Gallopsled/pwntools/pull/1014
[1023]: https://github.com/Gallopsled/pwntools/pull/1023

## 3.8.0

- [#981][981] Fixed RELRO detection logic
- [#986][986] Enhancements to DynELF for controlling usage of LibcDB
- A few documentation fixes
- A few fixes for the Docker image

[981]: https://github.com/Gallopsled/pwntools/pull/981
[986]: https://github.com/Gallopsled/pwntools/pull/986

## 3.7.1

- [#998][998] Fix a bug where integer values could not be set in `.pwn.conf`.

[998]: https://github.com/Gallopsled/pwntools/pull/998

## 3.7.0

- [#933][933] DynELF works better with different base addresses
- [#952][952] A few small fixes were made to `pwn template`, and the CRC database was updated.
- [5c72d62c][5c72d62c] Updated the CRC database

[933]: https://github.com/Gallopsled/pwntools/pull/933
[952]: https://github.com/Gallopsled/pwntools/pull/952
[5c72d62c]: https://github.com/Gallopsled/pwntools/commit/5c72d62c

## 3.6.1

- [#979][979]+[1a4a1e1][1a4a1e1] Fixed [#974][974], a bug related to the terminal handling and numlock.
- [#980][980] Fixed the `pwn template` command.

[974]: https://github.com/Gallopsled/pwntools/issues/974
[979]: https://github.com/Gallopsled/pwntools/pull/979
[980]: https://github.com/Gallopsled/pwntools/pull/980
[1a4a1e1]: https://github.com/Gallopsled/pwntools/commit/1a4a1e1

## 3.6.0

- [#895][895] Added a Dockerfile to simplify testing setup and allow testing on OSX
- [#897][897] Fixed some incorrect AArch64 syscals
- [#893][893] Added the `pwnlib.config` module
    + Configuration options can now be set in `~/.pwn.conf`
    + This replaces the old, **undocumented** mechanism for changing logging colors.  Only @br0ns and @ebeip90 were likely using this.
    + More information is available in the documentation [here](http://docs.pwntools.com/en/dev/config.html).
- [#899][899] Pwntools now uses Unicorn Engine to emulate PLT instructions to ensure correct mapping of PIE / RELRO binaries.
- [#904][904] Enhancements to the accuracy of the `pwn checksec` command.
- [#905][905] Added a `pwn debug` command-line utility which automates the process of `gdb.attach(process(...))` to spawn GDB
    + More information is available in the documentation [here](http://docs.pwntools.com/en/dev/commandline.html#pwn-debug)
- [#919][919] Added a `pwn template` command-line utility to simplify the process of bootstrapping a new exploit.
    + More information is available in the documentation [here](http://docs.pwntools.com/en/dev/commandline.html#pwn-template).
- [#948][948] Fix unnecessary warning for Core files
- [#954][954] Fix list processing in `~/.pwn.conf`
- [#967][967] Respect `TERM_PROGRAM` for `run_in_new_terminal`
- [#970][970] Fix overly-aggressive corefile caching

[947]: https://github.com/Gallopsled/pwntools/pull/947
[948]: https://github.com/Gallopsled/pwntools/pull/948
[954]: https://github.com/Gallopsled/pwntools/pull/954
[960]: https://github.com/Gallopsled/pwntools/pull/960
[967]: https://github.com/Gallopsled/pwntools/pull/967
[968]: https://github.com/Gallopsled/pwntools/pull/968
[970]: https://github.com/Gallopsled/pwntools/pull/970

[895]: https://github.com/Gallopsled/pwntools/pull/895
[897]: https://github.com/Gallopsled/pwntools/pull/897
[893]: https://github.com/Gallopsled/pwntools/pull/893
[899]: https://github.com/Gallopsled/pwntools/pull/899
[904]: https://github.com/Gallopsled/pwntools/pull/904
[905]: https://github.com/Gallopsled/pwntools/pull/905
[919]: https://github.com/Gallopsled/pwntools/pull/919

## 3.5.1

- [#945][945] Speed up ssh via caching checksec results (fixes [#944][944])
- [#950][950] Fixes a bug where setting `context.arch` does not have an effect on `adb.compile()` output architecture

[944]: https://github.com/Gallopsled/pwntools/issues/944
[945]: https://github.com/Gallopsled/pwntools/pull/945
[950]: https://github.com/Gallopsled/pwntools/pull/950

## 3.5.0

- [b584ca3][b584ca3] Fixed an issue running `setup.py` on ARM
- [#822][822] Enabled relative leaks with `MemLeak`
    + This should be useful for e.g. heap-relative leaks
- [#832][832] Changed all internal imports to use absolute imports (no functional changes)
- [a12d0b6][a12d0b6] Move `STDOUT`, `PIPE`, `PTY` constants to globals
    + `process(..., stdin=process.PTY)` --> `process(..., stdin=PTY)`
- [#828][828] Use `PR_SET_PTRACER` for all `process()` and `ssh.process()` instances
    + This simplifies debugging on systems with YAMA ptrace enabled
- Various documentation enhancements
    + In particular, the [gdb][gdb], [elf][elf], and [ssh][ssh] docs are much better
- [#833][833] Performance enhancements for `adb` module
- [d0267f3][d0267f3] `packing.fit()` now treats large offsets as cyclic patterns (e.g. `0x61616161` behaves the same as `"aaaa"`)
- [#835][835] Added `ssh.checksec`
    + Reports the kernel version and other relevant information on connection
- [#857][857] Slightly shortened `execve` shellcode
- [300f8e0][300f8e0] Slightly speed up processing of large ELF files
- [#861][861] Adds support for extracting `IKCONFIG` configs from Linux kernel images, and extends `checksec` to report on any insecure configurations discovered
- [#871][871] Moves all of the basic syscall templates to `shellcraft/common` and exposes them via symlinks.  Closed [#685][685]
    + Should not have any visible effects from any documented APIs
    + `shellcraft.arch.os.syscall_function()` still works the same
    + We now have the ability to differentiate between the `connect` syscall, and a TCP `connect` helper
- [#887][887] `sh_string` now returns a quoted empty string `''` rather than just an empty string
- [#839][839] Exposes a huge amount of functionality via corefiles which was not previously availble.  See the [docs][corefile_docs] for examples.
    + `process().corefile` will automatically instantiate a Corefile for the process
    + QEMU-emulated processes are supported
    + Native processes are supported, including extraction of coredumps from `apport` crash logs
    + Native processes can be dumped *while running*, in a manner similar to `GDB`'s `gcore` script
- [#875][857] Added [documentation][aarch64] (and tests) for AArch64 shellcode
- [#882][882] The `ROP` class now respects `context.bytes` instead of using the hard-coded value of `4` (fixed [#879][879])
- [#869][869] Added several fields to the `process` class (`uid`, `gid`, `suid`, `sgid`) which are recorded at execution time, based on the file permissions
- [#868][868] Changed the way that `ssh.process()` works internally, and it now returns a more specialized class, `ssh_process`.
    + Added `ssh_process.corefile` for fetching remote corefiles
    + Added `ssh_process.ELF` for getting an ELF of the remote executable
    + The `uid`, `gid`, and `suid`, and `sgid` which are recorded at execution time, based on the file permissions
- [#865][865] Fixes `ELF.read` to support contiguous memory reads across non-contiguous file-backed segments
- [#862][862] Adds a `symlink=` argument to `ssh.set_working_directory`, which will automatically symlink all of the files in the "old" working directory into the "new" working directory

[ssh]: http://docs.pwntools.com/en/dev/tubes/ssh.html
[gdb]: http://docs.pwntools.com/en/dev/gdb.html
[elf]: http://docs.pwntools.com/en/dev/elf.html
[corefile_docs]: http://docs.pwntools.com/en/dev/elf/corefile.html
[aarch64]: http://docs.pwntools.com/en/dev/shellcraft/aarch64.html

[685]: https://github.com/Gallopsled/pwntools/pull/685
[822]: https://github.com/Gallopsled/pwntools/pull/822
[828]: https://github.com/Gallopsled/pwntools/pull/828
[832]: https://github.com/Gallopsled/pwntools/pull/832
[833]: https://github.com/Gallopsled/pwntools/pull/833
[835]: https://github.com/Gallopsled/pwntools/pull/835
[839]: https://github.com/Gallopsled/pwntools/pull/839
[857]: https://github.com/Gallopsled/pwntools/pull/857
[861]: https://github.com/Gallopsled/pwntools/pull/861
[862]: https://github.com/Gallopsled/pwntools/pull/862
[865]: https://github.com/Gallopsled/pwntools/pull/865
[868]: https://github.com/Gallopsled/pwntools/pull/868
[869]: https://github.com/Gallopsled/pwntools/pull/869
[871]: https://github.com/Gallopsled/pwntools/pull/871
[875]: https://github.com/Gallopsled/pwntools/pull/857
[879]: https://github.com/Gallopsled/pwntools/issues/879
[882]: https://github.com/Gallopsled/pwntools/pull/882
[887]: https://github.com/Gallopsled/pwntools/pull/887


[b584ca3]: https://github.com/Gallopsled/pwntools/commit/b584ca3
[a12d0b6]: https://github.com/Gallopsled/pwntools/commit/a12d0b6
[d0267f3]: https://github.com/Gallopsled/pwntools/commit/d0267f3
[300f8e0]: https://github.com/Gallopsled/pwntools/commit/300f8e0

## 3.4.1

- [#894][894] Fix a bug when using `gdb.debug()` over ssh.
- [e021f57][e021f57] Fix a bug ([#891][891]) in `rop` when needing to insert padding to fix alignment

[e021f57]: https://github.com/Gallopsled/pwntools/commit/e021f57
[894]: https://github.com/Gallopsled/pwntools/pull/894
[891]: https://github.com/Gallopsled/pwntools/issues/891

## 3.4.0

- [#800][800] Add `shell=` option to `ssh.process()`
- [#806][806] Add `context.buffer_size` for fine-tuning `tube` performance
    + Also adds `buffer_fill_size=` argument for all tubes
- [b83a6c7][b83a6c7] Fix undocumented `process.leak` function
- [546061e][546061e] Modify `coredump_filter` of all spawned processes, so that core dumps are more complete
- [#809][809] Add several functions to `adb` (`unlink`, `mkdir`, `makedirs`, `isdir`, `exists`)
- [#817][817] Make disconnection detection more robust

[800]: https://github.com/Gallopsled/pwntools/pull/800
[806]: https://github.com/Gallopsled/pwntools/pull/806
[809]: https://github.com/Gallopsled/pwntools/pull/809
[817]: https://github.com/Gallopsled/pwntools/pull/817
[5d9792f]: https://github.com/Gallopsled/pwntools/commit/5d9792f
[b83a6c7]: https://github.com/Gallopsled/pwntools/commit/b83a6c7
[546061e]: https://github.com/Gallopsled/pwntools/commit/546061e

## 3.3.4

- [#850][850] and [#846][846] fix issues with `hexdump` and the `phd` command-line utility, when using pipes (e.g. `echo foo | phd`)
- [#852][852] Fixes register ordering in `regsort`
- [#853][853] Fixes the registers restored in `shellcraft.amd64.popad`

[846]: https://github.com/gallopsled/pwntools/pull/846
[850]: https://github.com/gallopsled/pwntools/pull/850
[852]: https://github.com/gallopsled/pwntools/pull/852
[853]: https://github.com/gallopsled/pwntools/pull/853

## 3.3.3

- [#843][843] fixed a bug in `amd64.mov`.

[843]: https://github.com/gallopsled/pwntools/pull/843

## 3.3.2

- [#840][840] fixed a regression introduced by [#837][837].

[840]: https://github.com/gallopsled/pwntools/pull/840

## 3.3.1

- [#833][833] Fixed a performance-impacting bug in the adb module.
- [#837][837] Fixed a bug([#836][836]) causing `hexdump(cyclic=True)` to throw an exception.

[833]: https://github.com/Gallopsled/pwntools/pull/833
[837]: https://github.com/Gallopsled/pwntools/pull/837
[836]: https://github.com/Gallopsled/pwntools/issues/836

## 3.3.0

- [b198ec8][b198ec8] Added `tube.stream()` function, which is like `tube.interact()` without a prompt or keyboard input.
    + Effectively, this is similar to `cat file` and just prints data as fast as it is received.
- [aec3fa6][aec3fa6] Disable update checks against GitHub
    + These checks frequently broke due to GitHub query limits
- [#757][757] Fixed `adb.wait_for_device()` re-use of the same connection
- [f9133b1][f9133b1] Add a `STDERR` magic argument to make logging go to `stderr` instead of `stdout`
    + Usage is e.g. `python foo.py STDERR` or `PWNLIB_STDERR=1 python foo.py`
    + Also adds `context.log_console` to log to any file or terminal
- [67e11a9][67e11a9] Add faster error checking to `cyclic()` when provided very large values
- [5fda658][5fda658] Expose BitPolynom in `globals()`
- [#765][765] Added `-d` option for hex-escaped output for `shellcraft` command-line tool
- [#772][772] Fixed bash completion regressions
- [30c34b7][30c34b7] Fix `ROP.call()` with `Function` objects from `ELF.functions`
- [fa402ce][fa402ce] Add `adb.uptime` and `adb.boot_time`
- [82312ba][82312ba] Add `cyclic_metasploit` and `cyclic_metasploit_find`

[757]: https://github.com/Gallopsled/pwntools/pull/757
[765]: https://github.com/Gallopsled/pwntools/pull/765
[772]: https://github.com/Gallopsled/pwntools/pull/772
[b198ec8]: https://github.com/Gallopsled/pwntools/commit/b198ec8
[aec3fa6]: https://github.com/Gallopsled/pwntools/commit/aec3fa6
[f9133b1]: https://github.com/Gallopsled/pwntools/commit/f9133b1
[67e11a9]: https://github.com/Gallopsled/pwntools/commit/67e11a9
[5fda658]: https://github.com/Gallopsled/pwntools/commit/5fda658
[30c34b7]: https://github.com/Gallopsled/pwntools/commit/30c34b7
[fa402ce]: https://github.com/Gallopsled/pwntools/commit/fa402ce
[82312ba]: https://github.com/Gallopsled/pwntools/commit/82312ba

## 3.2.1

Multiple bug fixes.

- [#783][783] Fix `adb.uninstall` typo
- [#787][787] Added error handling for `ssh.process` argument `preexec_fn`
- [#793][793] Fixed progress message in `remote()` when connections failed
- [#802][802] Fixed partition listing in `adb.partitions`, which accidentally shelled out to the `adb` binary
- [#804][804] Fix error message for 32-bit distributions
- [#805][805] Fix exception in `Core.segments` when a segment has no name
- [#811][811] Fixes and performance improvements for `adb.wait_for_device()`
- [#813][813] Fixed a release script
- [#814][814] Fixed exceptions thrown if the `$HOME` directory is not writable
- [#815][815] Properly handle `None` in `MemLeak`

[783]: https://github.com/Gallopsled/pwntools/pull/783
[787]: https://github.com/Gallopsled/pwntools/pull/787
[793]: https://github.com/Gallopsled/pwntools/pull/793
[802]: https://github.com/Gallopsled/pwntools/pull/802
[804]: https://github.com/Gallopsled/pwntools/pull/804
[805]: https://github.com/Gallopsled/pwntools/pull/805
[811]: https://github.com/Gallopsled/pwntools/pull/811
[813]: https://github.com/Gallopsled/pwntools/pull/813
[814]: https://github.com/Gallopsled/pwntools/pull/814
[815]: https://github.com/Gallopsled/pwntools/pull/815

## 3.2.0

- [#695][695] Fixed a performance regression in `phd`.
- [452605e][452605e] Fixed [#629][629] related to correct removal of temporary files.
- [ea94ee4][ea94ee4] Disallows semi-colons in for the `run_in_terminal` function, since it did not work properly in all cases.
- [6376d07][6376d07] Added the mips shellcode `pushstr_array`.
- [#700][700] Added missing MIPS shellcode documentation to readthedocs, and enabled unit tests
- [#701][701] Command line tools refactored to have a common `pwn` entry point.
    + Added an option to *not* install the traditional `asm`, `disasm`, `checksec`, etc scripts
    + All existing tools can be accessed from the `pwn` command (e.g. `pwn asm nop`).
- [#704][704] The `process` object has a new, optional argument `alarm` for setting a `SIGALRM` timeout for processes.
- [#705][705] Added the Android Emulator to the test suite and Travis CI.
    + Android Emulator is now required for the full test suite
    + Android Emulator tests are skipped if no Android-related changes are detected
- [#711][711] `DynELF` has a new attribute, `heap`, which leaks the current `brk` address (heap base).  This is useful for finding heap allocations with dlmalloc-derived allocators like those used by Glibc.
- [#717][717] `sh_string` was rewritten to emit more compact and compatible strings
    + This was achieved by embedding single-quoted non-printable literals
    + Much more testing was added
    + Emitted strings are no longer copy-paste compatible, but work fine with e.g. `tubes` module and the default `subprocess` module
- [#709][709] The `adb` module now directly talks to the `adb` server process via a new module, `adb.protocol`
    + Removes the need to shell out to `adb`
    + Avoids version-compatibility issues with `adb` server vs. client
- [#703][703] Added new methods to `adb`
    + `install` - Installs an APK
    + `uninstall` - Uninstalls a package
    + `packages` - Lists installed packages
- [4893819][4893819] Modified `shellcraft.sh` on all platforms to provide `argv[0]` and set `argc==1`
    + This is needed for systems which have Busybox or other minimal shell for `/bin/sh` which does not behave well with `argc==0` or `argv[0]==NULL`.
- [1e414af][1e414af] Added `connect()` alias for `remote()`
    + For example, `io=connect('google.com', 80)`
    + This also works with `tcp(...)` and `udp(...)` aliases
- [869ec42][869ec42] Added `ssh.read()` and `ssh.write()` aliases
- [2af55c9][2af55c9] `AdbDevice` objects exposed via e.g. `adb.devices()` now offer scoped access to all `adb` module properties
    + It is now possible to e.g. `map(lambda d: d.process(['id']).recvall(), adb.devices())`


[629]: https://github.com/Gallopsled/pwntools/issues/629
[695]: https://github.com/Gallopsled/pwntools/pull/695
[700]: https://github.com/Gallopsled/pwntools/pull/700
[701]: https://github.com/Gallopsled/pwntools/pull/701
[704]: https://github.com/Gallopsled/pwntools/pull/704
[711]: https://github.com/Gallopsled/pwntools/pull/711
[717]: https://github.com/Gallopsled/pwntools/pull/717
[709]: https://github.com/Gallopsled/pwntools/pull/709
[705]: https://github.com/Gallopsled/pwntools/pull/705
[703]: https://github.com/Gallopsled/pwntools/pull/703
[452605e]: https://github.com/Gallopsled/pwntools/commit/452605e854f4870ef5ccfdf7fb110dfd75c50feb
[ea94ee4]: https://github.com/Gallopsled/pwntools/commit/ea94ee4ca5a8060567cc9bd0dc33796a89ad0b95
[6376d07]: https://github.com/Gallopsled/pwntools/commit/6376d072660fb2250f48bd22629bbd7e3c61c758
[1e414af]: https://github.com/Gallopsled/pwntools/commit/1e414afbeb3a01242f4918f111febaa63b640eb7
[869ec42]: https://github.com/Gallopsled/pwntools/commit/869ec42082b4b98958dfe85103da9b101dde7daa
[4893819]: https://github.com/Gallopsled/pwntools/commit/4893819b4c23182da570e2f4ea4c14d73af2c0df
[2af55c9]: https://github.com/Gallopsled/pwntools/commit/2af55c9bc382eca23f89bc0abc7a07c075521f94

## 3.1.1

Fixed a bug in `MemLeak.struct` (PR: #768).

## 3.1.0

A number of smaller bugfixes and documentation tweaks.

## 3.0.4

- Fixed a bug that made 3.0.3 uninstallable (Issue: #751, PR: #752)

## 3.0.3

- Fixed some performance and usability problems with the update system (Issues:
  #723, #724, #736. PRs: #729, #738, #747).
- Fixed a bug related to internals in pyelftools (PRs: #730, #746).
- Fixed an issue with travis (Issue: #741, PRs: #743, #744, #745).

## 3.0.2

- Cherry-pick #695, as this was a regression-fix.
- Added a fix for the update checker, as it would suggest prereleases as updates to stable releases.
- Various documentation fixes.

## 3.0.1

A small bugfix release. There were a lot of references to the `master`-branch, however after 3.0.0 we use the names `stable`, `beta` and `dev` for our branches.

## 3.0.0

This was a large release (1305 commits since 2.2.0) with a lot of bugfixes and changes.  The Binjitsu project, a fork of Pwntools, was merged back into Pwntools.  As such, its features are now available here.

As always, the best source of information on specific features is the comprehensive docs at https://pwntools.readthedocs.org.

This list of changes is non-complete, but covers all of the significant changes which were appropriately documented.

#### Android

Android support via a new `adb` module, `context.device`, `context.adb_host`, and `context.adb_port`.

#### Assembly and Shellcode

- Assembly module enhancements for making ELF modules from assembly or pre-assembled shellcode.  See `asm.make_elf` and `asm.make_elf_from_assembly`.
- `asm` and `shellcraft` command-line tools support flags for the new shellcode encoders
- `asm` and `shellcraft` command-line tools support `--debug` flag for automatically launching GDB on the result
- Added MIPS, PowerPC, and AArch64 support to the `shellcraft` module
- Added Cyber Grand Challenge (CGC) support to the `shellcraft` module
- Added syscall wrappers for every Linux syscall for all supported architectures to the `shellcraft` module
    + e.g. `shellcraft.<arch>.gettimeofday`
- (e.g. `shellcraft.i386.linux.`)
- Added in-memory ELF loaders for most supported architectures
    + Only supports statically-linked binaries
    + `shellcraft.<arch>.linux.loader`

#### Context Module

- Added `context.aslr` which controls ASLR on launched processes.  This works with both `process()` and `ssh.process()`, and can be specified per-process with the `aslr=` keyword argument.
- Added `context.binary` which automatically sets all `context` variables from an ELF file.
- Added `context.device`, `context.adb`, `context.adb_port`, and `context.adb_host` for connecting to Android devices.
- Added `context.kernel` setting for SigReturn-Oriented-Programming (SROP).
- Added `context.log_file` setting for sending logs to a file.  This can be set with the `LOG_FILE` magic command-line option.
- Added `context.noptrace` setting for disabling actions which require `ptrace` support.  This is useful for turning all `gdb.debug` and `gdb.attach` options into no-ops, and can be set via the `NOPTRACE` magic command-line option.
- Added `context.proxy` which hooks all connections and sends them to a SOCKS4/SOCKS5.  This can be set via the `PROXY` magic command-line option.
- Added `context.randomize` to control randomization of settings like XOR keys and register ordering (default off).
- Added `context.terminal` for setting how to launch commands in a new terminal.

#### DynELF and MemLeak Module

- Added a `DynELF().libc` property which attempt to find the remote libc and download the ELF from LibcDB.
- Added a `DynELF().stack` property which leaks the `__environ` pointer from libc, making it easy to leak stack addresses.
- Added `MemLeak.String` and `MemLeak.NoNewlines` and other related helpers for handling special leakers which cannot e.g. handle newlines in the leaked addresses and which leak a C string (e.g. auto-append a `'\x00'`).
- Enhancements for leaking speed via `MemLeak.compare` to avoid leaking an entire field if we can tell from a partial leak that it does not match what we are searching for.

#### Encoders Module

- Added a `pwnlib.encoders` module for assembled-shellcode encoders/decoders
- Includes position-independent basic XOR encoders
- Includes position-independent delta encoders
- Includes non-position-independent alphanumeric encoders for Intel
- Includes position-independent alphanumeric encoders for ARM/Thumb

#### ELF Module

- Added a `Core` object which can parse core-files, in order to extract / search for memory contents, and extract register states (e.g. `Core('./corefile').eax`).

#### Format Strings

- Added a basic `fmtstr` module for assisting with Format String exploitation

#### GDB Module

- Added support for debugging Android devices when `context.os=='android'`
- Added helpers for debugging shellcode snippets with `gdb.debug_assembly()` and `gdb.debug_shellcode()`

#### ROP Module

- Added support for SigReturn via `pwnlib.rop.srop`
    + Occurs automatically when syscalls are invoked and a function cannot be found
    + SigReturn frames can be constructed manually with `SigreturnFrame()` objects
- Added functional doctests for ROP and SROP

#### Tubes Process Module

- `process()` has many new options, check out the documentation
    + `aslr` controls ASLR
    + `setuid` can disable the effect of setuid, allowing core dumps (useful for extracting crash state via the new `Core()` object)
    + TTY echo and control characters can be enabled via `raw` argument
- `stdout` and `stderr` are now PTYs by default
    + `stdin` can be set to a PTY also via setting `stdin=process.PTY`

#### Tubes SSH Module

- Massive enhancements all over
- `ssh` objects now have a `ssh.process()` method which avoids the need to handle shell expansion via the old `ssh.run()` method
- Files are downloaded via SFTP if available
- New `download` and `upload` methods auto-detect whether the target is a file or directory and acts accordingly
- Added `listen()` method alias for `listen_remote()`
- Added `remote()` method alias for `connect_remote()`

#### Utilities

- Added `fit()` method to combine the functionality of `flat()` with the functionality of `cyclic()`
- Added `negative()` method to negate the value of an integer via two's complement, with respect to the current integer size (`context.bytes`).
- Added `xor_key()` method to generate an XOR key which avoids undesirable bytes over a given input.
- Added a multi-threaded `bruteforce()` implementation, `mbruteforce()`.
- Added `dealarm_shell()` helper to remove the effects of `alarm()` after you've popped a shell.

## 2.2.0

This was a large release with a lot of bugfixes and changes. Only the most significant
are mentioned here.

- Added shellcodes
- Added phd
- Re-added our expansion of itertools
- Added replacements for some semi-broken python standard library modules
- Re-implemented the rop module
- Added a serial tube
- Huge performance gains in the buffering for tubes
- Re-added user agents
- Begun using Travis CI with lots of test
- Removed bundled binutils in favor of documenting how to build them yourselves
- Added support for port forwarding though our SSH module
- Added dependency for capstone and ropgadget
- Added a lots of shellcodes
- Stuff we forgot
- Lots of documentation fixes
- Lots of bugfixes<|MERGE_RESOLUTION|>--- conflicted
+++ resolved
@@ -60,15 +60,11 @@
 
 ## 4.6.0 (`dev`)
 
-<<<<<<< HEAD
 - [#1739][1739] Add/fix shellcraft.linux.kill() / shellcraft.linux.killparent()
+- [#1776][1776] mips: do not use $t0 temporary variable in dupio
 
 [1739]: https://github.com/Gallopsled/pwntools/pull/1739
-=======
-- [#1776][1776] mips: do not use $t0 temporary variable in dupio
-
 [1776]: https://github.com/Gallopsled/pwntools/pull/1776
->>>>>>> 084890f7
 
 ## 4.5.0 (`beta`)
 
