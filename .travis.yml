--- conflicted
+++ resolved
@@ -37,11 +37,7 @@
 install:
   - pip install --upgrade pip
   - pip install --upgrade appdirs # https://github.com/ActiveState/appdirs/issues/89#issuecomment-282326570
-<<<<<<< HEAD
-  - python setup.py egg_info
-=======
   - python setup.py egg_info      # pypa/pip#6275
->>>>>>> ec314ddf
   - pip install --upgrade --editable .
   - pip install --upgrade --requirement docs/requirements.txt
 before_script:
