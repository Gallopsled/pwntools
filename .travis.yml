language: python
addons:
  apt:
    packages:
    - gcc-multilib
    - lib32stdc++6
    - ash
    - bash
    - dash
    - ksh
    - mksh
    - zsh
    - pandoc
    - gdb
    - socat
    - sshpass
    - binutils
    - qemu-user-static
    - binutils-multiarch
    - binutils-aarch64-linux-gnu
    - binutils-arm-linux-gnueabihf
    - binutils-mips-linux-gnu
    - binutils-powerpc-linux-gnu
cache:
    - pip
    - directories:
        - usr
        - /home/travis/virtualenv/python2.7.15/lib/python2.7/site-packages/
        - /home/travis/virtualenv/python2.7.15/bin/
        - /home/travis/virtualenv/python3.8.*/lib/python3.8/site-packages/
        - /home/travis/virtualenv/python3.8.*/bin/
        - docs/build/doctest/.doctrees
python:
  - "2.7"
  - "3.8"
before_install:
  - echo $-
  - source travis/install.sh
  - source travis/ssh_setup.sh
  - echo $-
install:
  - pip install --upgrade pip
  - pip install --upgrade flake8 appdirs # https://github.com/ActiveState/appdirs/issues/89#issuecomment-282326570
  - python setup.py egg_info      # pypa/pip#6275
  - pip install --upgrade --editable .
  - pip install --upgrade --requirement docs/requirements.txt
before_script:
  - PWNLIB_NOTERM=1 python -c 'from pwn import *; print(pwnlib.term.term_mode)'
  - PWNLIB_NOTERM=1 python -c 'from pwn import *; print(pwnlib.term.term_mode)'
  - PWNLIB_NOTERM=1 python -c 'from pwn import *; print(pwnlib.term.term_mode)'
  - PWNLIB_NOTERM=1 python -c 'from pwn import *; print(pwnlib.term.term_mode)'
  - sudo sh -c "echo 0 > /proc/sys/kernel/yama/ptrace_scope"
script:
  # stop the build if there are Python syntax errors or undefined names
<<<<<<< HEAD
  - flake8 . --count --select=E9,F63,F7 --show-source --statistics  # TODO: Add F82
  # exit-zero treats all errors as warnings.  The GitHub editor is 127 chars wide
  - flake8 . --count --exit-zero --max-complexity=10 --max-line-length=127 --statistics --exclude=pwnlib/constants
=======
  - flake8 . --count --select=E9,F63,F7 --show-source --statistics --exclude=android-?dk  # TODO: Add F82
  # exit-zero treats all errors as warnings.  The GitHub editor is 127 chars wide
  - flake8 . --count --exit-zero --max-complexity=10 --max-line-length=127 --statistics --exclude=pwnlib/constants,android-?dk,.git,__pycache__
>>>>>>> 91d464b2
  - PWNLIB_NOTERM=1 coverage run -m sphinx -b doctest docs/source docs/build/doctest
  - coverage combine
after_success:
  - coveralls
  - source travis/update_demo.sh<|MERGE_RESOLUTION|>--- conflicted
+++ resolved
@@ -52,15 +52,9 @@
   - sudo sh -c "echo 0 > /proc/sys/kernel/yama/ptrace_scope"
 script:
   # stop the build if there are Python syntax errors or undefined names
-<<<<<<< HEAD
-  - flake8 . --count --select=E9,F63,F7 --show-source --statistics  # TODO: Add F82
-  # exit-zero treats all errors as warnings.  The GitHub editor is 127 chars wide
-  - flake8 . --count --exit-zero --max-complexity=10 --max-line-length=127 --statistics --exclude=pwnlib/constants
-=======
   - flake8 . --count --select=E9,F63,F7 --show-source --statistics --exclude=android-?dk  # TODO: Add F82
   # exit-zero treats all errors as warnings.  The GitHub editor is 127 chars wide
   - flake8 . --count --exit-zero --max-complexity=10 --max-line-length=127 --statistics --exclude=pwnlib/constants,android-?dk,.git,__pycache__
->>>>>>> 91d464b2
   - PWNLIB_NOTERM=1 coverage run -m sphinx -b doctest docs/source docs/build/doctest
   - coverage combine
 after_success:
