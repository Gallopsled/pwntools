#!/usr/bin/env python
from __future__ import print_function

import glob
import os
import platform
import subprocess
import sys
import traceback
from distutils.command.install import INSTALL_SCHEMES
from distutils.sysconfig import get_python_inc
from distutils.util import convert_path

from setuptools import find_packages
from setuptools import setup

# Get all template files
templates = []
for dirpath, dirnames, filenames in os.walk(convert_path('pwnlib/shellcraft/templates'), followlinks=True):
    for f in filenames:
        templates.append(os.path.relpath(os.path.join(dirpath, f), 'pwnlib'))

# This makes pwntools-LICENSE.txt appear with the package folders
for scheme in INSTALL_SCHEMES.values():
    scheme['data'] = scheme['purelib']

console_scripts = ['pwn=pwnlib.commandline.main:main']

# Find all of the ancillary console scripts
# We have a magic flag --include-all-scripts
flag = '--only-use-pwn-command'
if flag in sys.argv:
    sys.argv.remove(flag)
else:
    flag = False

for filename in glob.glob('pwnlib/commandline/*'):
    filename = os.path.basename(filename)
    filename, ext = os.path.splitext(filename)

    if ext != '.py' or '__init__' in filename:
        continue

    script = '%s=pwnlib.commandline.common:main' % filename
    if not flag:
        console_scripts.append(script)

install_requires     = ['paramiko>=1.15.2',
                        'mako>=1.0.0',
                        'pyelftools>=0.2.4',
                        'capstone>=3.0.5rc2', # See Gallopsled/pwntools#971, Gallopsled/pwntools#1160
                        'ropgadget>=5.3',
                        'pyserial>=2.7',
                        'requests>=2.0',
                        'pip>=6.0.8',
                        'pygments>=2.0',
                        'pysocks',
                        'python-dateutil',
                        'packaging',
                        'psutil>=3.3.0',
                        'intervaltree>=3.0',
                        'sortedcontainers',
                        'unicorn>=1.0.2rc1,<1.0.2rc4', # see unicorn-engine/unicorn#1100, unicorn-engine/unicorn#1170, Gallopsled/pwntools#1538
                        'six>=1.12.0',
                        'rpyc',
                        'colored_traceback',
]

if platform.python_version_tuple()[0] == '2':
    install_requires += ['pathlib2']

# Check that the user has installed the Python development headers
PythonH = os.path.join(get_python_inc(), 'Python.h')
if not os.path.exists(PythonH):
    print("You must install the Python development headers!", file=sys.stderr)
    print("$ apt-get install python-dev", file=sys.stderr)
    sys.exit(-1)

# Convert README.md to reStructuredText for PyPI
long_description = ''
try:
    long_description = subprocess.check_output(['pandoc', 'README.md', '--to=rst'], universal_newlines=True)
except Exception as e:
    print("Failed to convert README.md through pandoc, proceeding anyway", file=sys.stderr)
    traceback.print_exc()

setup(
    name                 = 'pwntools',
    python_requires      = '>=2.7',
    packages             = find_packages(),
<<<<<<< HEAD
    version              = '4.5.0dev',
    data_files           = [('pwntools-doc',
=======
    version              = '4.4.0',
    data_files           = [('',
>>>>>>> d07a86d5
                             glob.glob('*.md') + glob.glob('*.txt')),
                            ],
    package_data         = {
        'pwnlib': [
            'data/crcsums.txt',
            'data/useragents/useragents.txt',
            'data/binutils/*',
            'data/includes/*.h',
            'data/includes/*/*.h',
            'data/templates/*.mako',
        ] + templates,
    },
    entry_points = {'console_scripts': console_scripts},
    scripts              = glob.glob("bin/*"),
    description          = "Pwntools CTF framework and exploit development library.",
    long_description     = long_description,
    author               = "Gallopsled et al.",
    author_email         = "pwntools-users@googlegroups.com",
    url                  = 'https://pwntools.com',
    download_url         = "https://github.com/Gallopsled/pwntools/releases",
    install_requires     = install_requires,
    license              = "Mostly MIT, some GPL/BSD, see LICENSE-pwntools.txt",
    keywords             = 'pwntools exploit ctf capture the flag binary wargame overflow stack heap defcon',
    classifiers          = [
        'Development Status :: 5 - Production/Stable',
        'Environment :: Console',
        'Intended Audience :: Developers',
        'Intended Audience :: Science/Research',
        'Intended Audience :: System Administrators',
        'License :: OSI Approved :: MIT License',
        'Natural Language :: English',
        'Operating System :: POSIX :: Linux',
        'Programming Language :: Python :: 2.7',
        'Programming Language :: Python :: 3',
        'Topic :: Security',
        'Topic :: Software Development :: Assemblers',
        'Topic :: Software Development :: Debuggers',
        'Topic :: Software Development :: Disassemblers',
        'Topic :: Software Development :: Embedded Systems',
        'Topic :: Software Development :: Libraries :: Python Modules',
        'Topic :: System :: System Shells',
        'Topic :: Utilities',
    ]
)<|MERGE_RESOLUTION|>--- conflicted
+++ resolved
@@ -88,13 +88,8 @@
     name                 = 'pwntools',
     python_requires      = '>=2.7',
     packages             = find_packages(),
-<<<<<<< HEAD
-    version              = '4.5.0dev',
+    version              = '4.5.0beta0',
     data_files           = [('pwntools-doc',
-=======
-    version              = '4.4.0',
-    data_files           = [('',
->>>>>>> d07a86d5
                              glob.glob('*.md') + glob.glob('*.txt')),
                             ],
     package_data         = {
