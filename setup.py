#!/usr/bin/env python2
import glob
import os
import platform
import subprocess
import sys
import traceback
from distutils.command.install import INSTALL_SCHEMES
from distutils.sysconfig import get_python_inc
from distutils.util import convert_path

from setuptools import find_packages
from setuptools import setup

# Get all template files
templates = []
for dirpath, dirnames, filenames in os.walk(convert_path('pwnlib/shellcraft/templates'), followlinks=True):
    for f in filenames:
        templates.append(os.path.relpath(os.path.join(dirpath, f), 'pwnlib'))

# This makes pwntools-LICENSE.txt appear with the package folders
for scheme in INSTALL_SCHEMES.values():
    scheme['data'] = scheme['purelib']

console_scripts = ['pwn=pwnlib.commandline.main:main']

# Find all of the ancillary console scripts
# We have a magic flag --include-all-scripts
flag = '--only-use-pwn-command'
if flag in sys.argv:
    sys.argv.remove(flag)
else:
    flag = False

for filename in glob.glob('pwnlib/commandline/*'):
    filename = os.path.basename(filename)
    filename, ext = os.path.splitext(filename)

    if ext != '.py' or '__init__' in filename:
        continue

    script = '%s=pwnlib.commandline.common:main' % filename
    if not flag:
        console_scripts.append(script)

install_requires     = ['paramiko>=1.15.2',
                        'mako>=1.0.0',
                        'pyelftools>=0.2.4',
                        'capstone',
                        'ropgadget>=5.3',
                        'pyserial>=2.7',
                        'requests>=2.0',
                        'pip>=6.0.8',
                        'tox>=1.8.1',
                        'pygments>=2.0',
                        'pysocks',
                        'python-dateutil',
                        'packaging',
                        'psutil>=3.3.0',
                        'intervaltree',
                        'unicorn']

# Check that the user has installed the Python development headers
PythonH = os.path.join(get_python_inc(), 'Python.h')
if not os.path.exists(PythonH):
    print >> sys.stderr, "You must install the Python development headers!"
    print >> sys.stderr, "$ apt-get install python-dev"
    sys.exit(-1)

# Convert README.md to reStructuredText for PyPI
long_description = ''
try:
    long_description = subprocess.check_output(['pandoc', 'README.md', '--to=rst'])
except Exception as e:
    print >>sys.stderr, "Failed to convert README.md through pandoc, proceeding anyway"
    traceback.print_exc()

setup(
    name                 = 'pwntools',
    python_requires      = '~=2.7',
    packages             = find_packages(),
<<<<<<< HEAD
    version              = '3.12.0',
=======
    version              = '3.13.0dev',
>>>>>>> b507bd7e
    data_files           = [('',
                             glob.glob('*.md') + glob.glob('*.txt')),
                            ],
    package_data         = {
        'pwnlib': [
            'data/crcsums.txt',
            'data/useragents/useragents.txt',
            'data/binutils/*',
            'data/includes/*.h',
            'data/includes/*/*.h',
            'data/templates/*.mako',
        ] + templates,
    },
    entry_points = {'console_scripts': console_scripts},
    scripts              = glob.glob("bin/*"),
    description          = "Pwntools CTF framework and exploit development library.",
    long_description     = long_description,
    author               = "Gallopsled et al.",
    author_email         = "pwntools-users@googlegroups.com",
    url                  = 'https://pwntools.com',
    download_url         = "https://github.com/Gallopsled/pwntools/releases",
    install_requires     = install_requires,
    license              = "Mostly MIT, some GPL/BSD, see LICENSE-pwntools.txt",
    keywords             = 'pwntools exploit ctf capture the flag binary wargame overflow stack heap defcon',
    classifiers          = [
        'Development Status :: 5 - Production/Stable',
        'Environment :: Console',
        'Intended Audience :: Developers',
        'Intended Audience :: Science/Research',
        'Intended Audience :: System Administrators',
        'License :: OSI Approved :: MIT License',
        'Natural Language :: English',
        'Operating System :: POSIX :: Linux',
        'Programming Language :: Python :: 2.7',
        'Topic :: Security',
        'Topic :: Software Development :: Assemblers',
        'Topic :: Software Development :: Debuggers',
        'Topic :: Software Development :: Disassemblers',
        'Topic :: Software Development :: Embedded Systems',
        'Topic :: Software Development :: Libraries :: Python Modules',
        'Topic :: System :: System Shells',
        'Topic :: Utilities',
    ]
)<|MERGE_RESOLUTION|>--- conflicted
+++ resolved
@@ -79,11 +79,7 @@
     name                 = 'pwntools',
     python_requires      = '~=2.7',
     packages             = find_packages(),
-<<<<<<< HEAD
-    version              = '3.12.0',
-=======
-    version              = '3.13.0dev',
->>>>>>> b507bd7e
+    version              = '3.13.0beta0',
     data_files           = [('',
                              glob.glob('*.md') + glob.glob('*.txt')),
                             ],
