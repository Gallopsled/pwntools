#!/usr/bin/env python2
import glob
import os
import platform
import sys
from distutils.command.install import INSTALL_SCHEMES
from distutils.sysconfig import get_python_inc
from distutils.util import convert_path

from setuptools import find_packages
from setuptools import setup

# Get all template files
templates = []
for dirpath, dirnames, filenames in os.walk(convert_path('pwnlib/shellcraft/templates')):
    for f in filenames:
        templates.append(os.path.relpath(os.path.join(dirpath, f), 'pwnlib'))

# This makes pwntools-LICENSE.txt appear with the package folders
for scheme in INSTALL_SCHEMES.values():
    scheme['data'] = scheme['purelib']

console_scripts = ['pwn=pwnlib.commandline.main:main']

# Find all of the ancillary console scripts
# We have a magic flag --include-all-scripts
flag = '--only-use-pwn-command'
if flag in sys.argv:
    sys.argv.remove(flag)
else:
    flag = False

for filename in glob.glob('pwnlib/commandline/*'):
    filename = os.path.basename(filename)
    filename, ext = os.path.splitext(filename)

    if ext != '.py' or '__init__' in filename:
        continue

    script = '%s=pwnlib.commandline.common:main' % filename
    if not flag:
        console_scripts.append(script)

install_requires     = ['paramiko>=1.15.2',
                        'mako>=1.0.0',
                        'pyelftools>=0.2.4',
                        'capstone',
                        'ropgadget>=5.3',
                        'pyserial>=2.7',
                        'requests>=2.0',
                        'pip>=6.0.8',
                        'tox>=1.8.1',
                        'pygments>=2.0',
                        'pysocks',
                        'python-dateutil',
                        'pypandoc',
                        'packaging',
                        'psutil>=3.3.0']

# Check that the user has installed the Python development headers
PythonH = os.path.join(get_python_inc(), 'Python.h')
if not os.path.exists(PythonH):
    print >> sys.stderr, "You must install the Python development headers!"
    print >> sys.stderr, "$ apt-get install python-dev"
    sys.exit(-1)

# Convert README.md to reStructuredText for PyPI
long_description = ''
try:
    import pypandoc
    try:
        pypandoc.get_pandoc_path()
    except OSError:
        pypandoc.download_pandoc()
    long_description = pypandoc.convert_file('README.md', 'rst')
except ImportError:
    pass


setup(
    name                 = 'pwntools',
    packages             = find_packages(),
<<<<<<< HEAD
    version              = '3.4.0beta3',
=======
    version              = '3.3.4',
>>>>>>> 2f7f0de9
    data_files           = [('',
                             glob.glob('*.md') + glob.glob('*.txt')),
                            ],
    package_data         = {
        'pwnlib': [
            'data/crcsums.txt',
            'data/useragents/useragents.txt',
            'data/binutils/*',
            'data/includes/*.h',
            'data/includes/*/*.h',
        ] + templates,
    },
    entry_points = {'console_scripts': console_scripts},
    scripts              = glob.glob("bin/*"),
    description          = "Pwntools CTF framework and exploit development library.",
    long_description     = long_description,
    author               = "Gallopsled et al.",
    author_email         = "#pwntools @ freenode.net",
    url                  = 'https://pwntools.com',
    download_url         = "https://github.com/Gallopsled/pwntools/releases",
    install_requires     = install_requires,
    license              = "Mostly MIT, some GPL/BSD, see LICENSE-pwntools.txt",
    keywords             = 'pwntools exploit ctf capture the flag binary wargame overflow stack heap defcon',
    classifiers          = [
        'Development Status :: 5 - Production/Stable',
        'Environment :: Console',
        'Intended Audience :: Developers',
        'Intended Audience :: Science/Research',
        'Intended Audience :: System Administrators',
        'License :: OSI Approved :: MIT License',
        'Natural Language :: English',
        'Operating System :: POSIX :: Linux',
        'Programming Language :: Python :: 2.7',
        'Topic :: Security',
        'Topic :: Software Development :: Assemblers',
        'Topic :: Software Development :: Debuggers',
        'Topic :: Software Development :: Disassemblers',
        'Topic :: Software Development :: Embedded Systems',
        'Topic :: Software Development :: Libraries :: Python Modules',
        'Topic :: System :: System Shells',
        'Topic :: Utilities',
    ]
)<|MERGE_RESOLUTION|>--- conflicted
+++ resolved
@@ -80,11 +80,7 @@
 setup(
     name                 = 'pwntools',
     packages             = find_packages(),
-<<<<<<< HEAD
-    version              = '3.4.0beta3',
-=======
-    version              = '3.3.4',
->>>>>>> 2f7f0de9
+    version              = '3.4.0beta4',
     data_files           = [('',
                              glob.glob('*.md') + glob.glob('*.txt')),
                             ],
