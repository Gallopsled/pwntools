#!/usr/bin/env python
from __future__ import print_function

import glob
import os
import platform
import subprocess
import sys
import traceback
from distutils.command.install import INSTALL_SCHEMES
from distutils.sysconfig import get_python_inc
from distutils.util import convert_path

from setuptools import setup

# Get all template files
templates = []
for dirpath, dirnames, filenames in os.walk(convert_path('pwnlib/shellcraft/templates'), followlinks=True):
    for f in filenames:
        templates.append(os.path.relpath(os.path.join(dirpath, f), 'pwnlib'))

# This makes pwntools-LICENSE.txt appear with the package folders
for scheme in INSTALL_SCHEMES.values():
    scheme['data'] = scheme['purelib']

console_scripts = ['pwn=pwnlib.commandline.main:main']

# Find all of the ancillary console scripts
# We have a magic flag --include-all-scripts
flag = '--only-use-pwn-command'
if flag in sys.argv:
    sys.argv.remove(flag)
else:
    flag = False

for filename in glob.glob('pwnlib/commandline/*'):
    filename = os.path.basename(filename)
    filename, ext = os.path.splitext(filename)

    if ext != '.py' or '__init__' in filename:
        continue

    script = '%s=pwnlib.commandline.common:main' % filename
    if not flag:
        console_scripts.append(script)

<<<<<<< HEAD
install_requires     = ['paramiko>=1.15.2',
                        'mako>=1.0.0',
                        'pyelftools>=0.2.4',
                        'capstone>=3.0.5rc2', # See Gallopsled/pwntools#971, Gallopsled/pwntools#1160
                        'ropgadget>=5.3',
                        'pyserial>=2.7',
                        'requests>=2.0',
                        'pip>=6.0.8',
                        'pygments>=2.0',
                        'pysocks',
                        'python-dateutil',
                        'packaging',
                        'psutil>=3.3.0',
                        'intervaltree>=3.0',
                        'sortedcontainers',
                        # see unicorn-engine/unicorn#1100 and #1170
                        'unicorn>=1.0.2rc1',
                        'six>=1.12.0',
                        'rpyc',
                        'colored_traceback',
                        'unix-ar;python_version>="3"',
                        'zstandard',
]

if platform.python_version_tuple()[0] == '2':
    install_requires += ['pathlib2']
=======
compat = {}
if sys.version_info < (3, 4):
    import toml
    project = toml.load('pyproject.toml')['project']
    compat['install_requires'] = project['dependencies']
    compat['name'] = project['name']
>>>>>>> e09112b7

# Check that the user has installed the Python development headers
PythonH = os.path.join(get_python_inc(), 'Python.h')
if not os.path.exists(PythonH):
    print("You must install the Python development headers!", file=sys.stderr)
    print("$ apt-get install python-dev", file=sys.stderr)
    sys.exit(-1)

setup(
    version              = '4.12.0dev',
    data_files           = [('pwntools-doc',
                             glob.glob('*.md') + glob.glob('*.txt')),
                            ],
    package_data         = {
        'pwnlib': [
            'data/crcsums.txt',
            'data/useragents/useragents.txt',
            'data/binutils/*',
            'data/includes/*.h',
            'data/includes/*/*.h',
            'data/templates/*.mako',
        ] + templates,
    },
    entry_points = {'console_scripts': console_scripts},
    scripts              = glob.glob("bin/*"),
    **compat
)<|MERGE_RESOLUTION|>--- conflicted
+++ resolved
@@ -44,41 +44,12 @@
     if not flag:
         console_scripts.append(script)
 
-<<<<<<< HEAD
-install_requires     = ['paramiko>=1.15.2',
-                        'mako>=1.0.0',
-                        'pyelftools>=0.2.4',
-                        'capstone>=3.0.5rc2', # See Gallopsled/pwntools#971, Gallopsled/pwntools#1160
-                        'ropgadget>=5.3',
-                        'pyserial>=2.7',
-                        'requests>=2.0',
-                        'pip>=6.0.8',
-                        'pygments>=2.0',
-                        'pysocks',
-                        'python-dateutil',
-                        'packaging',
-                        'psutil>=3.3.0',
-                        'intervaltree>=3.0',
-                        'sortedcontainers',
-                        # see unicorn-engine/unicorn#1100 and #1170
-                        'unicorn>=1.0.2rc1',
-                        'six>=1.12.0',
-                        'rpyc',
-                        'colored_traceback',
-                        'unix-ar;python_version>="3"',
-                        'zstandard',
-]
-
-if platform.python_version_tuple()[0] == '2':
-    install_requires += ['pathlib2']
-=======
 compat = {}
 if sys.version_info < (3, 4):
     import toml
     project = toml.load('pyproject.toml')['project']
     compat['install_requires'] = project['dependencies']
     compat['name'] = project['name']
->>>>>>> e09112b7
 
 # Check that the user has installed the Python development headers
 PythonH = os.path.join(get_python_inc(), 'Python.h')
