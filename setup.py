--- conflicted
+++ resolved
@@ -86,11 +86,7 @@
 setup(
     name                 = 'pwntools',
     packages             = find_packages(),
-<<<<<<< HEAD
-    version              = '3.11.0dev',
-=======
-    version              = '3.10.0',
->>>>>>> cca1083f
+    version              = '3.11.0beta0',
     data_files           = [('',
                              glob.glob('*.md') + glob.glob('*.txt')),
                             ],
