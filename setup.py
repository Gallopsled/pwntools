--- conflicted
+++ resolved
@@ -86,11 +86,7 @@
 setup(
     name                 = 'pwntools',
     packages             = find_packages(),
-<<<<<<< HEAD
-    version              = '3.10.0beta0',
-=======
-    version              = '3.9.1',
->>>>>>> 91768424
+    version              = '3.10.0beta1',
     data_files           = [('',
                              glob.glob('*.md') + glob.glob('*.txt')),
                             ],
