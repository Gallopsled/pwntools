--- conflicted
+++ resolved
@@ -83,14 +83,10 @@
     name                 = 'pwntools',
     python_requires      = '>=2.7',
     packages             = find_packages(),
-<<<<<<< HEAD
-    version              = '4.4.0dev0',
-=======
     version              = '4.5.0dev',
-    data_files           = [('',
+    data_files           = [('pwntools-doc',
                              glob.glob('*.md') + glob.glob('*.txt')),
                             ],
->>>>>>> 447aa551
     package_data         = {
         'pwnlib': [
             'data/crcsums.txt',
