--- conflicted
+++ resolved
@@ -2,14 +2,7 @@
 
 # Pwnies workshop server level 1
 
-<<<<<<< HEAD
-import sys, socket
-from pwn import *
-from pwn.i386 import nops
-context('i386', 'linux', 'ipv4')
-=======
 from pwn.classic import *
->>>>>>> 40232f63
 
 log.waitfor('Counting to ten')
 for n in range(10):
